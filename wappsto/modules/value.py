"""
The value module.

Stores attributes for the value instance and handles value-related
methods.
"""
import logging
import threading
import warnings

from ..connection import message_data
from ..connection import seluxit_rpc
from ..errors import wappsto_errors


def isNaN(num):
    return num != num


class Value:
    """
    Value instance.

    Stores attributes for the value instance and handles value-related
    methods.
    """

    def __init__(
        self,
        parent,
        uuid,
        name,
        type_of_value,
        data_type,
        permission,
        number_max,
        number_min,
        number_step,
        number_unit,
        string_encoding,
        string_max,
        blob_encoding,
        blob_max,
        period,
        delta
    ):
        """
        Initialize the Value class.

        Initializes an object of value class by passing required parameters.

        Args:
            parent: Reference to a device object
            uuid: An unique identifier of a device
            name: A name of a device
            type_of_value: Determines a type of value [e.g temperature, CO2]
            data_type: Defines whether a value is string, blob or number
            permission: Defines permission [read, write, read and write]
            (if data_type is number then these parameters are relevant):
            number_max: Maximum number a value can have
            number_min: Minimum number a value can have
            number_step: Number defining a step
            number_unit: Unit in which a value should be read
            (if data_type is string then these parameters are irrelevant):
            string_encoding: A string encoding of a value
            string_max: Maximum length of string
            (if data_type is blob then these parameters are irrelevant):
            blob_encoding: A blob encoding of a value
            blob_max: Maximum length of a blob

            period: defines the time after which a value should send report
                message. Default: {None})
            delta: defines the a difference of value (default: {None})

        """
        self.wapp_log = logging.getLogger(__name__)
        self.wapp_log.addHandler(logging.NullHandler())
        self.parent = parent
        self.uuid = uuid
        self.name = name
        self.type_of_value = type_of_value
        self.data_type = data_type
        self.permission = permission
        # The value shared between state instances.
        self.number_max = number_max
        self.number_min = number_min
        self.number_step = number_step
        self.number_unit = number_unit
        self.string_encoding = string_encoding
        self.string_max = string_max
        self.blob_encoding = blob_encoding
        self.blob_max = blob_max
        self.report_state = None
        self.control_state = None
        self.callback = None

        self.timer = threading.Timer(None, None)
        self.last_update_of_report = None

        # if self._invalid_step(self.number_max):
        #     msg = "Inconsistent max, min & step provided. "
        #     msg += "'(max-min)/step' do not appear to an integer-like."
        #     self.wapp_log.warning(msg)

        if period:
            self.set_period(period)
        if delta:
            self.set_delta(delta)

        msg = "Value {} debug: {}".format(name, str(self.__dict__))
        self.wapp_log.debug(msg)

    def __getattr__(self, attr):  # pragma: no cover
        """
        Get attribute value.

        When trying to get value from last_controlled warning is raised about
        it being deprecated and calls get_data instead.

        Returns:
            value of get_data

        """
        if attr in ["last_controlled"]:
            warnings.warn("Property {} is deprecated".format(attr))
            return self.get_control_state().data

    def set_period(self, period):
        """
        Set the value reporting period.

        Sets the time defined in second to report a value to
        the server and starts timer.

        Args:
            period: Reporting period.

        """
        if period is None:
            self.wapp_log.warning("Period value is not provided.")
            return

        try:
            period = int(period)
        except ValueError:
            self.wapp_log.error("Period value must be a number.")
            return

        if period < 0:
            self.wapp_log.warning("Period value must not be lower then 0.")
            return

        self.period = period

    def enable_period(self):
        """
        Enable the Period handling if period was set.

        Enable the Period starts the timer that ensures that the
        value are getting updated with the right Periods.
        """
        if self.period is None:
            self.wapp_log.debug("Period was not set.")
            return
        if self.get_report_state() is not None:
            self.__set_timer()
            self.wapp_log.debug("Period successfully set.")
        else:
            self.wapp_log.warning("Cannot set the period for this value.")

    def __set_timer(self):
        """
        Set timer.

        Stop previous timer and sets new one if period value is not None.

        """
        self.timer.cancel()
        if self.period is not None:
            self.timer_elapsed = False
            self.timer = threading.Timer(self.period, self.__timer_done)
            self.timer.start()

    def __timer_done(self):
        self.__set_timer()
        self.timer_elapsed = True
        self.handle_refresh()

    def set_delta(self, delta):
        """
        Set the delta to report between.

        Sets the delta (range) of change to report in. When a change happens
        in the range of this delta it will be reported.

        Args:
            delta: Range to report between.

        """
        if delta is None:
            self.wapp_log.warning("Delta value is not provided.")
            return

        try:
            delta = float(delta)
        except ValueError:
            self.wapp_log.error("Delta value must be a number")
            return

        if delta < 0:
            self.wapp_log.warning("Delta value must not be lower then 0.")
            return

        if self.__is_number_type():
            self.delta = delta

    def enable_delta(self):
        """
        Enable the Delta handling, if delta is set.

        Enable the Delta, ATM do not do anything, other the inform
        if delta will be able to work.
        """
        if self.delta is None:
            self.wapp_log.debug("Delta was not set.")
            return
        if self.get_report_state():
            self.wapp_log.debug("Delta successfully set.")
        else:
            self.wapp_log.warning("Cannot set the delta for this value.")

    def get_parent_device(self):  # pragma: no cover
        """
        Retrieve parent device reference.

        Gets a reference to the device that owns this device.

        Returns:
            Reference to instance of Device class that owns this Value.

        """
        return self.parent

    def add_report_state(self, state):
        """
        Set report state reference to the value list.

        Adds a report state reference to the Value class.

        Args:
            state: Reference to instance of State class.

        """
        self.report_state = state
        msg = "Report state {} has been added.".format(state.parent.name)
        self.enable_period()
        self.enable_delta()
        self.wapp_log.debug(msg)

    def add_control_state(self, state):
        """
        Set control state reference to the value list.

        Adds a control state reference to the Value class.

        Args:
            state: Reference to instance of State class.

        """
        self.control_state = state
        msg = "Control state {} has been added".format(state.parent.name)
        self.wapp_log.debug(msg)

    def get_report_state(self):
        """
        Retrieve child report state reference.

        Gets a reference to the child State class.

        Returns:
            Reference to instance of State class.

        """
        if self.report_state is not None:
            return self.report_state

        msg = "Value {} has no report state.".format(self.name)
        self.wapp_log.warning(msg)

    def get_control_state(self):
        """
        Retrieve child control state reference.

        Gets a reference to the child State class.

        Returns:
            Reference to instance of State class.

        """
        if self.control_state is not None:
            return self.control_state

        msg = "Value {} has no control state.".format(self.name)
        self.wapp_log.warning(msg)

    def set_callback(self, callback):
        """
        Set the callback.

        Sets the callback attribute.

        Args:
            callback: Callback reference.

        Raises:
            CallbackNotCallableException: Custom exception to signify invalid
            callback.

        """
        if not callable(callback):
            msg = "Callback method should be a method"
            self.wapp_log.error("Error setting callback: {}".format(msg))
            raise wappsto_errors.CallbackNotCallableException
        self.callback = callback
        self.wapp_log.debug("Callback {} has been set.".format(callback))
        return True

    def __validate_value_data(self, data_value):
        if self.__is_number_type():
            try:
                if self._outside_range(data_value):
                    msg = "Invalid number. Range: {}-{}. Yours is: {}".format(
                        self.number_min,
                        self.number_max,
                        data_value
                    )
                    self.wapp_log.warning(msg)
                if self._invalid_step(data_value):
                    msg = "Invalid Step. Step: {}. Min: {}. Value: {}".format(
                        self.number_step,
                        self.number_min,
                        data_value
                    )
                    self.wapp_log.warning(msg)
                return str(data_value)
            except ValueError:
                msg = "Invalid type of value. Must be a number: {}"
                msg = msg.format(data_value)
                self.wapp_log.error(msg)
                return "NA"

        elif self.__is_string_type():
            if self.string_max is None:
                return data_value

            if len(str(data_value)) <= int(self.string_max):
                return data_value

            msg = "Value {} not in correct range for {}"
            msg = msg.format(data_value, self.name)
            self.wapp_log.warning(msg)

        elif self.__is_blob_type():
            if self.blob_max is None:
                return data_value

            if len(str(data_value)) <= int(self.blob_max):
                return data_value

            msg = "Value {} not in correct range for {}"
            msg = msg.format(data_value, self.name)
            self.wapp_log.warning(msg)

        else:
            msg = "Value type {} is invalid".format(self.date_type)
            self.wapp_log.error(msg)

    def _outside_range(self, value):
        """
        Check weather or not the value are outside range.

        Args:
            value: The value to be checked.

        Returns:
            True, if outside range.
            False if inside range.
        """
        return not (self.number_min <= float(value) <= self.number_max)

    def _invalid_step(self, value):
        """
        Check weather or not the value are invalid step size.

        Args:
            value: The value to be checked.

        Returns:
            True, if invalid step size.
            False if valid step size.
        """
        x = (float(value)-self.number_min)/self.number_step
        return not (abs(round(x) - x) <= 1e-9)

    def update(self, data_value, timestamp=None):
        """
        Update value.

        Check if value has a state and validates the information in data_value
        if both of these checks pass then method send_state is called.

        Args:
            data_value: the new value.
            timestamp: time of action.

        Returns:
            True/False indicating the result of operation.

        """
        self._update_delta_period_values(data_value)

        if timestamp is None:
            timestamp = seluxit_rpc.time_stamp()

        state = self.get_report_state()
        if state is None:
            self.wapp_log.warning("Value is write only.")
            return False

        data_value = self.__validate_value_data(data_value)
        if data_value is None:
            return False

        state.timestamp = timestamp

        msg = message_data.MessageData(
            message_data.SEND_REPORT,
            data=data_value,
            network_id=state.parent.parent.parent.uuid,
            device_id=state.parent.parent.uuid,
            value_id=state.parent.uuid,
            state_id=state.uuid,
            verb=message_data.PUT
        )
        # self.parent.parent.conn.send_data.send_report(msg)
        self.parent.parent.conn.sending_queue.put(msg)

    def _update_delta_period_values(self, data_value):
        if self.period is not None:
            self.__set_timer()
        if self.delta is not None:
            try:
                self.last_update_of_report = float(data_value)
            except ValueError:
                self.last_update_of_report = float("NAN")

    def check_delta_and_period(self, data_value):
        """
        Check if delta and period allows data to be sent.

        Check if value has delta or period, if it has then if it passes
        checks then True is returned, otherwise False is returned.

        Args:
            data_value: the new value.

        Returns:
            True/False indicating the result of operation.

        """
        if self.delta is not None:
            try:
                if isNaN(data_value):
                    raise ValueError("Value is NAN!")
<<<<<<< HEAD
                data_value = float(data_value)  # NAN
            except ValueError:
                if not isNaN(self.last_update_of_report):  # Er IKke NAN
=======
                data_value = float(data_value)
            except ValueError:
                if not isNaN(self.last_update_of_report):
>>>>>>> 316a6252
                    return True
                return self.check_period(False)

            if (self.last_update_of_report is None or
               not (abs(data_value - self.last_update_of_report) < self.delta)):
                return True

        return self.check_period(False)

    def check_period(self, return_value):
        """
        Check if period allows data to be sent.

        Check if value has period, if it has then if it passes
        checks then True is returned, otherwise False is returned.

        Args:
            return_value: default return value.

        Returns:
            True/False indicating the result of operation.

        """
        if self.period is not None:
            return self.timer_elapsed
        return return_value

    def get_data(self):
        """
        Get value from report state.

        Check if value has a report state if it has return its data else return
        None.

        Returns:
            Value of report state.

        """
        state = self.get_report_state()
        if state is None:
            return None

        return state.data

    def handle_refresh(self):
        """
        Handles the refresh request.

        Calls __call_callback method with input of 'refresh'

        Returns:
            results of __call_callback

        """
        self.__call_callback('refresh')

    def handle_delete(self):
        """
        Handle delete.

        Calls the __call_callback method with initial input of "remove".

        Returns:
            result of __call_callback method.

        """
        self.__call_callback('remove')

    def delete(self):
        """
        Delete this object.

        Sends delete request for this object and removes its reference
        from parent.

        """
        message = message_data.MessageData(
            message_data.SEND_DELETE,
            network_id=self.parent.parent.uuid,
            device_id=self.parent.uuid,
            value_id=self.uuid
        )
        self.parent.parent.conn.sending_queue.put(message)
        self.parent.values.remove(self)
        self.wapp_log.info("Value removed")

    def __call_callback(self, event):
        if self.callback is not None:
            self.callback(self, event)

    def handle_control(self, data_value):
        """
        Handles the control request.

        Sets data value of control_state object, with value provided and calls
        __call_callback method with input of 'set'.

        Args:
            data_value: the new value.

        Returns:
            results of __call_callback

        """
        # TODO(MBK): Check if the value are within range, and with right step.
        self.control_state.data = data_value

        return self.__call_callback('set')

    def __is_number_type(self):
        """
        Validate data type.

        Checks whether the type of the value is number.

        Returns:
        True if the type is number otherwise false.
        boolean

        """
        return self.data_type == "number"

    def __is_string_type(self):
        """
        Validate data type.

        Checks whether the type of the value is string.

        Returns:
        True if the type is string otherwise false.
        boolean

        """
        return self.data_type == "string"

    def __is_blob_type(self):
        """
        Validate data type.

        Checks whether the type of the value is blob.

        Returns:
        True if the type is blob otherwise false.
        boolean

        """
        return self.data_type == "blob"<|MERGE_RESOLUTION|>--- conflicted
+++ resolved
@@ -472,15 +472,9 @@
             try:
                 if isNaN(data_value):
                     raise ValueError("Value is NAN!")
-<<<<<<< HEAD
-                data_value = float(data_value)  # NAN
-            except ValueError:
-                if not isNaN(self.last_update_of_report):  # Er IKke NAN
-=======
                 data_value = float(data_value)
             except ValueError:
                 if not isNaN(self.last_update_of_report):
->>>>>>> 316a6252
                     return True
                 return self.check_period(False)
 
