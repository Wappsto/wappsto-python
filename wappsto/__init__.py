--- conflicted
+++ resolved
@@ -188,9 +188,6 @@
             A reference to the device object instance.
 
         """
-<<<<<<< HEAD
-        return self.instance.network.get_device(name)
-=======
         for device in self.data_manager.network.devices:
             if name == device.name:
                 return device
@@ -199,7 +196,6 @@
             self.wapp_log.warning(msg, exc_info=True)
             self.stop(False)
             raise wappsto_errors.DeviceNotFoundException(msg)
->>>>>>> 2fbdfb50
 
     def start(self, address="wappsto.com", port=11006):
         """
