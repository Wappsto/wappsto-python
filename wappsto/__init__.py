"""
The __init__ method for the wappsto module.

Stores the Wappsto class functionality.
"""

import os
import logging
import inspect
from .connection import handlers
from .connection import seluxit_rpc
from .connection import communication
from .connection import event_storage
from .connection.network_classes.errors import wappsto_errors
from . import status
from .object_instantiation import instantiate
from .object_instantiation import save_objects

RETRY_LIMIT = 5


class Wappsto:
    """
    The main package classs.

    Establishes a connection to the wappsto server, initializes the classes,
    starts a sending/receiving thread.
    """

    __version__ = "1.1.0"

    def __init__(self, json_file_name=None, load_from_state_file=False,
                 save_init=False, log_offline=False, log_location="logs",
                 log_data_limit=10, limit_action=event_storage.REMOVE_OLD,
                 compression_period=event_storage.DAY_PERIOD):
        # TODO(Dimitar): Come up with a better description.
        """
        Initialize wappsto class.

        Creates a wappsto object which methods are exposed for users to use.
        These are: starting and stopping connection with a server and
        retrieving devices. These methods are enough for users to make
        operations on their network.

        Args:
            json_file_name: name of a json file containing all information
                about a network (default: {None})
            load_from_state_file: Defines if the data should be loaded from
                saved files (default: {False})
            save_init: Determines whether or not save json data
                (default: {False})
            log_offline: boolean indicating if data should be logged (default: {False})
            log_location: location of the logs (default: {"logs"})
            log_data_limit: limit of data to be saved in log [in Megabytes] (default: {10})
            limit_action: action to take when limit is reached (default: {REMOVE_OLD})
            compression_period: period for compressing data [day, hour] (default: {DAY_PERIOD})

        """
        self.wapp_log = logging.getLogger(__name__)
        self.wapp_log.addHandler(logging.NullHandler())

        # TODO(Dimitar): Comment on this later.
        stack = inspect.stack()[1][1]
        self.path_to_calling_file = os.path.dirname(os.path.abspath(stack))

        self.connecting = True
        self.rpc = seluxit_rpc.SeluxitRpc(save_init)
        self.event_storage = event_storage.OfflineEventStorage(
            log_offline, log_location,
            log_data_limit,
            limit_action,
            compression_period
        )
        self.socket = None
        self.receive_thread = None
        self.send_thread = None
        self.status = status.Status()
        self.object_saver = save_objects.SaveObjects(self.path_to_calling_file)
        # Instantiate the objects from JSON
        try:
            self.instance = instantiate.Instantiator(
                json_file_name=json_file_name,
                load_from_state_file=load_from_state_file,
                path_to_calling_file=self.path_to_calling_file
            )
            self.handler = handlers.Handlers(self.instance)
        # When the file fails to open a FileNotFoundError is raised and
        # the service is stopped
        except FileNotFoundError as fnfe:
            self.wapp_log.error("Failed to open file: {}".format(fnfe))
            self.stop(False)
            raise fnfe

    def get_status(self):
        """
        Wappsto status.

        Retrieves the status class instance which is set to different statuses
        throughout the program execution.

        Returns:
            A reference to the status object instance.

        """
        return self.status

    def get_network(self):
        """
        Wappsto network.

        Retrieves the network class instance.

        Returns:
            A reference to the network object instance.

        """
        return self.instance.network

    def get_devices(self):
        """
        Wappsto devices.

        Retrieves the devices list containing instances of devices

        Returns:
            A list of devices.

        """
        return self.instance.network.devices

    def get_by_id(self, id):
        """
        Wappsto get by id.

        Retrieves the instance of a class if its id matches the provided one

        Args:
            id: unique identifier used for searching

        Returns:
            A reference to the network/device/value/state object instance.

        """
        return self.handler.get_by_id(id)

    def get_device(self, name):
        """
        Device reference.

        Finds the device with a specific name attribute based on a given
        string

        Args:
            name: String containing the name attribute to search for.

        Returns:
            A reference to the device object instance.

        Raises:
            DeviceNotFoundException: Device {name} not found in {instance}.

        """
        for device in self.instance.network.devices:
            if name == device.name:
                return device
        else:
            msg = "Device {} not found in {}".format(name, self.instance)
            self.wapp_log.warning(msg, exc_info=True)
            self.stop(False)
            raise wappsto_errors.DeviceNotFoundException(msg)

    def start(self, address="wappsto.com", port=11006, automatic_trace=False):
        """
        Start the server connection.

        Creates a socket object instance and passes the address and port to it.

        Args:
            address: Address to connect the service to.
                (default: {"wappsto.com"})
            port: Port to connect the address to. (default: {11006})
            automatic_trace: indicates if all messages automaticaly send trace.

        Raises:
            ServerConnectionException: "Unable to connect to the server.

        """
        self.status.set_status(status.STARTING)

        self.socket = communication.ClientSocket(
            rpc=self.rpc,
            instance=self.instance,
            address=address,
            port=port,
            path_to_calling_file=self.path_to_calling_file,
            wappsto_status=self.status,
<<<<<<< HEAD
            automatic_trace=automatic_trace,
            handler=self.handler
=======
            handler=self.handler,
            event_storage=self.event_storage
>>>>>>> 107ba0dd
        )

        self.status.set_status(status.CONNECTING)
        try:
            if not self.socket.connect():
                self.socket.reconnect(RETRY_LIMIT, send_reconnect=False)
        except wappsto_errors.ServerConnectionException as ce:
            self.stop(False)
            raise ce

        self.status.set_status(status.INITIALIZING)
        # Initializes the network, and all the subsequent devices, values and
        # states.
        # TODO(Dimitar): Change from generic Exception
        try:
            self.socket.initialize_all()
        except Exception as e:
            self.wapp_log.error("Error initializing: {}".format(e))
            self.stop(False)
            raise e

        self.status.set_status(status.STARTING_THREADS)
        # Starts the sending & receiving threads.
        try:
            self.receive_thread = self.socket.receiving_thread.start()
            self.send_thread = self.socket.sending_thread.start()
        except Exception as e:
            msg = "Error starting threads: {}".format(e)
            self.wapp_log.error(msg, exc_info=True)
            self.stop(False)
            raise e

        self.status.set_status(status.RUNNING)

    def stop(self, save=True):
        """
        Stop the Wappsto service.

        Closes the connection socket to the server and, if the boolean is set
        to True it saves an instance of the current state.

        Args:
            save: Flag to determine whether runtime instances should be saved.
                (default: {True})

        """
        # TODO(Dimitar): Add Exception checking if necessary.
        self.connecting = False
        self.status.set_status(status.DISCONNECTING)
        # Closes the socket connection, if one is established.
        if self.socket:
            self.socket.close()
        if save:
            self.object_saver.save_instance(self.instance)
        self.wapp_log.info("Exiting...")<|MERGE_RESOLUTION|>--- conflicted
+++ resolved
@@ -194,13 +194,9 @@
             port=port,
             path_to_calling_file=self.path_to_calling_file,
             wappsto_status=self.status,
-<<<<<<< HEAD
             automatic_trace=automatic_trace,
-            handler=self.handler
-=======
             handler=self.handler,
             event_storage=self.event_storage
->>>>>>> 107ba0dd
         )
 
         self.status.set_status(status.CONNECTING)
