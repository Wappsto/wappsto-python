--- conflicted
+++ resolved
@@ -80,11 +80,6 @@
                 load_from_state_file=load_from_state_file,
                 path_to_calling_file=self.path_to_calling_file
             )
-<<<<<<< HEAD
-=======
-        # When the file fails to open a FileNotFoundError is raised and
-        # the service is stopped
->>>>>>> f6e11aba
         except FileNotFoundError as fnfe:
             self.wapp_log.error("Failed to open file: {}".format(fnfe))
             self.stop(False)
@@ -140,10 +135,7 @@
             A reference to the network/device/value/state object instance.
 
         """
-<<<<<<< HEAD
         return self.data_manager.get_by_id(id)
-=======
-        return self.instance.get_by_id(id)
 
     def set_status_callback(self, callback):
         """
@@ -167,7 +159,7 @@
             callback: reference to callback
 
         """
-        self.instance.network.set_callback(callback)
+        self.data_manager.network.set_callback(callback)
 
     def set_value_callback(self, callback):
         """
@@ -179,10 +171,9 @@
             callback: reference to callback
 
         """
-        for device in self.instance.network.devices:
+        for device in self.data_manager.network.devices:
             for value in device.values:
                 value.set_callback(callback)
->>>>>>> f6e11aba
 
     def get_device(self, name):
         """
