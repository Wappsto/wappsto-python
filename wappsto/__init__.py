"""
The __init__ method for the wappsto module.

Stores the Wappsto class functionality.
"""

import os
import logging
import inspect
from .connection import handlers
from .connection import seluxit_rpc
from .connection import communication
<<<<<<< HEAD
from .errors import wappsto_errors
=======
from .connection import event_storage
from .connection.network_classes.errors import wappsto_errors
>>>>>>> 107ba0dd
from . import status
from .data_operation import data_manager

RETRY_LIMIT = 5


class Wappsto:
    """
    The main package classs.

    Establishes a connection to the wappsto server, initializes the classes,
    starts a sending/receiving thread.
    """

    __version__ = "1.1.0"

    def __init__(self, json_file_name=None, load_from_state_file=False,
                 save_init=False, log_offline=False, log_location="logs",
                 log_data_limit=10, limit_action=event_storage.REMOVE_OLD,
                 compression_period=event_storage.DAY_PERIOD):
        # TODO(Dimitar): Come up with a better description.
        """
        Initialize wappsto class.

        Creates a wappsto object which methods are exposed for users to use.
        These are: starting and stopping connection with a server and
        retrieving devices. These methods are enough for users to make
        operations on their network.

        Args:
            json_file_name: name of a json file containing all information
                about a network (default: {None})
            load_from_state_file: Defines if the data should be loaded from
                saved files (default: {False})
            save_init: Determines whether or not save json data
                (default: {False})
            log_offline: boolean indicating if data should be logged (default: {False})
            log_location: location of the logs (default: {"logs"})
            log_data_limit: limit of data to be saved in log [in Megabytes] (default: {10})
            limit_action: action to take when limit is reached (default: {REMOVE_OLD})
            compression_period: period for compressing data [day, hour] (default: {DAY_PERIOD})

        """
        self.wapp_log = logging.getLogger(__name__)
        self.wapp_log.addHandler(logging.NullHandler())

        # TODO(Dimitar): Comment on this later.
        stack = inspect.stack()[1][1]
        self.path_to_calling_file = os.path.dirname(os.path.abspath(stack))

        self.connecting = True
        self.rpc = seluxit_rpc.SeluxitRpc(save_init)
        self.event_storage = event_storage.OfflineEventStorage(
            log_offline, log_location,
            log_data_limit,
            limit_action,
            compression_period
        )
        self.socket = None
        self.receive_thread = None
        self.send_thread = None
        self.status = status.Status()
        self.data_manager = data_manager.DataManager(
            json_file_name=json_file_name,
            load_from_state_file=load_from_state_file,
            path_to_calling_file=self.path_to_calling_file
        )
        self.handler = handlers.Handlers(self.data_manager)

    def get_status(self):
        """
        Wappsto status.

        Retrieves the status class instance which is set to different statuses
        throughout the program execution.

        Returns:
            A reference to the status object instance.

        """
        return self.status

    def get_network(self):
        """
        Wappsto network.

        Retrieves the network class instance.

        Returns:
            A reference to the network object instance.

        """
        return self.data_manager.network

    def get_devices(self):
        """
        Wappsto devices.

        Retrieves the devices list containing instances of devices

        Returns:
            A list of devices.

        """
        return self.data_manager.network.devices

    def get_by_id(self, id):
        """
        Wappsto get by id.

        Retrieves the instance of a class if its id matches the provided one

        Args:
            id: unique identifier used for searching

        Returns:
            A reference to the network/device/value/state object instance.

        """
        return self.handler.get_by_id(id)

    def get_device(self, name):
        """
        Device reference.

        Finds the device with a specific name attribute based on a given
        string

        Args:
            name: String containing the name attribute to search for.

        Returns:
            A reference to the device object instance.

        Raises:
            DeviceNotFoundException: Device {name} not found in {instance}.

        """
        for device in self.data_manager.network.devices:
            if name == device.name:
                return device
        else:
            msg = "Device {} not found in {}".format(name, self.data_manager)
            self.wapp_log.warning(msg, exc_info=True)
            self.stop(False)
            raise wappsto_errors.DeviceNotFoundException(msg)

    def start(self, address="wappsto.com", port=11006):
        """
        Start the server connection.

        Creates a socket object instance and passes the address and port to it.

        Args:
            address: Address to connect the service to.
                (default: {"wappsto.com"})
            port: Port to connect the address to. (default: {11006})

        """
        self.status.set_status(status.STARTING)

        self.socket = communication.ClientSocket(
            rpc=self.rpc,
            data_manager=self.data_manager,
            address=address,
            port=port,
            path_to_calling_file=self.path_to_calling_file,
            wappsto_status=self.status,
            handler=self.handler,
            event_storage=self.event_storage
        )

        self.status.set_status(status.CONNECTING)
        try:
            if not self.socket.connect():
                self.socket.reconnect(RETRY_LIMIT, send_reconnect=False)
        except wappsto_errors.ServerConnectionException as ce:
            self.stop(False)
            raise ce

        self.status.set_status(status.INITIALIZING)
        # Initializes the network, and all the subsequent devices, values and
        # states.
        # TODO(Dimitar): Change from generic Exception
        try:
            self.socket.initialize_all()
        except Exception as e:
            self.wapp_log.error("Error initializing: {}".format(e))
            self.stop(False)
            raise e

        self.status.set_status(status.STARTING_THREADS)
        # Starts the sending & receiving threads.
        try:
            self.receive_thread = self.socket.receiving_thread.start()
            self.send_thread = self.socket.sending_thread.start()
        except Exception as e:
            msg = "Error starting threads: {}".format(e)
            self.wapp_log.error(msg, exc_info=True)
            self.stop(False)
            raise e

        self.status.set_status(status.RUNNING)

    def stop(self, save=True):
        """
        Stop the Wappsto service.

        Closes the connection socket to the server and, if the boolean is set
        to True it saves an instance of the current state.

        Args:
            save: Flag to determine whether runtime instances should be saved.
                (default: {True})

        """
        # TODO(Dimitar): Add Exception checking if necessary.
        self.connecting = False
        self.status.set_status(status.DISCONNECTING)
        # Closes the socket connection, if one is established.
        if self.socket:
            self.socket.close()
        if save:
            self.data_manager.save_instance()
        self.wapp_log.info("Exiting...")<|MERGE_RESOLUTION|>--- conflicted
+++ resolved
@@ -10,12 +10,8 @@
 from .connection import handlers
 from .connection import seluxit_rpc
 from .connection import communication
-<<<<<<< HEAD
 from .errors import wappsto_errors
-=======
 from .connection import event_storage
-from .connection.network_classes.errors import wappsto_errors
->>>>>>> 107ba0dd
 from . import status
 from .data_operation import data_manager
 
