--- conflicted
+++ resolved
@@ -8,10 +8,7 @@
 import warnings
 import datetime
 import decimal
-<<<<<<< HEAD
-=======
 import threading
->>>>>>> 2408f546
 from .. import message_data
 from .errors import wappsto_errors
 
@@ -91,14 +88,6 @@
         self.blob_max = blob_max
         self.report_state = None
         self.control_state = None
-<<<<<<< HEAD
-        self.callback = None
-        self.last_update_of_report = self.get_now()
-        self.reporting_thread = None
-        self.last_update_of_control = None
-        self.difference = 0
-        self.delta_report = 0
-=======
         self.callback = self.__callback_not_set
 
         self.timer = threading.Timer(None, None)
@@ -108,7 +97,6 @@
             self.set_period(period)
         if delta is not None:
             self.set_delta(delta)
->>>>>>> 2408f546
 
         msg = "Value {} debug: {}".format(name, str(self.__dict__))
         self.wapp_log.debug(msg)
@@ -292,7 +280,6 @@
             callback.
 
         """
-<<<<<<< HEAD
         if not callable(callback):
             msg = "Callback method should be a method"
             self.wapp_log.error("Error setting callback: {}".format(msg))
@@ -300,18 +287,6 @@
         self.callback = callback
         self.wapp_log.debug("Callback {} has been set.".format(callback))
         return True
-=======
-        try:
-            if not callable(callback):
-                msg = "Callback method should be a method"
-                raise wappsto_errors.CallbackNotCallableException(msg)
-            self.callback = callback
-            self.wapp_log.debug("Callback {} has been set.".format(callback))
-            return True
-        except wappsto_errors.CallbackNotCallableException as e:
-            self.wapp_log.error("Error setting callback: {}".format(e))
-            raise
->>>>>>> 2408f546
 
     def __validate_value_data(self, data_value):
         if self.__is_number_type():
