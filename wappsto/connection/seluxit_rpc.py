--- conflicted
+++ resolved
@@ -195,11 +195,7 @@
         """
         update = datetime.datetime.utcnow().strftime('%Y-%m-%dT%H:%M:%S.%fZ')
         device_state = {
-<<<<<<< HEAD
             'meta': self.create_meta('state', state_id),
-=======
-            'meta': {},
->>>>>>> 7c0daeb1
             'type': set_type,
             'status': 'Send',
             'data': data,
@@ -209,77 +205,24 @@
         if state_obj is not None:
             state_obj.timestamp = update
 
-<<<<<<< HEAD
         base_url = '/network/{}/device/{}/value/{}/state'
         base_url = base_url.format(network_id, device_id, value_id)
-=======
-        if get is True and put is False:
-            put = True
-        else:
-            get = False
-
-        data_json_rpc = self.create_json_message(
-            device_id,
-            network_id,
-            value_id,
-            device_state,
-            put=put,
-            state=state,
-            state_id=report_id,
-            trace_id=trace_id,
-            get=get
-        )
-        return data_json_rpc
-
-    def create_json_message(
-            self,
-            device_id,
-            network_id,
-            value_id,
-            data,
-            put,
-            state=None,
-            state_id=None,
-            trace_id=None,
-            get=False
-    ):
-        """
-        Create a JSON encoded message.
-
-        Creates a message that is used for communicating with a server. Both
-        for put and post as well as get request methods. The message is build
-        as a url and contains information about a network, device, value and
-        state.
-
-        Args:
-            device_id: Unique identifying number of device.
-            network_id: Unique identifying number of network.
-            value_id: Unique identifying number of value.
-            data: Passed data around which a message will be created.
-            put: Determines whether or not it is put request.
-            state: reference to a state object.
-            state_id: Unique identifying number of state.
-            trace_id: Id of trace is necessary.
-            get: Defines if the request is of type GET. (default: {False})
-
-        """
-        base_url = '/network/{}/device/{}/value/'.format(network_id, device_id)
->>>>>>> 7c0daeb1
+
         if put:
             if get:
                 verb = 'GET'
                 device_state = None
             else:
                 verb = 'PUT'
-            url = '{}/{}'.format(base_url, state_id)
+            base_url = '{}/{}'.format(base_url, state_id)
         else:
             verb = 'POST'
 
         if trace_id:
-            url = '{}?trace={}'.format(url, trace_id)
+            base_url = '{}?trace={}'.format(base_url, trace_id)
 
         data_json_rpc = requests.Request(verb,
-                                         url=url,
+                                         base_url=base_url,
                                          data=device_state)
         return data_json_rpc
 
@@ -337,8 +280,7 @@
                                          data=json_data)
         return data_json_rpc
 
-<<<<<<< HEAD
-=======
+
     def add_whole_json(
             self,
             connection,
@@ -357,7 +299,6 @@
         message = self.get_rpc_whole_json(json_data)
         self.send_init_json(connection, message)
 
->>>>>>> 7c0daeb1
     def send_init_json(self, connection, json_data):
         """Send initial JSON data.
 
