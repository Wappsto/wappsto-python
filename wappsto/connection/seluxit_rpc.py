--- conflicted
+++ resolved
@@ -147,7 +147,6 @@
         }
 
         if put:
-<<<<<<< HEAD
             verb = 'PUT'
             url = '/{}/{}'.format(network, network_id)
         else:
@@ -157,20 +156,10 @@
         if trace_id:
             url = "{}?trace={}".format(url, trace_id)
 
-        self.data_json_rpc = Request(verb,
-                                     url=url,
-                                     data=data_inside)
-=======
-            self.data_json_rpc = requests.Request('PUT',
-                                                  url='/{}/{}'.format(
-                                                      network,
-                                                      network_id),
-                                                  data=data_inside)
-        else:
-            self.data_json_rpc = requests.Request('POST',
-                                                  url='/{}'.format(network),
-                                                  data=data_inside)
->>>>>>> 4e13553f
+        self.data_json_rpc = requests.Request(verb,
+                                              url=url,
+                                              data=data_inside)
+
         return json.dumps(self.data_json_rpc).encode('utf-8')
 
     def get_rpc_state(
@@ -306,18 +295,12 @@
             else:
                 url = base_url
 
-<<<<<<< HEAD
         if trace_id:
             url = "{}?trace={}".format(url, trace_id)
 
-        self.data_json_rpc = Request(verb,
+        self.data_json_rpc = requests.Request(verb,
                                      url=url,
                                      data=data)
-=======
-        self.data_json_rpc = requests.Request(verb,
-                                              url=url,
-                                              data=data)
->>>>>>> 4e13553f
 
     def get_rpc_whole_json(self, json_data, trace_id=None):
         """
@@ -334,20 +317,15 @@
             JSON formatted data of network
 
         """
-<<<<<<< HEAD
         url = '/{}'.format("network")
 
         if trace_id:
             url = "{}?trace={}".format(url, trace_id)
 
-        self.data_json_rpc = Request('POST',
+        self.data_json_rpc = requests.Request('POST',
                                      url=url,
                                      data=json_data)
-=======
-        self.data_json_rpc = requests.Request('POST',
-                                              url='/{}'.format("network"),
-                                              data=json_data)
->>>>>>> 4e13553f
+
         return json.dumps(self.data_json_rpc).encode('utf-8')
 
     def add_whole_json(
