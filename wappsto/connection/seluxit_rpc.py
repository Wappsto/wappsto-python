"""
The RPC(Remote Procedure Call) module.

Handles GET, SET and PUT communication with the server using JSON encoded
messages.

"""
import json
import datetime
import os
import logging
from jsonrpcclient import requests, response

JSONRPC = "2.0"


class SeluxitRpc:
    """
    Check connection status.

    Invokes an init_ok() method on reference of connection. If error with
    communication occurs then a connection is closed.

    Args:
        connection: A reference to the socket instance.
        error_msg: Error message while one occurs.

    """

    @staticmethod
    def create_meta(network, network_id):
        """Create meta.

        Creates and returns a meta data about a network.

        Args:
            network:
            network_id: Identify number of a network.

        Returns:
            meta data dictionary.

        """
        return {
            "id": network_id,
            "type": "{}".format(network),
            "version": "2.0"
        }

    @staticmethod
    def get_rpc_success_response(message_id):
        """Get success response.

        Returns a success, JSON formatted, encoded in utf-8 response.

        Args:
            message_id: Id of a message.

        Returns:
            JSON formatted data.

        """
        success_response = str(response.SuccessResponse(jsonrpc=JSONRPC,
                                                        id=message_id,
                                                        result=True))
        return json.loads(success_response)

    @staticmethod
    def get_rpc_fail_response(message_id, text):
        """
        Get fail response.

        Returns a fail, JSON formatted, encoded in utf-8 response with a error
        message.

        Args:
            message_id: Id of a message.
            text: A message of error description.

        Returns:
            JSON formatted data.

        """
        error_description = {'message': text, 'code': -32020, 'data': ''}
        error_response = str(response.ErrorResponse(jsonrpc=JSONRPC,
                                                    id=message_id,
                                                    error=error_description))
        return json.loads(error_response)

    @staticmethod
    def is_upgradable():
        """
        Check if System is set to upgradable.

        Returns:
            True, if the system is upgradable,
            False, if it is not.

        """
        return True if os.getenv("UPGRADABLE") in ['true', 'True'] else False

    def __init__(self, save_init):
        """
        Initialize the seluxit_rpc class.

        Initializes an object of seluxit_rpc class by passing required
        parameters. While initialization, wapp_log is created.

        Args:
            save_init: Determines whether or not save json data.

        """
        self.wapp_log = logging.getLogger(__name__)
        self.wapp_log.addHandler(logging.NullHandler())
        self.save_init = save_init
        self.filename = 'Init_json.txt'
        try:
            os.remove(self.filename)
        except OSError:
            pass

    def get_rpc_network(self, network_id, network_name, put=True,
                        trace_id=None):
        """
        Retrieve network from server.

        Retrieves network from a server. The method is used while adding a
        network. Depending on request method it fills data_json_rpc dictionary
        with different information.

        Args:
            network_id: Unique identifying number of a network
            network_name: Name of a network
            put: defines if the request method is put {default: True}
            trace_id:  ID of the debug trace {default: None}

        Returns:
            JSON formatted data of network

        """
        network = "network"
        meta = self.create_meta(network, network_id)
        if SeluxitRpc.is_upgradable():
            meta.update({'upgradable': True})
        data_inside = {
            "meta": meta,
            'name': network_name
        }

        if put:
            verb = 'PUT'
            url = '/{}/{}'.format(network, network_id)
        else:
            verb = 'POST'
            url = '/{}'.format(network)

        if trace_id:
            url = "{}?trace={}".format(url, trace_id)

        data_json_rpc = requests.Request(verb,
                                         url=url,
                                         data=data_inside)

        return data_json_rpc

    def get_rpc_state(
            self,
            data,
            network_id,
            device_id,
            value_id,
            report_id,
            set_type,
            get=False,
            put=True,
            trace_id=None,
            state_obj=None
    ):
        """
        Retrieve state of the value.

        Retrieves the value state from a server. Uses functionality of
        base_device_value to get a directory with common attributes of value
        class.

        Args:
            data: Data from the state of the value.
            network_id: Unique identifier of the network.
            device_id: Unique identifier of a device.
            value_id: Unique identifier of a value.
            report_id: Unique identifier of the report state.
            set_type: The type to set.
            get: Defines if the request is of type GET. (default: {False})
            put: Defines if the request is of type PUT. (default: {True})
            trace_id: ID of the debug trace. (default: {None})
            state_obj: Reference to the value instance's state instance.
                (default: {None})

        Returns:
            JSON formatted data of the state.

        """
        update = datetime.datetime.utcnow().strftime('%Y-%m-%dT%H:%M:%S.%fZ')
        device_state = {
            'meta': {},
            'type': set_type,
            'status': 'Send',
            'data': data,
            'timestamp': update
        }
        state = "state"
        device_state["meta"] = self.create_meta(state, report_id)

        if state_obj is not None:
            state_obj.timestamp = update

        if get is True and put is False:
            put = True
        else:
            get = False

        data_json_rpc = self.create_json_message(
            device_id,
            network_id,
            value_id,
            device_state,
            put=put,
            state=state,
            state_id=report_id,
            trace_id=trace_id,
            get=get
        )
        return data_json_rpc

    def create_json_message(
            self,
            device_id,
            network_id,
            value_id,
            data,
            put,
            state=None,
            state_id=None,
            trace_id=None,
            get=False
    ):
        """
        Create a JSON encoded message.

        Creates a message that is used for communicating with a server. Both
        for put and post as well as get request methods. The message is build
        as a url and contains information about a network, device, value and
        state.

        Args:
            device_id: Unique identifying number of device.
            network_id: Unique identifying number of network.
            value_id: Unique identifying number of value.
            data: Passed data around which a message will be created.
            put: Determines whether or not it is put request.
            state: reference to a state object.
            state_id: Unique identifying number of state.
            trace_id: Id of trace is necessary.
            get: Defines if the request is of type GET. (default: {False})

        """
        base_url = '/network/{}/device/{}/value/'.format(network_id, device_id)
        if put:
            if get:
                verb = 'GET'
            else:
                verb = 'PUT'

            if state == 'state':
                url = "{}{}/{}/{}".format(base_url, value_id, state, state_id)
            else:
                url = "{}{}".format(base_url, value_id)
        else:
            verb = 'POST'
            if state == 'state':
                url = "{}{}/{}".format(base_url, value_id, state)
            else:
                url = base_url

        if trace_id:
            url = "{}?trace={}".format(url, trace_id)

        return requests.Request(verb,
                                url=url,
                                data=data)

<<<<<<< HEAD
    def get_rpc_whole_json(self, json_data, trace_id=None):
=======
    def get_rpc_delete(self,
                       network_id,
                       device_id,
                       value_id,
                       state_id):
        """
        Creates delete request.

        The method is used to create message that could allow to
        delete network or its elements.

        Args:
            network_id: id of the network to delete/modify
            device_id: id of the device to delete/modify
            value_id: id of the value to delete/modify
            state_id: id of the state to delete

        Returns:
            JSON formatted data of delete message

        """
        if network_id:
            url = '/network/{}'.format(network_id)
            if device_id:
                url += '/device/{}'.format(device_id)
                if value_id:
                    url += '/value/{}'.format(value_id)
                    if state_id:
                        url += '/state/{}'.format(state_id)

        data_json_rpc = requests.Request('DELETE',
                                         url=url)

        return data_json_rpc

    def get_rpc_whole_json(self, json_data):
>>>>>>> 7c0daeb1
        """
        Creates request containing the whole json file.

        The method is used while starting initializing and it fills
        data_json_rpc dictionary with url and data containing json object.

        Args:
            json_data: Data read from json file.
            trace_id:  ID of the debug trace {default: None}

        Returns:
            JSON formatted data of network

        """
        url = '/{}'.format("network")

        if trace_id:
            url = "{}?trace={}".format(url, trace_id)

        data_json_rpc = requests.Request('POST',
                                         url=url,
                                         data=json_data)
        return data_json_rpc

    def add_whole_json(
            self,
            connection,
            json_data,
            trace_id=None
    ):
        """Add an instance of the whole json file.

        While initializing adds network/device/value/state to send and
        receive queue.

        Args:
            connection: A reference to the socket instance.
            json_data: Data read from json file.
            trace_id:  ID of the debug trace {default: None}.

        """
        message = self.get_rpc_whole_json(json_data, trace_id)
        self.send_init_json(connection, message)

    def send_init_json(self, connection, json_data):
        """Send initial JSON data.

        Sends the initial state of the JSON data before instantiation or
        modification of it.

        Args:
            connection: Reference to the connection socket.
            json_data: Initial JSON data.

        """
        connection.create_bulk(json_data)
        if self.save_init:
            with open(self.filename, 'a+') as file:
                file.write(str(json_data) + "\n")<|MERGE_RESOLUTION|>--- conflicted
+++ resolved
@@ -289,9 +289,6 @@
                                 url=url,
                                 data=data)
 
-<<<<<<< HEAD
-    def get_rpc_whole_json(self, json_data, trace_id=None):
-=======
     def get_rpc_delete(self,
                        network_id,
                        device_id,
@@ -327,8 +324,7 @@
 
         return data_json_rpc
 
-    def get_rpc_whole_json(self, json_data):
->>>>>>> 7c0daeb1
+    def get_rpc_whole_json(self, json_data, trace_id=None):
         """
         Creates request containing the whole json file.
 
