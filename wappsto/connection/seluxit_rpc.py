"""
The RPC(Remote Procedure Call) module.

Handles GET, SET and PUT communication with the server using JSON encoded
messages.

"""
import json
import datetime
import os
import logging
from jsonrpcclient import requests, response

JSONRPC = '2.0'


class SeluxitRpc:
    """
    Check connection status.

    Invokes an init_ok() method on reference of connection. If error with
    communication occurs then a connection is closed.

    Args:
        connection: A reference to the socket instance.
        error_msg: Error message while one occurs.

    """

    @staticmethod
    def create_meta(network, network_id):
        """Create meta.

        Creates and returns a meta data about a network.

        Args:
            network:
            network_id: Identify number of a network.

        Returns:
            meta data dictionary.

        """
        return {
            'id': network_id,
            'type': '{}'.format(network),
            'version': '2.0'
        }

    @staticmethod
    def get_rpc_success_response(message_id):
        """Get success response.

        Returns a success, JSON formatted, encoded in utf-8 response.

        Args:
            message_id: Id of a message.

        Returns:
            JSON formatted data.

        """
        success_response = str(response.SuccessResponse(jsonrpc=JSONRPC,
                                                        id=message_id,
                                                        result=True))
        return json.loads(success_response)

    @staticmethod
    def get_rpc_fail_response(message_id, text):
        """
        Get fail response.

        Returns a fail, JSON formatted, encoded in utf-8 response with a error
        message.

        Args:
            message_id: Id of a message.
            text: A message of error description.

        Returns:
            JSON formatted data.

        """
        error_description = {'message': text, 'code': -32020, 'data': ''}
        error_response = str(response.ErrorResponse(jsonrpc=JSONRPC,
                                                    id=message_id,
                                                    error=error_description))
        return json.loads(error_response)

    @staticmethod
    def is_upgradable():
        """
        Check if System is set to upgradable.

        Returns:
            True, if the system is upgradable,
            False, if it is not.

        """
        return True if os.getenv("UPGRADABLE") in ['true', 'True'] else False

    def __init__(self, save_init):
        """
        Initialize the seluxit_rpc class.

        Initializes an object of seluxit_rpc class by passing required
        parameters. While initialization, wapp_log is created.

        Args:
            save_init: Determines whether or not save json data.

        """
        self.wapp_log = logging.getLogger(__name__)
        self.wapp_log.addHandler(logging.NullHandler())
        self.save_init = save_init
        self.filename = 'Init_json.txt'
        try:
            os.remove(self.filename)
        except OSError:
            pass

    def get_rpc_network(self, network_id, network_name, put=True,
                        trace_id=None):
        """
        Retrieve network from server.

        Retrieves network from a server. The method is used while adding a
        network. Depending on request method it fills data_json_rpc dictionary
        with different information.

        Args:
            network_id: Unique identifying number of a network
            network_name: Name of a network
            put: defines if the request method is put {default: True}
            trace_id:  ID of the debug trace {default: None}

        Returns:
            JSON formatted data of network

        """
        meta = self.create_meta('network', network_id)
        if SeluxitRpc.is_upgradable():
            meta.update({'upgradable': True})
        data_inside = {
            'meta': meta,
            'name': network_name
        }
        url = '/network'

        if put:
            verb = 'PUT'
<<<<<<< HEAD
            url = '/{}/{}'.format(network, network_id)
        else:
            verb = 'POST'
            url = '/{}'.format(network)

        if trace_id:
            url = "{}?trace={}".format(url, trace_id)
=======
            url = '{}/{}'.format(url, network_id)
        else:
            verb = 'POST'
>>>>>>> 60aff772

        data_json_rpc = requests.Request(verb,
                                         url=url,
                                         data=data_inside)
<<<<<<< HEAD

=======
>>>>>>> 60aff772
        return data_json_rpc

    def get_rpc_state(
            self,
            data,
            network_id,
            device_id,
            value_id,
            state_id,
            set_type,
            get=False,
            put=True,
            trace_id=None,
            state_obj=None
    ):
        """
        Retrieve state of the value.

        Retrieves the value state from a server. Uses functionality of
        base_device_value to get a directory with common attributes of value
        class.

        Args:
            data: Data from the state of the value.
            network_id: Unique identifier of the network.
            device_id: Unique identifier of a device.
            value_id: Unique identifier of a value.
            state_id: Unique identifier of the state.
            set_type: The type to set.
            get: Defines if the request is of type GET. (default: {False})
            put: Defines if the request is of type PUT. (default: {True})
            trace_id: ID of the debug trace. (default: {None})
            state_obj: Reference to the value instance's state instance.
                (default: {None})

        Returns:
            JSON formatted data of the state.

        """
        update = datetime.datetime.utcnow().strftime('%Y-%m-%dT%H:%M:%S.%fZ')
        device_state = {
            'meta': self.create_meta('state', state_id),
            'type': set_type,
            'status': 'Send',
            'data': data,
            'timestamp': update
        }

        if state_obj is not None:
            state_obj.timestamp = update

        url = '/network/{}/device/{}/value/{}/state'
        url = url.format(network_id, device_id, value_id)

        if put:
            if get:
                verb = 'GET'
                device_state = None
            else:
                verb = 'PUT'
<<<<<<< HEAD

            if state == 'state':
                url = "{}{}/{}/{}".format(base_url, value_id, state, state_id)
            else:
                url = "{}{}".format(base_url, value_id)
=======
            url = '{}/{}'.format(url, state_id)
>>>>>>> 60aff772
        else:
            verb = 'POST'

        if trace_id:
<<<<<<< HEAD
            url = "{}?trace={}".format(url, trace_id)

        return requests.Request(verb,
                                url=url,
                                data=data)
=======
            url = '{}?trace={}'.format(url, trace_id)

        data_json_rpc = requests.Request(verb,
                                         url=url,
                                         data=device_state)
        return data_json_rpc
>>>>>>> 60aff772

    def get_rpc_delete(self,
                       network_id,
                       device_id,
                       value_id,
                       state_id):
        """
        Creates delete request.

        The method is used to create message that could allow to
        delete network or its elements.

        Args:
            network_id: id of the network to delete/modify
            device_id: id of the device to delete/modify
            value_id: id of the value to delete/modify
            state_id: id of the state to delete

        Returns:
            JSON formatted data of delete message

        """
        if network_id:
            url = '/network/{}'.format(network_id)
            if device_id:
                url += '/device/{}'.format(device_id)
                if value_id:
                    url += '/value/{}'.format(value_id)
                    if state_id:
                        url += '/state/{}'.format(state_id)

        data_json_rpc = requests.Request('DELETE',
                                         url=url)

        return data_json_rpc

    def get_rpc_whole_json(self, json_data, trace_id=None):
        """
        Creates request containing the whole json file.

        The method is used while starting initializing and it fills
        data_json_rpc dictionary with url and data containing json object.

        Args:
            json_data: Data read from json file.
            trace_id:  ID of the debug trace {default: None}

        Returns:
            JSON formatted data of network

        """
        url = '/{}'.format("network")

        if trace_id:
            url = "{}?trace={}".format(url, trace_id)

        data_json_rpc = requests.Request('POST',
<<<<<<< HEAD
                                         url=url,
=======
                                         url='/{}'.format('network'),
>>>>>>> 60aff772
                                         data=json_data)
        return data_json_rpc

    def add_whole_json(
            self,
            connection,
            json_data,
            trace_id=None
    ):
        """Add an instance of the whole json file.

        While initializing adds network/device/value/state to send and
        receive queue.

        Args:
            connection: A reference to the socket instance.
            json_data: Data read from json file.
            trace_id:  ID of the debug trace {default: None}.

        """
        message = self.get_rpc_whole_json(json_data, trace_id)
        self.send_init_json(connection, message)

    def send_init_json(self, connection, json_data):
        """Send initial JSON data.

        Sends the initial state of the JSON data before instantiation or
        modification of it.

        Args:
            connection: Reference to the connection socket.
            json_data: Initial JSON data.

        """
        connection.create_bulk(json_data)
        if self.save_init:
            with open(self.filename, 'a+') as file:
                file.write(str(json_data) + '\n')<|MERGE_RESOLUTION|>--- conflicted
+++ resolved
@@ -149,7 +149,6 @@
 
         if put:
             verb = 'PUT'
-<<<<<<< HEAD
             url = '/{}/{}'.format(network, network_id)
         else:
             verb = 'POST'
@@ -157,19 +156,12 @@
 
         if trace_id:
             url = "{}?trace={}".format(url, trace_id)
-=======
-            url = '{}/{}'.format(url, network_id)
-        else:
-            verb = 'POST'
->>>>>>> 60aff772
+
 
         data_json_rpc = requests.Request(verb,
                                          url=url,
                                          data=data_inside)
-<<<<<<< HEAD
-
-=======
->>>>>>> 60aff772
+
         return data_json_rpc
 
     def get_rpc_state(
@@ -230,33 +222,17 @@
                 device_state = None
             else:
                 verb = 'PUT'
-<<<<<<< HEAD
-
-            if state == 'state':
-                url = "{}{}/{}/{}".format(base_url, value_id, state, state_id)
-            else:
-                url = "{}{}".format(base_url, value_id)
-=======
             url = '{}/{}'.format(url, state_id)
->>>>>>> 60aff772
         else:
             verb = 'POST'
 
         if trace_id:
-<<<<<<< HEAD
-            url = "{}?trace={}".format(url, trace_id)
-
-        return requests.Request(verb,
-                                url=url,
-                                data=data)
-=======
             url = '{}?trace={}'.format(url, trace_id)
 
         data_json_rpc = requests.Request(verb,
                                          url=url,
                                          data=device_state)
         return data_json_rpc
->>>>>>> 60aff772
 
     def get_rpc_delete(self,
                        network_id,
@@ -314,11 +290,7 @@
             url = "{}?trace={}".format(url, trace_id)
 
         data_json_rpc = requests.Request('POST',
-<<<<<<< HEAD
                                          url=url,
-=======
-                                         url='/{}'.format('network'),
->>>>>>> 60aff772
                                          data=json_data)
         return data_json_rpc
 
