"""
The send_data module.

Handles sending data to the server.

"""
import json
import logging
import random
import ssl

import urllib.request as request

from . import message_data
<<<<<<< HEAD
from . import seluxit_rpc
=======
import threading
>>>>>>> ab03c246

MAX_BULK_SIZE = 10
t_url = 'https://tracer.iot.seluxit.com/trace?id={}&parent={}&name={}&status={}'  # noqa: E501


class SendData:
    """The SendData class that handles sending information."""

    def __init__(self, client_socket, automatic_trace):
        """
        Initialize the SendData class.

        Initializes an object of SendData class by passing required
        parameters. While initialization, wapp_log is created.

        Args:
            client_socket: reference to ClientSocket instance.
            automatic_trace: indicates if all messages automaticaly send trace.

        """
        self.wapp_log = logging.getLogger(__name__)
        self.wapp_log.addHandler(logging.NullHandler())

        self.client_socket = client_socket
        self.automatic_trace = automatic_trace
        self.add_trace_to_report_list = {}
        self.bulk_send_list = []
        self.lock = threading.Lock()

    def create_trace(self, parent, trace_id=None):
        """
        Creates trace.

        Creates trace if necessary, by using generated data and existing
        information.

        Args:
            parent: owner of trace.
            trace_id: existing id used for tracing.

        Returns:
            trace id.

        """
        if self.automatic_trace and trace_id is None:
            random_int = random.randint(1, 25000)
            control_value_id = "{}{}".format(self.client_socket.data_manager.network.name,
                                             random_int)

            trace_id = random_int

            trace = message_data.MessageData(
                message_data.SEND_TRACE,
                parent=parent,
                trace_id=trace_id,
                data=None,
                text="ok",
                control_value_id=control_value_id)
            self.send_trace(trace)
        return trace_id

    def create_bulk(self, data):
        """
        Creates bulk message.

        Accomulates all messages in one and once sending_queue is empty or
        bulk limit is reached it is sent.

        Args:
            data: JSON communication message data.

        """
        self.lock.acquire()
        if data is not None:
            self.bulk_send_list.append(data)
<<<<<<< HEAD

        # Logic Checks
        empty_q = self.client_socket.sending_queue.qsize() == 0
        bulk_maxed = len(self.bulk_send_list) >= MAX_BULK_SIZE

        if (empty_q or bulk_maxed):
            free_con_lines = 10 - len(self.client_socket.packet_awaiting_confirm)
            send_size = len(self.bulk_send_list) if len(self.bulk_send_list) <= free_con_lines else free_con_lines
            self.send_data([self.bulk_send_list.pop(0) for _ in range(send_size)])
=======
        if ((self.client_socket.sending_queue.qsize() == 0 and len(self.client_socket.packet_awaiting_confirm) == 0)
                or len(self.bulk_send_list) >= MAX_BULK_SIZE):
            self.send_data(self.bulk_send_list)
            self.bulk_send_list.clear()
        self.lock.release()
>>>>>>> ab03c246

    def send_data(self, data):
        """
        Send JSON data.

        Sends the encoded JSON message through the socket.

        Args:
            data: JSON communication message data.

        """
        try:
            for data_element in data:
                self.client_socket.get_object_without_none_values(data_element)
                if len(data_element) == 0:
                    self.wapp_log.debug('Removing data element of length 0: {}'.format(data_element))
                    data.remove(data_element)

            if self.client_socket.connected:
                for data_element in data:
                    if data_element.get("method", "") in ["PUT", "POST", "DELETE"]:
                        self.client_socket.add_id_to_confirm_list(data_element)
                if len(data) > 0:
                    data = json.dumps(data)
                    data = data.encode('utf-8')
                    self.wapp_log.debug('Raw Send Json: {}'.format(data))
                    self.client_socket.my_socket.send(data)
            else:
                self.wapp_log.warning("Data added to storage!")
                self.client_socket.event_storage.add_message(data)
        except OSError as e:
            self.client_socket.connected = False
            msg = "Error sending: {}".format(e)
            self.wapp_log.error(msg, exc_info=True)
            self.client_socket.request_reconnect()

    def send_thread(self):
        """
        Create a send thread.

        Retrieves packages from the sending queue to
        send data.
        """
        self.wapp_log.debug("SendingThread Started!")

        while True:
            package = self.client_socket.sending_queue.get()
            if package.msg_id == message_data.SEND_SUCCESS:
                self.send_success(package)

            elif package.msg_id == message_data.SEND_FAILED:
                self.send_failed(package)

            elif package.msg_id == message_data.SEND_REPORT:
                self.send_report(package)

            elif package.msg_id == message_data.SEND_CONTROL:
                self.send_control(package)

            elif package.msg_id == message_data.SEND_DELETE:
                self.send_delete(package)

            elif package.msg_id == message_data.SEND_TRACE:
                self.send_trace(package)

            elif package.msg_id == message_data.SEND_RECONNECT:
                self.send_reconnect(package)

            elif package.msg_id == message_data.POKE:
                self.wapp_log.debug("Was Poked.")
                self.create_bulk(None)

            else:
                self.wapp_log.warning("Unhandled send")

            self.client_socket.sending_queue.task_done()

    def send_success(self, package):
        """
        Send a success message.

        Sends a message to notify of a successful.

        Args:
            package: A sending queue item.

        """
        self.wapp_log.info("Sending success for ID: {}".format(package.rpc_id))
        rpc_success_response = seluxit_rpc.get_rpc_success_response(
            package.rpc_id
        )
        self.create_bulk(rpc_success_response)

    def send_failed(self, package):
        """
        Send a fail message.

        Sends a message to notify about a sending failure.

        Args:
            package: Sending queue item.

        """
        self.wapp_log.info("Sending failed for ID: {}".format(package.rpc_id))
        self.wapp_log.info("Sending failed reason: {}".format(package.text))
        rpc_fail_response = seluxit_rpc.get_rpc_fail_response(
            package.rpc_id,
            package.text
        )
        self.create_bulk(rpc_fail_response)

    def send_report(self, package):
        """
        Send a report.

        Sends a report message from the package.

        Args:
            package: A sending queue item.

        """
        self.wapp_log.info("Sending report message")
        if not package.trace_id:
            if package.value_id in self.add_trace_to_report_list.keys():
                package.trace_id = (
                    self.add_trace_to_report_list.pop(package.value_id)
                )

        package.trace_id = self.create_trace(
            package.network_id, package.trace_id)

        local_data = seluxit_rpc.get_rpc_state(
            package.data,
            package.network_id,
            package.device_id,
            package.value_id,
            package.state_id,
            'Report',
            package.verb,
            trace_id=package.trace_id
        )
        self.create_bulk(local_data)
        data_decoded = local_data.get('params').get('data').get('data')
        self.wapp_log.info('Sending report value: {}'.format(data_decoded))

    def send_control(self, package):
        """
        Send data handler.

        Sends the data from outgoing control messages to the appropriate
        handler method.

        Args:
            package: Sending queue item.

        """
        self.wapp_log.info("Sending control message")
        package.trace_id = self.create_trace(
            package.network_id, package.trace_id)

        local_data = seluxit_rpc.get_rpc_state(
            package.data,
            package.network_id,
            package.device_id,
            package.value_id,
            package.state_id,
            'Control',
            package.verb,
            trace_id=package.trace_id
        )
        self.create_bulk(local_data)

    def send_delete(self, package):
        """
        Send data delete request.

        Sends the data to be deleted.

        Args:
            package: Sending queue item.

        """
        self.wapp_log.info("Sending delete message")
        package.trace_id = self.create_trace(
            package.network_id, package.trace_id)

        local_data = seluxit_rpc.get_rpc_delete(
            package.network_id,
            package.device_id,
            package.value_id,
            package.state_id,
            package.trace_id
        )
        self.create_bulk(local_data)

    def send_trace(self, package):
        """
        Send data trace.

        Provides a trace URL for debugging purposes.

        Args:
            package: Sending queue item.

        """
        if package.control_value_id:
            control_value_id = package.control_value_id
            self.add_trace_to_report_list[control_value_id] = package.trace_id

        attempt = str(t_url).format(
            package.trace_id,
            package.parent,
            package.data,
            package.text
        )

        context = ssl._create_unverified_context()
        trace_req = request.urlopen(attempt, context=context)
        msg = "Sending tracer https message {} response {}"
        msg = msg.format(attempt, trace_req.getcode())
        self.wapp_log.debug(msg)

    def send_reconnect(self, package):
        """
        Send a reconnect attempt.

        Sends a request to attempt to reconnect to the server.

        Args:
            package: Sending queue item.

        """
        self.wapp_log.info("Sending reconnect data")
        package.trace_id = self.create_trace(
            package.network_id, package.trace_id)

        rpc_network = seluxit_rpc.get_rpc_network(
            self.client_socket.data_manager.network.uuid,
            self.client_socket.data_manager.network.name,
            package.verb,
            trace_id=package.trace_id
        )
        self.create_bulk(rpc_network)
        for element in self.client_socket.packet_awaiting_confirm:
            self.create_bulk(self.client_socket.packet_awaiting_confirm[element])<|MERGE_RESOLUTION|>--- conflicted
+++ resolved
@@ -8,15 +8,13 @@
 import logging
 import random
 import ssl
+import threading
 
 import urllib.request as request
 
 from . import message_data
-<<<<<<< HEAD
 from . import seluxit_rpc
-=======
-import threading
->>>>>>> ab03c246
+
 
 MAX_BULK_SIZE = 10
 t_url = 'https://tracer.iot.seluxit.com/trace?id={}&parent={}&name={}&status={}'  # noqa: E501
@@ -92,7 +90,6 @@
         self.lock.acquire()
         if data is not None:
             self.bulk_send_list.append(data)
-<<<<<<< HEAD
 
         # Logic Checks
         empty_q = self.client_socket.sending_queue.qsize() == 0
@@ -102,13 +99,7 @@
             free_con_lines = 10 - len(self.client_socket.packet_awaiting_confirm)
             send_size = len(self.bulk_send_list) if len(self.bulk_send_list) <= free_con_lines else free_con_lines
             self.send_data([self.bulk_send_list.pop(0) for _ in range(send_size)])
-=======
-        if ((self.client_socket.sending_queue.qsize() == 0 and len(self.client_socket.packet_awaiting_confirm) == 0)
-                or len(self.bulk_send_list) >= MAX_BULK_SIZE):
-            self.send_data(self.bulk_send_list)
-            self.bulk_send_list.clear()
         self.lock.release()
->>>>>>> ab03c246
 
     def send_data(self, data):
         """
