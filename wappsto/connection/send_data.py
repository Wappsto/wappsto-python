--- conflicted
+++ resolved
@@ -86,13 +86,8 @@
         """
         if data is not None:
             self.bulk_send_list.append(data)
-<<<<<<< HEAD
         # If send_thread, have not handled all msg. AND . If there is not nonanswared JSON send.
         if ((self.client_socket.sending_queue.qsize() == 0 and len(self.client_socket.packet_awaiting_confirm) == 0)
-=======
-        if ((self.client_socket.sending_queue.qsize() == 0 and
-             len(self.client_socket.packet_awaiting_confirm) == 0)
->>>>>>> ac5c5867
                 or len(self.bulk_send_list) >= MAX_BULK_SIZE):
             self.send_data([self.bulk_send_list.pop() for _ in range(len(self.bulk_send_list))])
 
@@ -176,13 +171,8 @@
             package: A sending queue item.
 
         """
-<<<<<<< HEAD
         self.wapp_log.info("Sending success for ID: {}".format(package.rpc_id))
-        rpc_success_response = self.client_socket.rpc.get_rpc_success_response(
-=======
-        self.wapp_log.info("Sending success")
         rpc_success_response = seluxit_rpc.get_rpc_success_response(
->>>>>>> ac5c5867
             package.rpc_id
         )
         self.create_bulk(rpc_success_response)
@@ -197,14 +187,9 @@
             package: Sending queue item.
 
         """
-<<<<<<< HEAD
         self.wapp_log.info("Sending failed for ID: {}".format(package.rpc_id))
         self.wapp_log.info("Sending failed reason: {}".format(package.text))
-        rpc_fail_response = self.client_socket.rpc.get_rpc_fail_response(
-=======
-        self.wapp_log.info("Sending failed")
         rpc_fail_response = seluxit_rpc.get_rpc_fail_response(
->>>>>>> ac5c5867
             package.rpc_id,
             package.text
         )
