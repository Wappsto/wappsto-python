--- conflicted
+++ resolved
@@ -46,12 +46,8 @@
         self.wapp_log = logging.getLogger(__name__)
         self.wapp_log.addHandler(logging.NullHandler())
 
-<<<<<<< HEAD
         self.rpc.add_whole_json(conn,
-                                instance.json_container, trace_id)
-=======
-        self.rpc.add_whole_json(conn, instance.build_json())
->>>>>>> 4e13553f
+                                instance.build_json(), trace_id)
 
         msg = "The whole network {} added to Sending queue {}.".format(
             instance.network_cl.name,
