"""
The server communication module.

Stores the server communication functionality for Wappsto as well as the
sending and receiving threads.
"""

import os
import socket
import threading
import time
import queue
import ssl
import logging
from . import message_data
from . import receive_data
from . import send_data
from .. import status
from ..errors import wappsto_errors
<<<<<<< HEAD
=======
from json.decoder import JSONDecodeError

RECEIVE_SIZE = 1024
MESSAGE_SIZE_BYTES = 1000000
MAX_BULK_SIZE = 10
t_url = 'https://tracer.iot.seluxit.com/trace?id={}&parent={}&name={}&status={}'  # noqa: E501
>>>>>>> 6bf7e5eb


class ClientSocket:
    """
    The ClientSocket class that manages connection.

    Stores the sending and receiving threads, certificates as well as connection
    information.
    """

    def __init__(self, rpc, data_manager, address, port, path_to_calling_file,
                 wappsto_status, automatic_trace, event_storage):
        """
        Create a client socket.

        Creates a socket instance for the given address and port. Handles
        transfer of data from the instance attributes and methods to the
        specified server. Connection to the server is based on the specified
        address and port.

        Args:
            rpc: Sending/receiving queue processing instance.
            data_manager: data_manager of DataManager.
            address: Server address.
            port: Server port.
            path_to_calling_file: path to OS directory of calling file.
            wappsto_status: status object.
            automatic_trace: indicates if all messages automaticaly send trace.
            handler: instance of handlers.
            event_storage: instance of event log.

        """
        self.wapp_log = logging.getLogger(__name__)
        self.wapp_log.addHandler(logging.NullHandler())
        self.data_manager = data_manager
        self.path_to_calling_file = path_to_calling_file
        self.ssl_server_cert = os.path.join(path_to_calling_file,
                                            "certificates/ca.crt")
        self.ssl_client_cert = os.path.join(path_to_calling_file,
                                            "certificates/client.crt")
        self.ssl_key = os.path.join(path_to_calling_file,
                                    "certificates/client.key")
        self.address = address
        self.port = port
        self.ssl_context = ssl.SSLContext(ssl.PROTOCOL_TLSv1_2)
        self.ssl_context.verify_mode = ssl.CERT_REQUIRED
        self.ssl_context.load_cert_chain(self.ssl_client_cert, self.ssl_key)
        self.ssl_context.load_verify_locations(self.ssl_server_cert)
        self.wappsto_status = wappsto_status
<<<<<<< HEAD

        self.receive_data = receive_data.ReceiveData(self)
        self.receiving_thread = threading.Thread(target=self.receive_data.receive_thread)
=======
        self.automatic_trace = automatic_trace
        self.receiving_thread = threading.Thread(target=self.receive_thread)
>>>>>>> 6bf7e5eb
        self.receiving_thread.setDaemon(True)

        self.send_data = send_data.SendData(self)
        self.sending_thread = threading.Thread(target=self.send_data.send_thread)
        self.sending_thread.setDaemon(True)

        self.connected = False
        self.sending_queue = queue.Queue(maxsize=0)
        self.rpc = rpc
        self.event_storage = event_storage
        self.packet_awaiting_confirm = {}
        self.lock_await = threading.Lock()
        self.set_sockets()

        self.data_manager.network.rpc = self.rpc
        self.data_manager.network.conn = self

<<<<<<< HEAD
=======
    def send_state(self, state, data_value=None):
        """
        Send control or report to a server.

        Sends a control or report message with a new value to the server.

        Args:
            state: Reference to an instance of a State class.
            data_value: A new incoming value.

        Raises:
            Exception: If one occurs while sending control message.

        """
        trace_id = self.create_trace(state.uuid)

        json_data = self.rpc.get_rpc_state(
            str(data_value),
            state.parent.parent.parent.uuid,
            state.parent.parent.uuid,
            state.parent.uuid,
            state.uuid,
            state.state_type,
            state_obj=state,
            trace_id=trace_id
        )
        self.create_bulk(json_data)
        return True

>>>>>>> 6bf7e5eb
    def set_sockets(self):
        """
        Create socket to communicate with server.

        Creates a socket instance and sets the options for communication.
        Passes the socket to the ssl_wrap method
        """
        self.my_raw_socket = socket.socket(socket.AF_INET, socket.SOCK_STREAM)
        self.my_raw_socket.setsockopt(
            socket.SOL_SOCKET,
            socket.SO_KEEPALIVE,
            1
        )
        if (hasattr(socket, "TCP_KEEPIDLE")
                and hasattr(socket, "TCP_KEEPINTVL")
                and hasattr(socket, "TCP_KEEPCNT")):
            # After 5 idle minutes, start sending keepalives every 1 minutes.
            # Drop connection after 2 failed keepalives
            self.my_raw_socket.setsockopt(
                socket.SOL_TCP,
                socket.TCP_KEEPIDLE,
                5 * 60
            )
            self.my_raw_socket.setsockopt(
                socket.IPPROTO_TCP,
                socket.TCP_KEEPIDLE,
                5 * 60
            )
            self.my_raw_socket.setsockopt(
                socket.IPPROTO_TCP,
                socket.TCP_KEEPINTVL,
                60
            )
            self.my_raw_socket.setsockopt(
                socket.IPPROTO_TCP,
                socket.TCP_KEEPCNT,
                2
            )
            # self.my_raw_socket.setsockopt(
            #     socket.IPPROTO_TCP,
            #     socket.TCP_USER_TIMEOUT,
            #     30000
            # )
        self.my_socket = self.ssl_wrap()

    def ssl_wrap(self):
        """
        Wrap socket.

        Wraps the socket using the SSL protocol as configured in the SSL
        context, with hostname verification enabled.

        Returns:
        An SSL wrapped socket.

        """
        return self.ssl_context.wrap_socket(
            self.my_raw_socket,
            server_hostname=self.address
        )

    def connect(self):
        """
        Connect to the server.

        Attempts a connection to the server on the provided addres and port.

        Returns:
            A connection flag to denote if the connection was successful or
            not.

        """
        self.connected = False
        try:
            self.my_socket.settimeout(10)
            self.my_socket.connect((self.address, self.port))
            self.connected = True
            self.my_socket.settimeout(None)
            self.wappsto_status.set_status(status.CONNECTED)
            self.send_logged_data()
            return True

        except Exception as e:
            self.wapp_log.error("Failed to connect: {}".format(e))
            return False

    def send_logged_data(self):
        """
        Sends logged data.

        Makes a thread that sends all of the logged data.
        """
        processThread = threading.Thread(target=self.event_storage.send_log, args=(self,))
        processThread.start()

    def initialize_all(self):
        """
        Call initialize_all method in initialize_code module.

        Initializes the object instances on the sending/receiving queue.
        """
        for device in self.data_manager.network.devices:
            for value in device.values:
                state = value.get_control_state()
                if state is not None:
                    msg = message_data.MessageData(
                        message_data.SEND_CONTROL,
                        data=None,
                        network_id=state.parent.parent.parent.uuid,
                        device_id=state.parent.parent.uuid,
                        value_id=state.parent.uuid,
                        state_id=state.uuid,
                        get=True
                    )
                    self.send_data.send_control(msg)

<<<<<<< HEAD
        message = self.rpc.get_rpc_whole_json(self.data_manager.get_encoded_network())
        self.rpc.send_init_json(self.send_data, message)
=======
        trace_id = self.create_trace(self.data_manager.network.uuid)
        message = self.rpc.get_rpc_whole_json(self.data_manager.get_encoded_network(), trace_id)
        self.create_bulk(message)
>>>>>>> 6bf7e5eb

        msg = "The whole network {} added to Sending queue {}.".format(
            self.data_manager.network.name,
            self.rpc
        )
        self.wapp_log.debug(msg)

        self.confirm_initialize_all()

    def add_id_to_confirm_list(self, data):
        """
        Add the message ID to the confirm list.

        Adds the ID of the decoded JSON message to the list of confirmed
        packets. Uses locks to ensure atomicity.

        Args:
            data: JSON communication message data.

        """
        self.lock_await.acquire()
        self.packet_awaiting_confirm[data.get('id')] = data
        self.lock_await.release()

    def remove_id_from_confirm_list(self, _id):
        """
        Remove the ID from the confirm list.

        Removes the ID of the decoded JSON message from the list of confirmed
        packets. Uses locks to ensure atomicity.

        Args:
            _id: ID to remove from the confirm list.

        """
        self.lock_await.acquire()
        if _id in self.packet_awaiting_confirm:
            del self.packet_awaiting_confirm[_id]
        self.lock_await.release()

<<<<<<< HEAD
=======
    def incoming_control(self, data):
        """
        Incoming data handler.

        Gets the data from incoming control messages and performs the expected changes.

        Args:
            data: JSON communication message data.

        Returns:
            Results of the incoming control handling.

        """
        return_id = data.get('id')
        try:
            uuid = data.get('params').get('data').get('meta').get('id')
            meta_type = data.get('params').get('data').get('meta').get('type')
            self.wapp_log.debug("Put request from id: " + uuid)
        except AttributeError:
            error_str = 'Error received incorrect format in put: {}'.format(str(data))
            self.wapp_log.error(error_str, exc_info=True)
            return

        try:
            trace_id = data.get('params').get('meta').get('trace')
            if trace_id:
                self.wapp_log.debug("Found trace id: " + trace_id)
        except AttributeError:
            trace_id = None

        obj = self.data_manager.get_by_id(uuid)
        if obj is None:
            self.send_error('Non-existing uuid provided', return_id)
            return

        try:
            if meta_type == "value":
                period = data.get('params').get('data').get('period')
                obj.set_period(period)
                delta = data.get('params').get('data').get('delta')
                obj.set_delta(delta)
                self.sending_queue_add_trace(
                    obj.parent.uuid,
                    trace_id,
                    None,
                    control_value_id=self.__get_random_id()
                )
                self.send_success_reply(return_id)
            elif meta_type == "state":
                local_data = data.get('params').get('data').get('data')
                if obj.state_type == "Control":
                    obj.parent.handle_control(data_value=local_data)
                    self.sending_queue_add_trace(
                        obj.parent.uuid,
                        trace_id,
                        local_data,
                        control_value_id=self.__get_random_id()
                    )
                    self.send_success_reply(return_id)
                else:
                    self.send_error('Element is not control state', return_id)
        except AttributeError:
            self.send_error('Attribute error encountered', return_id)

    def __get_random_id(self):
        network_n = self.data_manager.network.name
        random_int = random.randint(1, 25000)
        return "{}{}".format(network_n, random_int)

    def sending_queue_add_trace(self, parent, trace_id, data, control_value_id=None):
        """
        Add a trace to the sending queue.

        Adds a trace URL to the sending queue for debugging purposes.

        Args:
            parent: Owner of the trace URL.
            trace_id: ID of the trace message.
            data: Trace message data.
            control_value_id: ID of the control state of the value
                (default: {None})

        """
        if trace_id:
            trace = message_data.MessageData(
                message_data.SEND_TRACE,
                parent=parent,
                trace_id=trace_id,
                data=data,
                text="ok",
                control_value_id=control_value_id)
            self.sending_queue.put(trace)

    def send_success_reply(self, return_id):
        """
        Handle successful replies on the receive thread.

        Send back a success message based on the message return ID.

        Args:
            return_id: ID of the success message.

        """
        success_reply = message_data.MessageData(
            message_data.SEND_SUCCESS,
            rpc_id=return_id
        )
        self.sending_queue.put(success_reply)

    def send_error(self, error_str, return_id):
        """
        Send error message.

        Sends back an error message based on the message return ID.

        Args:
            error_str: Error message contents.
            return_id: ID of the error message.

        """
        error_reply = message_data.MessageData(
            message_data.SEND_FAILED,
            rpc_id=return_id,
            text=error_str
        )
        self.sending_queue.put(error_reply)

    def incoming_report_request(self, data):
        """
        Incoming data handler.

        Gets the data from incoming report messages and performs the expected changes.

        Args:
            data: JSON communication message data.

        Returns:
            Results of the incoming report handling.

        """
        return_id = data.get('id')
        try:
            uuid = data.get('params').get('data').get('meta').get('id')
            self.wapp_log.debug("Get request from id: " + uuid)
        except AttributeError:
            error_str = 'Error received incorrect format in get: {}'.format(str(data))
            self.wapp_log.error(error_str, exc_info=True)
            return

        try:
            trace_id = data.get('params').get('meta').get('trace')
            if trace_id:
                self.wapp_log.debug("Found trace id: " + trace_id)
        except AttributeError:
            trace_id = None

        obj = self.data_manager.get_by_id(uuid)
        if obj is None:
            self.send_error('Non-existing uuid provided', return_id)
            return

        try:
            if obj.state_type == "Report":
                self.sending_queue_add_trace(
                    obj.parent.uuid,
                    trace_id,
                    obj.data,
                    control_value_id=self.__get_random_id()
                )
                obj.parent.handle_refresh()
                self.send_success_reply(return_id)
            else:
                self.send_error('Element is not control state', return_id)
        except AttributeError:
            self.send_error('Attribute error encountered', return_id)

    def incoming_delete_request(self, data):
        """
        Incoming delete handler.

        Gets the data from incoming delete messages and performs the expected changes.

        Args:
            data: JSON communication message data.

        Returns:
            Results of the incoming report handling.

        """
        return_id = data.get('id')
        try:
            uuid = data.get('params').get('data').get('meta').get('id')
            self.wapp_log.debug("Delete request from id: " + uuid)
        except AttributeError:
            error_str = 'Error received incorrect format in delete: {}'.format(str(data))
            self.wapp_log.error(error_str, exc_info=True)
            return

        try:
            trace_id = data.get('params').get('meta').get('trace')
            if trace_id:
                self.wapp_log.debug("Found trace id: " + trace_id)
        except AttributeError:
            trace_id = None

        obj = self.data_manager.get_by_id(uuid)
        if obj is None:
            self.send_error('Non-existing uuid provided', return_id)
            return

        try:
            self.sending_queue_add_trace(
                obj.uuid,
                trace_id,
                None,
                control_value_id=self.__get_random_id()
            )
            obj.handle_delete()
            self.send_success_reply(return_id)
        except AttributeError:
            self.send_error('Attribute error encountered', return_id)

    def receive_thread(self):
        """
        Create the receive thread.

        Starts a while True loop checking if something is received.
        """
        self.wapp_log.debug("ReceiveThread Started!")
        while True:
            self.receive_message()

>>>>>>> 6bf7e5eb
    def reconnect(self, retry_limit=None, send_reconnect=True):
        """
        Attempt to reconnect.

        Reconnection attemps in the instance of a connection being interrupted.
        """
        self.wappsto_status.set_status(status.RECONNECTING)
        self.connected = False
        attempt = 0
        while not self.connected and (retry_limit is None
                                      or retry_limit > attempt):
            attempt += 1
            self.wapp_log.info("Trying to reconnect in 5 seconds")
            time.sleep(5)
            self.close()
            self.set_sockets()
            self.connect()

        if self.connected is True:
            self.wapp_log.info("Reconnected with " + str(attempt) + " attempts")
            if send_reconnect:
                reconnect = message_data.MessageData(message_data.SEND_RECONNECT)
                self.sending_queue.put(reconnect)
        else:
            msg = ("Unable to connect to the server[IP: {}, Port: {}]"
                   .format(self.address, self.port)
                   )
            raise wappsto_errors.ServerConnectionException(msg)

<<<<<<< HEAD
=======
    def create_bulk(self, data):
        """
        Creates bulk message.

        Accomulates all messages in one and once sending_queue is empty or
        bulk limit is reached it is sent.

        Args:
            data: JSON communication message data.

        """
        try:
            if data is not None:
                self.bulk_send_list.append(data)
            if ((self.sending_queue.qsize() == 0 and len(self.packet_awaiting_confirm) == 0)
                    or len(self.bulk_send_list) >= MAX_BULK_SIZE):
                self.send_data(self.bulk_send_list)
                self.bulk_send_list.clear()
        except OSError as e:  # pragma: no cover
            self.connected = False
            msg = "Error sending message: {}".format(e)
            self.wapp_log.error(msg, exc_info=True)

    def send_data(self, data):
        """
        Send JSON data.

        Sends the encoded JSON message through the socket.

        Args:
            data: JSON communication message data.

        """
        for data_element in data:
            self.get_object_without_none_values(data_element)
            if len(data_element) == 0:
                data.remove(data_element)

        if self.connected:
            for data_element in data:
                if data_element.get("method", "") in ["PUT", "POST", "DELETE"]:
                    self.add_id_to_confirm_list(data_element)
            if len(data) > 0:
                data = json.dumps(data)
                data = data.encode('utf-8')
                self.wapp_log.debug('Raw Send Json: {}'.format(data))
                self.my_socket.send(data)
        else:
            self.event_storage.add_message(data)

>>>>>>> 6bf7e5eb
    def get_object_without_none_values(self, encoded_object):
        """
        Get object without None values.

        Gets objects and removes any keys where value is None.

        Args:
            encoded_object: dictionary object.

        """
        for key, val in list(encoded_object.items()):
            if val is None:
                del encoded_object[key]
            elif isinstance(val, dict):
                self.get_object_without_none_values(val)
                if len(val) == 0:
                    del encoded_object[key]
            elif isinstance(val, list):
                for val_element in val:
                    self.get_object_without_none_values(val_element)
                    if len(val_element) == 0:
                        val.remove(val_element)
                if len(val) == 0:
                    del encoded_object[key]

<<<<<<< HEAD
=======
    def send_thread(self):
        """
        Create a send thread.

        Retrieves packages from the sending queue to
        send data.
        """
        self.wapp_log.debug("SendingThread Started!")

        while True:
            package = self.sending_queue.get()
            if package.msg_id == message_data.SEND_SUCCESS:
                self.send_success(package)

            elif package.msg_id == message_data.SEND_REPORT:
                self.send_report(package)

            elif package.msg_id == message_data.SEND_FAILED:
                self.send_failed(package)

            elif package.msg_id == message_data.SEND_RECONNECT:
                self.send_reconnect(package)

            elif package.msg_id == message_data.SEND_CONTROL:
                self.send_control(package)

            elif package.msg_id == message_data.SEND_TRACE:
                self.send_trace(package)

            elif package.msg_id == message_data.SEND_DELETE:
                self.send_delete(package)

            else:
                self.wapp_log.warning("Unhandled send")

            self.sending_queue.task_done()

    def send_delete(self, package):
        """
        Send data delete request.

        Sends the data to be deleted.

        Args:
            package: Sending queue item.

        """
        self.wapp_log.info("Sending delete message")
        package.trace_id = self.create_trace(
            package.network_id, package.trace_id)

        local_data = self.rpc.get_rpc_delete(
            package.network_id,
            package.device_id,
            package.value_id,
            package.state_id,
            package.trace_id
        )
        self.create_bulk(local_data)

    def get_control(self, state):
        """
        Send get control state data.

        Sends requests for the data of control state.

        Args:
            state: State object referece.

        """
        self.wapp_log.info("Getting control value")
        local_data = self.rpc.get_rpc_state(
            None,
            state.parent.parent.parent.uuid,
            state.parent.parent.uuid,
            state.parent.uuid,
            state.uuid,
            state.state_type,
            get=True
        )
        self.create_bulk(local_data)

    def send_trace(self, package):
        """
        Send data trace.

        Provides a trace URL for debugging purposes.

        Args:
            package: Sending queue item.

        """
        if package.control_value_id:
            control_value_id = package.control_value_id
            self.add_trace_to_report_list[control_value_id] = package.trace_id

        attempt = str(t_url).format(
            package.trace_id,
            package.parent,
            package.data,
            package.text
        )

        context = ssl._create_unverified_context()
        trace_req = request.urlopen(attempt, context=context)
        msg = "Sending tracer https message {} response {}".format(attempt, trace_req.getcode())
        self.wapp_log.debug(msg)

    def create_trace(self, parent, trace_id=None):
        """
        Creates trace.

        Creates trace if necessary, by using generated data and existing
        information.

        Args:
            parent: owner of trace.
            trace_id: existing id used for tracing.

        Returns:
            trace id.

        """
        if self.automatic_trace and trace_id is None:
            random_int = random.randint(1, 25000)
            control_value_id = "{}{}".format(self.data_manager.network.name,
                                             random_int)

            trace_id = random_int

            trace = message_data.MessageData(
                message_data.SEND_TRACE,
                parent=parent,
                trace_id=trace_id,
                data=None,
                text="ok",
                control_value_id=control_value_id)
            self.send_trace(trace)
        return trace_id

    def send_control(self, package):
        """
        Send data handler.

        Sends control message for the data.

        Args:
            package: Sending queue item.

        """
        self.wapp_log.info("Sending control message")
        package.trace_id = self.create_trace(
            package.network_id, package.trace_id)

        local_data = self.rpc.get_rpc_state(
            package.data,
            package.network_id,
            package.device_id,
            package.value_id,
            package.state_id,
            'Control',
            trace_id=package.trace_id
        )
        self.create_bulk(local_data)

    def receive_data(self):
        """
        Socket receive method.

        Method that handles receiving data from a socket. Capable of handling
        data chunks.

        Returns:
            The decoded message from the socket.

        """
        total_decoded = ''
        decoded = None
        while True:
            if self.connected:
                data = self.my_socket.recv(RECEIVE_SIZE)
                if data == b'':
                    self.reconnect()
                    return None
                try:
                    decoded_data = data.decode('utf-8')
                except AttributeError:
                    continue
                total_decoded += decoded_data
                if sys.getsizeof(total_decoded) > MESSAGE_SIZE_BYTES:
                    error = "Received message exeeds size limit."
                    self.wapp_log.error(error)
                    return None
                try:
                    decoded = json.loads(total_decoded)
                except JSONDecodeError:
                    if len(decoded_data) < RECEIVE_SIZE:
                        error = "Json decoding error: {}".format(total_decoded)
                        self.wapp_log.error(error)
                        return None
                else:
                    break
            else:
                break
        return decoded

    def send_reconnect(self, package):
        """
        Send a reconnect attempt.

        Sends a request to attempt to reconnect to the server.
        """
        self.wapp_log.info("Sending reconnect data")
        try:
            package.trace_id = self.create_trace(
                package.network_id, package.trace_id)

            rpc_network = self.rpc.get_rpc_network(
                self.data_manager.network.uuid,
                self.data_manager.network.name,
                put=False,
                trace_id=package.trace_id
            )
            self.create_bulk(rpc_network)
            for element in self.packet_awaiting_confirm:
                self.create_bulk(self.packet_awaiting_confirm[element])
        except OSError as e:
            self.connected = False
            msg = "Error sending reconnect: {}".format(e)
            self.wapp_log.error(msg, exc_info=True)

    def send_failed(self, package):
        """
        Send a fail message.

        Sends a message to notify about a sending failure.

        Args:
            package: Sending queue item.

        """
        self.wapp_log.info("Sending failed")

        rpc_fail_response = self.rpc.get_rpc_fail_response(
            package.rpc_id,
            package.text
        )
        self.create_bulk(rpc_fail_response)

    def send_report(self, package):
        """
        Send a report.

        Sends a report message from the package.

        Args:
            package: A sending queue item.

        """
        if not package.trace_id:
            if package.value_id in self.add_trace_to_report_list.keys():
                package.trace_id = (
                    self.add_trace_to_report_list.pop(package.value_id)
                )

        package.trace_id = self.create_trace(
            package.network_id, package.trace_id)

        local_data = self.rpc.get_rpc_state(
            package.data,
            package.network_id,
            package.device_id,
            package.value_id,
            package.state_id,
            'Report',
            trace_id=package.trace_id
        )
        self.create_bulk(local_data)
        data_decoded = local_data.get('params').get('data').get('data')
        self.wapp_log.info('Sending report value: {}'.format(data_decoded))

    def send_success(self, package):
        """
        Send a success message.

        Sends a message to notify of a successful.

        Args:
            package: A sending queue item.

        """
        rpc_success_response = self.rpc.get_rpc_success_response(
            package.rpc_id
        )
        self.create_bulk(rpc_success_response)

>>>>>>> 6bf7e5eb
    def close(self):
        """
        Close the connection.

        Closes the socket object connection.
        """
        self.wapp_log.info("Closing connection...")

        for device in self.data_manager.network.devices:
            for value in device.values:
                if value.timer.is_alive():
                    msg = "Value: {} is no longer periodically sending updates.".format(value.uuid)
                    self.wapp_log.debug(msg)
                value.timer.cancel()

        self.connected = False
        if self.my_socket:
            self.my_socket.close()
            self.my_socket = None
        if self.my_raw_socket:
            self.my_raw_socket.close()
            self.my_raw_socket = None

    def confirm_initialize_all(self):
        """
        Confirms that all responses are received.

        Goes through the list saving expected responses and checks if they are
        received.
        """
        while len(self.packet_awaiting_confirm) > 0:
<<<<<<< HEAD
            self.receive_data.receive_message()
=======
            self.receive_message()

    def receive_message(self):
        """
        Receives message.

        Receives message and passes it to receive method, and catches
        encountered exceptions.
        """
        try:
            decoded = self.receive_data()

            # if the received string is list
            if isinstance(decoded, list):
                for decoded_data in decoded:
                    self.receive(decoded_data)
            else:
                self.receive(decoded)

        except ConnectionResetError as e:  # pragma: no cover
            msg = "Received Reset: {}".format(e)
            self.wapp_log.error(msg, exc_info=True)
            self.reconnect()

        except OSError as oe:  # pragma: no cover
            msg = "Received OS Error: {}".format(oe)
            self.wapp_log.error(msg, exc_info=True)
            self.reconnect()

    def receive(self, decoded):
        """
        Performs acction on received message.

        Based on the type of message, directs the decoded data to the
        appropriate methods.

        Args:
            decoded: the received message

        """
        if decoded:
            decoded_id = decoded.get('id')
            try:
                self.wapp_log.debug('Raw received Json: {}'
                                    .format(decoded))
                if decoded.get('method', False) == 'PUT':
                    self.incoming_control(decoded)

                elif decoded.get('method', False) == 'GET':
                    self.incoming_report_request(decoded)

                elif decoded.get('method', False) == 'DELETE':
                    self.incoming_delete_request(decoded)

                elif decoded.get('error', False):
                    decoded_error = decoded.get('error')
                    msg = "Error: {}".format(decoded_error.get('message'))
                    self.wapp_log.error(msg)
                    self.remove_id_from_confirm_list(decoded_id)

                elif decoded.get('result', False):
                    result_value = decoded['result'].get('value', False)
                    if result_value:
                        uuid = result_value['meta']['id']
                        data = result_value['data']
                        object = self.data_manager.get_by_id(uuid)
                        if object is not None and object.parent.control_state == object:
                            object.parent.handle_control(data_value=data)
                    self.remove_id_from_confirm_list(decoded_id)

                else:
                    error_str = "Unknown method"
                    self.wapp_log.warning(error_str)
                    self.send_error(error_str, decoded_id)
            except ValueError:
                error_str = 'Value error'
                self.wapp_log.error("{} [{}]: {}".format(error_str, decoded_id, decoded))
                self.send_error(error_str, decoded_id)
>>>>>>> 6bf7e5eb
<|MERGE_RESOLUTION|>--- conflicted
+++ resolved
@@ -17,15 +17,6 @@
 from . import send_data
 from .. import status
 from ..errors import wappsto_errors
-<<<<<<< HEAD
-=======
-from json.decoder import JSONDecodeError
-
-RECEIVE_SIZE = 1024
-MESSAGE_SIZE_BYTES = 1000000
-MAX_BULK_SIZE = 10
-t_url = 'https://tracer.iot.seluxit.com/trace?id={}&parent={}&name={}&status={}'  # noqa: E501
->>>>>>> 6bf7e5eb
 
 
 class ClientSocket:
@@ -53,8 +44,8 @@
             port: Server port.
             path_to_calling_file: path to OS directory of calling file.
             wappsto_status: status object.
+            handler: instance of handlers.
             automatic_trace: indicates if all messages automaticaly send trace.
-            handler: instance of handlers.
             event_storage: instance of event log.
 
         """
@@ -75,17 +66,12 @@
         self.ssl_context.load_cert_chain(self.ssl_client_cert, self.ssl_key)
         self.ssl_context.load_verify_locations(self.ssl_server_cert)
         self.wappsto_status = wappsto_status
-<<<<<<< HEAD
 
         self.receive_data = receive_data.ReceiveData(self)
         self.receiving_thread = threading.Thread(target=self.receive_data.receive_thread)
-=======
-        self.automatic_trace = automatic_trace
-        self.receiving_thread = threading.Thread(target=self.receive_thread)
->>>>>>> 6bf7e5eb
         self.receiving_thread.setDaemon(True)
 
-        self.send_data = send_data.SendData(self)
+        self.send_data = send_data.SendData(self, automatic_trace)
         self.sending_thread = threading.Thread(target=self.send_data.send_thread)
         self.sending_thread.setDaemon(True)
 
@@ -100,38 +86,6 @@
         self.data_manager.network.rpc = self.rpc
         self.data_manager.network.conn = self
 
-<<<<<<< HEAD
-=======
-    def send_state(self, state, data_value=None):
-        """
-        Send control or report to a server.
-
-        Sends a control or report message with a new value to the server.
-
-        Args:
-            state: Reference to an instance of a State class.
-            data_value: A new incoming value.
-
-        Raises:
-            Exception: If one occurs while sending control message.
-
-        """
-        trace_id = self.create_trace(state.uuid)
-
-        json_data = self.rpc.get_rpc_state(
-            str(data_value),
-            state.parent.parent.parent.uuid,
-            state.parent.parent.uuid,
-            state.parent.uuid,
-            state.uuid,
-            state.state_type,
-            state_obj=state,
-            trace_id=trace_id
-        )
-        self.create_bulk(json_data)
-        return True
-
->>>>>>> 6bf7e5eb
     def set_sockets(self):
         """
         Create socket to communicate with server.
@@ -248,14 +202,9 @@
                     )
                     self.send_data.send_control(msg)
 
-<<<<<<< HEAD
-        message = self.rpc.get_rpc_whole_json(self.data_manager.get_encoded_network())
-        self.rpc.send_init_json(self.send_data, message)
-=======
-        trace_id = self.create_trace(self.data_manager.network.uuid)
+        trace_id = self.send_data.create_trace(self.data_manager.network.uuid)
         message = self.rpc.get_rpc_whole_json(self.data_manager.get_encoded_network(), trace_id)
-        self.create_bulk(message)
->>>>>>> 6bf7e5eb
+        self.send_data.create_bulk(message)
 
         msg = "The whole network {} added to Sending queue {}.".format(
             self.data_manager.network.name,
@@ -296,241 +245,6 @@
             del self.packet_awaiting_confirm[_id]
         self.lock_await.release()
 
-<<<<<<< HEAD
-=======
-    def incoming_control(self, data):
-        """
-        Incoming data handler.
-
-        Gets the data from incoming control messages and performs the expected changes.
-
-        Args:
-            data: JSON communication message data.
-
-        Returns:
-            Results of the incoming control handling.
-
-        """
-        return_id = data.get('id')
-        try:
-            uuid = data.get('params').get('data').get('meta').get('id')
-            meta_type = data.get('params').get('data').get('meta').get('type')
-            self.wapp_log.debug("Put request from id: " + uuid)
-        except AttributeError:
-            error_str = 'Error received incorrect format in put: {}'.format(str(data))
-            self.wapp_log.error(error_str, exc_info=True)
-            return
-
-        try:
-            trace_id = data.get('params').get('meta').get('trace')
-            if trace_id:
-                self.wapp_log.debug("Found trace id: " + trace_id)
-        except AttributeError:
-            trace_id = None
-
-        obj = self.data_manager.get_by_id(uuid)
-        if obj is None:
-            self.send_error('Non-existing uuid provided', return_id)
-            return
-
-        try:
-            if meta_type == "value":
-                period = data.get('params').get('data').get('period')
-                obj.set_period(period)
-                delta = data.get('params').get('data').get('delta')
-                obj.set_delta(delta)
-                self.sending_queue_add_trace(
-                    obj.parent.uuid,
-                    trace_id,
-                    None,
-                    control_value_id=self.__get_random_id()
-                )
-                self.send_success_reply(return_id)
-            elif meta_type == "state":
-                local_data = data.get('params').get('data').get('data')
-                if obj.state_type == "Control":
-                    obj.parent.handle_control(data_value=local_data)
-                    self.sending_queue_add_trace(
-                        obj.parent.uuid,
-                        trace_id,
-                        local_data,
-                        control_value_id=self.__get_random_id()
-                    )
-                    self.send_success_reply(return_id)
-                else:
-                    self.send_error('Element is not control state', return_id)
-        except AttributeError:
-            self.send_error('Attribute error encountered', return_id)
-
-    def __get_random_id(self):
-        network_n = self.data_manager.network.name
-        random_int = random.randint(1, 25000)
-        return "{}{}".format(network_n, random_int)
-
-    def sending_queue_add_trace(self, parent, trace_id, data, control_value_id=None):
-        """
-        Add a trace to the sending queue.
-
-        Adds a trace URL to the sending queue for debugging purposes.
-
-        Args:
-            parent: Owner of the trace URL.
-            trace_id: ID of the trace message.
-            data: Trace message data.
-            control_value_id: ID of the control state of the value
-                (default: {None})
-
-        """
-        if trace_id:
-            trace = message_data.MessageData(
-                message_data.SEND_TRACE,
-                parent=parent,
-                trace_id=trace_id,
-                data=data,
-                text="ok",
-                control_value_id=control_value_id)
-            self.sending_queue.put(trace)
-
-    def send_success_reply(self, return_id):
-        """
-        Handle successful replies on the receive thread.
-
-        Send back a success message based on the message return ID.
-
-        Args:
-            return_id: ID of the success message.
-
-        """
-        success_reply = message_data.MessageData(
-            message_data.SEND_SUCCESS,
-            rpc_id=return_id
-        )
-        self.sending_queue.put(success_reply)
-
-    def send_error(self, error_str, return_id):
-        """
-        Send error message.
-
-        Sends back an error message based on the message return ID.
-
-        Args:
-            error_str: Error message contents.
-            return_id: ID of the error message.
-
-        """
-        error_reply = message_data.MessageData(
-            message_data.SEND_FAILED,
-            rpc_id=return_id,
-            text=error_str
-        )
-        self.sending_queue.put(error_reply)
-
-    def incoming_report_request(self, data):
-        """
-        Incoming data handler.
-
-        Gets the data from incoming report messages and performs the expected changes.
-
-        Args:
-            data: JSON communication message data.
-
-        Returns:
-            Results of the incoming report handling.
-
-        """
-        return_id = data.get('id')
-        try:
-            uuid = data.get('params').get('data').get('meta').get('id')
-            self.wapp_log.debug("Get request from id: " + uuid)
-        except AttributeError:
-            error_str = 'Error received incorrect format in get: {}'.format(str(data))
-            self.wapp_log.error(error_str, exc_info=True)
-            return
-
-        try:
-            trace_id = data.get('params').get('meta').get('trace')
-            if trace_id:
-                self.wapp_log.debug("Found trace id: " + trace_id)
-        except AttributeError:
-            trace_id = None
-
-        obj = self.data_manager.get_by_id(uuid)
-        if obj is None:
-            self.send_error('Non-existing uuid provided', return_id)
-            return
-
-        try:
-            if obj.state_type == "Report":
-                self.sending_queue_add_trace(
-                    obj.parent.uuid,
-                    trace_id,
-                    obj.data,
-                    control_value_id=self.__get_random_id()
-                )
-                obj.parent.handle_refresh()
-                self.send_success_reply(return_id)
-            else:
-                self.send_error('Element is not control state', return_id)
-        except AttributeError:
-            self.send_error('Attribute error encountered', return_id)
-
-    def incoming_delete_request(self, data):
-        """
-        Incoming delete handler.
-
-        Gets the data from incoming delete messages and performs the expected changes.
-
-        Args:
-            data: JSON communication message data.
-
-        Returns:
-            Results of the incoming report handling.
-
-        """
-        return_id = data.get('id')
-        try:
-            uuid = data.get('params').get('data').get('meta').get('id')
-            self.wapp_log.debug("Delete request from id: " + uuid)
-        except AttributeError:
-            error_str = 'Error received incorrect format in delete: {}'.format(str(data))
-            self.wapp_log.error(error_str, exc_info=True)
-            return
-
-        try:
-            trace_id = data.get('params').get('meta').get('trace')
-            if trace_id:
-                self.wapp_log.debug("Found trace id: " + trace_id)
-        except AttributeError:
-            trace_id = None
-
-        obj = self.data_manager.get_by_id(uuid)
-        if obj is None:
-            self.send_error('Non-existing uuid provided', return_id)
-            return
-
-        try:
-            self.sending_queue_add_trace(
-                obj.uuid,
-                trace_id,
-                None,
-                control_value_id=self.__get_random_id()
-            )
-            obj.handle_delete()
-            self.send_success_reply(return_id)
-        except AttributeError:
-            self.send_error('Attribute error encountered', return_id)
-
-    def receive_thread(self):
-        """
-        Create the receive thread.
-
-        Starts a while True loop checking if something is received.
-        """
-        self.wapp_log.debug("ReceiveThread Started!")
-        while True:
-            self.receive_message()
-
->>>>>>> 6bf7e5eb
     def reconnect(self, retry_limit=None, send_reconnect=True):
         """
         Attempt to reconnect.
@@ -560,59 +274,6 @@
                    )
             raise wappsto_errors.ServerConnectionException(msg)
 
-<<<<<<< HEAD
-=======
-    def create_bulk(self, data):
-        """
-        Creates bulk message.
-
-        Accomulates all messages in one and once sending_queue is empty or
-        bulk limit is reached it is sent.
-
-        Args:
-            data: JSON communication message data.
-
-        """
-        try:
-            if data is not None:
-                self.bulk_send_list.append(data)
-            if ((self.sending_queue.qsize() == 0 and len(self.packet_awaiting_confirm) == 0)
-                    or len(self.bulk_send_list) >= MAX_BULK_SIZE):
-                self.send_data(self.bulk_send_list)
-                self.bulk_send_list.clear()
-        except OSError as e:  # pragma: no cover
-            self.connected = False
-            msg = "Error sending message: {}".format(e)
-            self.wapp_log.error(msg, exc_info=True)
-
-    def send_data(self, data):
-        """
-        Send JSON data.
-
-        Sends the encoded JSON message through the socket.
-
-        Args:
-            data: JSON communication message data.
-
-        """
-        for data_element in data:
-            self.get_object_without_none_values(data_element)
-            if len(data_element) == 0:
-                data.remove(data_element)
-
-        if self.connected:
-            for data_element in data:
-                if data_element.get("method", "") in ["PUT", "POST", "DELETE"]:
-                    self.add_id_to_confirm_list(data_element)
-            if len(data) > 0:
-                data = json.dumps(data)
-                data = data.encode('utf-8')
-                self.wapp_log.debug('Raw Send Json: {}'.format(data))
-                self.my_socket.send(data)
-        else:
-            self.event_storage.add_message(data)
-
->>>>>>> 6bf7e5eb
     def get_object_without_none_values(self, encoded_object):
         """
         Get object without None values.
@@ -638,305 +299,6 @@
                 if len(val) == 0:
                     del encoded_object[key]
 
-<<<<<<< HEAD
-=======
-    def send_thread(self):
-        """
-        Create a send thread.
-
-        Retrieves packages from the sending queue to
-        send data.
-        """
-        self.wapp_log.debug("SendingThread Started!")
-
-        while True:
-            package = self.sending_queue.get()
-            if package.msg_id == message_data.SEND_SUCCESS:
-                self.send_success(package)
-
-            elif package.msg_id == message_data.SEND_REPORT:
-                self.send_report(package)
-
-            elif package.msg_id == message_data.SEND_FAILED:
-                self.send_failed(package)
-
-            elif package.msg_id == message_data.SEND_RECONNECT:
-                self.send_reconnect(package)
-
-            elif package.msg_id == message_data.SEND_CONTROL:
-                self.send_control(package)
-
-            elif package.msg_id == message_data.SEND_TRACE:
-                self.send_trace(package)
-
-            elif package.msg_id == message_data.SEND_DELETE:
-                self.send_delete(package)
-
-            else:
-                self.wapp_log.warning("Unhandled send")
-
-            self.sending_queue.task_done()
-
-    def send_delete(self, package):
-        """
-        Send data delete request.
-
-        Sends the data to be deleted.
-
-        Args:
-            package: Sending queue item.
-
-        """
-        self.wapp_log.info("Sending delete message")
-        package.trace_id = self.create_trace(
-            package.network_id, package.trace_id)
-
-        local_data = self.rpc.get_rpc_delete(
-            package.network_id,
-            package.device_id,
-            package.value_id,
-            package.state_id,
-            package.trace_id
-        )
-        self.create_bulk(local_data)
-
-    def get_control(self, state):
-        """
-        Send get control state data.
-
-        Sends requests for the data of control state.
-
-        Args:
-            state: State object referece.
-
-        """
-        self.wapp_log.info("Getting control value")
-        local_data = self.rpc.get_rpc_state(
-            None,
-            state.parent.parent.parent.uuid,
-            state.parent.parent.uuid,
-            state.parent.uuid,
-            state.uuid,
-            state.state_type,
-            get=True
-        )
-        self.create_bulk(local_data)
-
-    def send_trace(self, package):
-        """
-        Send data trace.
-
-        Provides a trace URL for debugging purposes.
-
-        Args:
-            package: Sending queue item.
-
-        """
-        if package.control_value_id:
-            control_value_id = package.control_value_id
-            self.add_trace_to_report_list[control_value_id] = package.trace_id
-
-        attempt = str(t_url).format(
-            package.trace_id,
-            package.parent,
-            package.data,
-            package.text
-        )
-
-        context = ssl._create_unverified_context()
-        trace_req = request.urlopen(attempt, context=context)
-        msg = "Sending tracer https message {} response {}".format(attempt, trace_req.getcode())
-        self.wapp_log.debug(msg)
-
-    def create_trace(self, parent, trace_id=None):
-        """
-        Creates trace.
-
-        Creates trace if necessary, by using generated data and existing
-        information.
-
-        Args:
-            parent: owner of trace.
-            trace_id: existing id used for tracing.
-
-        Returns:
-            trace id.
-
-        """
-        if self.automatic_trace and trace_id is None:
-            random_int = random.randint(1, 25000)
-            control_value_id = "{}{}".format(self.data_manager.network.name,
-                                             random_int)
-
-            trace_id = random_int
-
-            trace = message_data.MessageData(
-                message_data.SEND_TRACE,
-                parent=parent,
-                trace_id=trace_id,
-                data=None,
-                text="ok",
-                control_value_id=control_value_id)
-            self.send_trace(trace)
-        return trace_id
-
-    def send_control(self, package):
-        """
-        Send data handler.
-
-        Sends control message for the data.
-
-        Args:
-            package: Sending queue item.
-
-        """
-        self.wapp_log.info("Sending control message")
-        package.trace_id = self.create_trace(
-            package.network_id, package.trace_id)
-
-        local_data = self.rpc.get_rpc_state(
-            package.data,
-            package.network_id,
-            package.device_id,
-            package.value_id,
-            package.state_id,
-            'Control',
-            trace_id=package.trace_id
-        )
-        self.create_bulk(local_data)
-
-    def receive_data(self):
-        """
-        Socket receive method.
-
-        Method that handles receiving data from a socket. Capable of handling
-        data chunks.
-
-        Returns:
-            The decoded message from the socket.
-
-        """
-        total_decoded = ''
-        decoded = None
-        while True:
-            if self.connected:
-                data = self.my_socket.recv(RECEIVE_SIZE)
-                if data == b'':
-                    self.reconnect()
-                    return None
-                try:
-                    decoded_data = data.decode('utf-8')
-                except AttributeError:
-                    continue
-                total_decoded += decoded_data
-                if sys.getsizeof(total_decoded) > MESSAGE_SIZE_BYTES:
-                    error = "Received message exeeds size limit."
-                    self.wapp_log.error(error)
-                    return None
-                try:
-                    decoded = json.loads(total_decoded)
-                except JSONDecodeError:
-                    if len(decoded_data) < RECEIVE_SIZE:
-                        error = "Json decoding error: {}".format(total_decoded)
-                        self.wapp_log.error(error)
-                        return None
-                else:
-                    break
-            else:
-                break
-        return decoded
-
-    def send_reconnect(self, package):
-        """
-        Send a reconnect attempt.
-
-        Sends a request to attempt to reconnect to the server.
-        """
-        self.wapp_log.info("Sending reconnect data")
-        try:
-            package.trace_id = self.create_trace(
-                package.network_id, package.trace_id)
-
-            rpc_network = self.rpc.get_rpc_network(
-                self.data_manager.network.uuid,
-                self.data_manager.network.name,
-                put=False,
-                trace_id=package.trace_id
-            )
-            self.create_bulk(rpc_network)
-            for element in self.packet_awaiting_confirm:
-                self.create_bulk(self.packet_awaiting_confirm[element])
-        except OSError as e:
-            self.connected = False
-            msg = "Error sending reconnect: {}".format(e)
-            self.wapp_log.error(msg, exc_info=True)
-
-    def send_failed(self, package):
-        """
-        Send a fail message.
-
-        Sends a message to notify about a sending failure.
-
-        Args:
-            package: Sending queue item.
-
-        """
-        self.wapp_log.info("Sending failed")
-
-        rpc_fail_response = self.rpc.get_rpc_fail_response(
-            package.rpc_id,
-            package.text
-        )
-        self.create_bulk(rpc_fail_response)
-
-    def send_report(self, package):
-        """
-        Send a report.
-
-        Sends a report message from the package.
-
-        Args:
-            package: A sending queue item.
-
-        """
-        if not package.trace_id:
-            if package.value_id in self.add_trace_to_report_list.keys():
-                package.trace_id = (
-                    self.add_trace_to_report_list.pop(package.value_id)
-                )
-
-        package.trace_id = self.create_trace(
-            package.network_id, package.trace_id)
-
-        local_data = self.rpc.get_rpc_state(
-            package.data,
-            package.network_id,
-            package.device_id,
-            package.value_id,
-            package.state_id,
-            'Report',
-            trace_id=package.trace_id
-        )
-        self.create_bulk(local_data)
-        data_decoded = local_data.get('params').get('data').get('data')
-        self.wapp_log.info('Sending report value: {}'.format(data_decoded))
-
-    def send_success(self, package):
-        """
-        Send a success message.
-
-        Sends a message to notify of a successful.
-
-        Args:
-            package: A sending queue item.
-
-        """
-        rpc_success_response = self.rpc.get_rpc_success_response(
-            package.rpc_id
-        )
-        self.create_bulk(rpc_success_response)
-
->>>>>>> 6bf7e5eb
     def close(self):
         """
         Close the connection.
@@ -968,85 +330,4 @@
         received.
         """
         while len(self.packet_awaiting_confirm) > 0:
-<<<<<<< HEAD
-            self.receive_data.receive_message()
-=======
-            self.receive_message()
-
-    def receive_message(self):
-        """
-        Receives message.
-
-        Receives message and passes it to receive method, and catches
-        encountered exceptions.
-        """
-        try:
-            decoded = self.receive_data()
-
-            # if the received string is list
-            if isinstance(decoded, list):
-                for decoded_data in decoded:
-                    self.receive(decoded_data)
-            else:
-                self.receive(decoded)
-
-        except ConnectionResetError as e:  # pragma: no cover
-            msg = "Received Reset: {}".format(e)
-            self.wapp_log.error(msg, exc_info=True)
-            self.reconnect()
-
-        except OSError as oe:  # pragma: no cover
-            msg = "Received OS Error: {}".format(oe)
-            self.wapp_log.error(msg, exc_info=True)
-            self.reconnect()
-
-    def receive(self, decoded):
-        """
-        Performs acction on received message.
-
-        Based on the type of message, directs the decoded data to the
-        appropriate methods.
-
-        Args:
-            decoded: the received message
-
-        """
-        if decoded:
-            decoded_id = decoded.get('id')
-            try:
-                self.wapp_log.debug('Raw received Json: {}'
-                                    .format(decoded))
-                if decoded.get('method', False) == 'PUT':
-                    self.incoming_control(decoded)
-
-                elif decoded.get('method', False) == 'GET':
-                    self.incoming_report_request(decoded)
-
-                elif decoded.get('method', False) == 'DELETE':
-                    self.incoming_delete_request(decoded)
-
-                elif decoded.get('error', False):
-                    decoded_error = decoded.get('error')
-                    msg = "Error: {}".format(decoded_error.get('message'))
-                    self.wapp_log.error(msg)
-                    self.remove_id_from_confirm_list(decoded_id)
-
-                elif decoded.get('result', False):
-                    result_value = decoded['result'].get('value', False)
-                    if result_value:
-                        uuid = result_value['meta']['id']
-                        data = result_value['data']
-                        object = self.data_manager.get_by_id(uuid)
-                        if object is not None and object.parent.control_state == object:
-                            object.parent.handle_control(data_value=data)
-                    self.remove_id_from_confirm_list(decoded_id)
-
-                else:
-                    error_str = "Unknown method"
-                    self.wapp_log.warning(error_str)
-                    self.send_error(error_str, decoded_id)
-            except ValueError:
-                error_str = 'Value error'
-                self.wapp_log.error("{} [{}]: {}".format(error_str, decoded_id, decoded))
-                self.send_error(error_str, decoded_id)
->>>>>>> 6bf7e5eb
+            self.receive_data.receive_message()