--- conflicted
+++ resolved
@@ -43,11 +43,7 @@
     """
 
     def __init__(self, rpc, instance, address, port, path_to_calling_file,
-<<<<<<< HEAD
                  wappsto_status, automatic_trace, handler, event_storage):
-=======
-                 wappsto_status, event_storage):
->>>>>>> f6e11aba
         """
         Create a client socket.
 
@@ -63,11 +59,8 @@
             port: Server port.
             path_to_calling_file: path to OS directory of calling file.
             wappsto_status: status object.
-<<<<<<< HEAD
             automatic_trace: indicates if all messages automaticaly send trace.
             handler: instance of handlers.
-=======
->>>>>>> f6e11aba
             event_storage: instance of event log.
 
         """
