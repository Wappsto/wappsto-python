"""
The server communication module.

Stores the server communication functionality for Wappsto as well as the
sending and receiving threads.
"""

import os
import sys
import socket
import threading
import time
import json
import queue
import ssl
import random
# REPLACED request WITH NATIVE MODULE
import urllib.request as request
import logging
from . import message_data
from .. import status
from .network_classes.errors import wappsto_errors

try:
    from json.decoder import JSONDecodeError
except ImportError:
    JSONDecodeError = ValueError

RECEIVE_SIZE = 1024
MESSAGE_SIZE_BYTES = 1000000
MAX_BULK_SIZE = 10
t_url = 'https://tracer.iot.seluxit.com/trace?id={}&parent={}&name={}&status={}'  # noqa: E501


class ClientSocket:
    """
    The ClientSocket class that handles sending and receiving.

    Stores the sending and receiving threads, certificates, connection
    information as well as the related methods for handling communication
    between the client and the server.
    """

    def __init__(self, rpc, instance, address, port, path_to_calling_file,
<<<<<<< HEAD
                 wappsto_status, automatic_trace, handler):
=======
                 wappsto_status, handler, event_storage):
>>>>>>> 107ba0dd
        """
        Create a client socket.

        Creates a socket instance for the given address and port. Hhandles
        transfer of data from the instance attributes and methods to the
        specified server. Connection to the server is based on the specified
        address and port.

        Args:
            rpc: Sending/receiving queue processing instance.
            instance: Instance of network, devices, values and states.
            address: Server address.
            port: Server port.
            path_to_calling_file: path to OS directory of calling file.
            wappsto_status: status object.
            automatic_trace: indicates if all messages automaticaly send trace.
            handler: instance of handlers.
            event_storage: instance of event log.

        """
        self.wapp_log = logging.getLogger(__name__)
        self.wapp_log.addHandler(logging.NullHandler())
        self.network = instance.network
        self.instance = instance
        self.path_to_calling_file = path_to_calling_file
        self.ssl_server_cert = os.path.join(path_to_calling_file,
                                            "certificates/ca.crt")
        self.ssl_client_cert = os.path.join(path_to_calling_file,
                                            "certificates/client.crt")
        self.ssl_key = os.path.join(path_to_calling_file,
                                    "certificates/client.key")
        self.address = address
        self.port = port
        self.ssl_context = ssl.SSLContext(ssl.PROTOCOL_TLSv1_2)
        self.ssl_context.verify_mode = ssl.CERT_REQUIRED
        self.ssl_context.load_cert_chain(self.ssl_client_cert, self.ssl_key)
        self.ssl_context.load_verify_locations(self.ssl_server_cert)
        self.wappsto_status = wappsto_status
        self.automatic_trace = automatic_trace
        self.receiving_thread = threading.Thread(target=self.receive_thread)
        self.receiving_thread.setDaemon(True)
        self.connected = False
        self.sending_queue = queue.Queue(maxsize=0)
        self.sending_thread = threading.Thread(target=self.send_thread)
        self.sending_thread.setDaemon(True)
        self.rpc = rpc
        self.handler = handler
        self.event_storage = event_storage
        self.packet_awaiting_confirm = {}
        self.add_trace_to_report_list = {}
        self.bulk_send_list = []
        self.lock_await = threading.Lock()
        self.set_sockets()

        self.network.rpc = self.rpc
        self.network.conn = self

    def send_state(self, state, data_value=None):
        """
        Send control or report to a server.

        Sends a control or report message with a new value to the server.

        Args:
            state: Reference to an instance of a State class.
            data_value: A new incoming value.

        Raises:
            Exception: If one occurs while sending control message.

        """
        try:
            trace_id = self.create_trace(state.uuid)

            json_data = self.rpc.get_rpc_state(
                str(data_value),
                state.parent.parent.parent.uuid,
                state.parent.parent.uuid,
                state.parent.uuid,
                state.uuid,
                state.state_type,
                state_obj=state,
                trace_id=trace_id
            )
            return self.rpc.send_init_json(self, json_data)

        except Exception as e:
            msg = "Error reporting state: {}".format(e)
            self.wapp_log.error(msg)
            return False

    def set_sockets(self):
        """
        Create socket to communicate with server.

        Creates a socket instance and sets the options for communication.
        Passes the socket to the ssl_wrap method
        """
        self.my_raw_socket = socket.socket(socket.AF_INET, socket.SOCK_STREAM)
        self.my_raw_socket.setsockopt(
            socket.SOL_SOCKET,
            socket.SO_KEEPALIVE,
            1
        )
        if (hasattr(socket, "TCP_KEEPIDLE")
                and hasattr(socket, "TCP_KEEPINTVL")
                and hasattr(socket, "TCP_KEEPCNT")):
            # After 5 idle minutes, start sending keepalives every 1 minutes.
            # Drop connection after 2 failed keepalives
            self.my_raw_socket.setsockopt(
                socket.SOL_TCP,
                socket.TCP_KEEPIDLE,
                5 * 60
            )
            self.my_raw_socket.setsockopt(
                socket.IPPROTO_TCP,
                socket.TCP_KEEPIDLE,
                5 * 60
            )
            self.my_raw_socket.setsockopt(
                socket.IPPROTO_TCP,
                socket.TCP_KEEPINTVL,
                60
            )
            self.my_raw_socket.setsockopt(
                socket.IPPROTO_TCP,
                socket.TCP_KEEPCNT,
                2
            )
            # self.my_raw_socket.setsockopt(
            #     socket.IPPROTO_TCP,
            #     socket.TCP_USER_TIMEOUT,
            #     30000
            # )
        self.my_socket = self.ssl_wrap()

    def ssl_wrap(self):
        """
        Wrap socket.

        Wraps the socket using the SSL protocol as configured in the SSL
        context, with hostname verification enabled.

        Returns:
        An SSL wrapped socket.

        """
        return self.ssl_context.wrap_socket(
            self.my_raw_socket,
            server_hostname=self.address
        )

    def connect(self):
        """
        Connect to the server.

        Attempts a connection to the server on the provided addres and port.

        Returns:
            A connection flag to denote if the connection was successful or
            not.

        """
        self.connected = False
        try:
            self.my_socket.settimeout(10)
            self.my_socket.connect((self.address, self.port))
            self.connected = True
            self.my_socket.settimeout(None)
            self.wappsto_status.set_status(status.CONNECTED)
            self.send_logged_data()
            return True

        except Exception as e:
            self.wapp_log.error("Failed to connect: {}".format(e))
            return False

    def send_logged_data(self):
        """
        Sends logged data.

        Makes a thread that sends all of the logged data.
        """
        processThread = threading.Thread(target=self.event_storage.send_log, args=(self,))
        processThread.start()

    def initialize_all(self):
        """
        Call initialize_all method in initialize_code module.

        Initializes the object instances on the sending/receiving queue.
        """
        for device in self.instance.network.devices:
            for value in device.values:
                state = value.get_control_state()
                if state is not None:
                    self.get_control(state)

        trace_id = self.create_trace(self.instance.network_cl.uuid)
        message = self.rpc.get_rpc_whole_json(self.instance.build_json(), trace_id)
        self.rpc.send_init_json(self, message)

        msg = "The whole network {} added to Sending queue {}.".format(
            self.instance.network.name,
            self.rpc
        )
        self.wapp_log.debug(msg)

        self.confirm_initialize_all()

    def add_id_to_confirm_list(self, data):
        """
        Add the message ID to the confirm list.

        Adds the ID of the decoded JSON message to the list of confirmed
        packets. Uses locks to ensure atomicity.

        Args:
            data: JSON communication message data.

        """
        self.lock_await.acquire()
        self.packet_awaiting_confirm[data.get('id')] = data
        self.lock_await.release()

    def remove_id_from_confirm_list(self, _id):
        """
        Remove the ID from the confirm list.

        Removes the ID of the decoded JSON message from the list of confirmed
        packets. Uses locks to ensure atomicity.

        Args:
            _id: ID to remove from the confirm list.

        """
        self.lock_await.acquire()
        if _id in self.packet_awaiting_confirm:
            del self.packet_awaiting_confirm[_id]
        self.lock_await.release()

    def incoming_control(self, data):
        """
        Incoming data handler.

        Sends the data from incoming control messages to the appropriate
        handler method.

        Args:
            data: JSON communication message data.

        Returns:
            Results of the incoming control handling.

        """
        return_id = data.get('id')
        try:
            control_id = data.get('params').get('data').get('meta').get('id')
        except AttributeError as e:
            error_str = 'Error received incorrect format in put'
            return self.handle_incoming_error(data, e, error_str, return_id)
        self.wapp_log.debug("Control Request from control id: " + control_id)

        try:
            local_data = data.get('params').get('data').get('data')
        except AttributeError:
            error = 'Error received incorrect format in put, data missing'
            self.send_error(error, return_id)
            return
        try:
            trace_id = data.get('params').get('meta').get('trace')
            if trace_id:
                self.wapp_log.debug("Control found trace id: " + trace_id)
        except AttributeError:
            # ignore
            trace_id = None

        if self.handler.handle_incoming_put(
                control_id,
                local_data,
                self.sending_queue,
                trace_id
        ):
            self.send_success_reply(return_id)
        else:
            error = 'Invalid value range or non-existing ID'
            self.send_error(error, return_id)

    def handle_incoming_error(self, data, error_str, return_id):
        """
        Handle errors on the receive thread.

        Receives an error message and delivers it to the appropriate method.

        Args:
            data: JSON communication message data.
            error_str: Error contents.
            return_id: ID of the error message.

        """
        self.wapp_log.error(data)
        self.wapp_log.error(error_str, exc_info=True)
        return

    def send_success_reply(self, return_id):
        """
        Handle successful replies on the receive thread.

        Send back a success message based on the message return ID.

        Args:
            return_id: ID of the success message.

        """
        success_reply = message_data.MessageData(
            message_data.SEND_SUCCESS,
            rpc_id=return_id
        )
        self.sending_queue.put(success_reply)

    def send_error(self, error_str, return_id):
        """
        Send error message.

        Sends back an error message based on the message return ID.

        Args:
            error_str: Error message contents.
            return_id: ID of the error message.

        """
        error_reply = message_data.MessageData(
            message_data.SEND_FAILED,
            rpc_id=return_id,
            text=error_str
        )
        self.sending_queue.put(error_reply)

    def incoming_report_request(self, data):
        """
        Incoming data handler.

        Sends the data from incoming report messages to the appropriate handler
        method.

        Args:
            data: JSON communication message data.

        Returns:
            Results of the incoming report handling.

        """
        return_id = data.get('id')
        try:
            get_url_id = data.get('params').get('url').split('/')
            get_url_id = get_url_id[-1]
        except AttributeError as e:
            error_str = 'Error received incorrect format in get'
            msg = "Report Request from url ID: {}".format(get_url_id)
            self.wapp_log.error(msg)
            return self.handle_incoming_error(data, e, error_str, return_id)

        try:
            trace_id = data.get('params').get('meta').get('trace')
            if trace_id:
                self.wapp_log.debug("Report GET found trace id: {}"
                                    .format(trace_id))
        except AttributeError:
            trace_id = None

        if self.handler.handle_incoming_get(
                get_url_id,
                self.sending_queue,
                trace_id
        ):
            self.send_success_reply(return_id)
        else:
            error = 'Non-existing ID for get'
            self.send_error(error, return_id)

    def incoming_delete_request(self, data):
        """
        Incoming delete handler.

        Sends the event from incoming delete messages to the
        appropriate handler method.

        Args:
            data: JSON communication message data.

        Returns:
            Results of the incoming report handling.

        """
        return_id = data.get('id')
        try:
            get_url_id = data.get('params').get('url').split('/')
            get_url_id = get_url_id[-1]
        except AttributeError as e:
            error_str = 'Error received incorrect format in delete'
            msg = "Report Request from url ID: {}".format(get_url_id)
            self.wapp_log.error(msg)
            return self.handle_incoming_error(data, e, error_str, return_id)

        try:
            trace_id = data.get('params').get('meta').get('trace')
            self.wapp_log.debug(
                "Report DELETE found trace id: {}".format(trace_id)
            )
        except AttributeError:
            trace_id = None

        if self.handler.handle_incoming_delete(
                get_url_id,
                self.sending_queue,
                trace_id
        ):
            self.send_success_reply(return_id)
        else:
            error = 'Delete failed'
            self.send_error(error, return_id)

    def receive_thread(self):
        """
        Create the receive thread.

        Starts a while True loop checking if something is received.
        """
        self.wapp_log.debug("ReceiveThread Started!")
        while True:
            self.receive_message()

    def reconnect(self, retry_limit=None, send_reconnect=True):
        """
        Attempt to reconnect.

        Reconnection attemps in the instance of a connection being interrupted.
        """
        self.wappsto_status.set_status(status.RECONNECTING)
        self.connected = False
        attempt = 0
        while not self.connected and (retry_limit is None
                                      or retry_limit > attempt):
            attempt += 1
            self.wapp_log.info("Trying to reconnect in 5 seconds")
            time.sleep(5)
            self.close()
            try:
                self.set_sockets()
                self.connect()
            except Exception as e:
                msg = "Failed to reconnect {}".format(e)
                self.wapp_log.error(msg, exc_info=True)

        if self.connected is True:
            self.wapp_log.info("Reconnected with " + str(attempt) + " attempts")
            if send_reconnect:
                reconnect = message_data.MessageData(
                    message_data.SEND_RECONNECT)
                self.sending_queue.put(reconnect)
        else:
            msg = ("Unable to connect to the server[IP: {}, Port: {}]"
                   .format(self.address, self.port)
                   )
            raise wappsto_errors.ServerConnectionException(msg)

    def create_bulk(self, data):
        """
        Creates bulk message.

        Accomulates all messages in one and once sending_queue is empty or
        bulk limit is reached it is sent.

        Args:
            data: JSON communication message data.

        """
        self.bulk_send_list.append(data)
        if ((self.sending_queue.qsize() == 0 and len(self.packet_awaiting_confirm) == 0)
                or len(self.bulk_send_list) >= MAX_BULK_SIZE):
            self.send_data(self.bulk_send_list)
            self.bulk_send_list.clear()

    def send_data(self, data):
        """
        Send JSON data.

        Sends the encoded JSON message through the socket.

        Args:
            data: JSON communication message data.

        """
        for data_element in data:
            self.get_object_without_none_values(data_element)
            if len(data_element) == 0:
                data.remove(data_element)

        if self.connected:
            for data_element in data:
                if data_element.get("method", "") in ["PUT", "POST", "DELETE"]:
                    self.add_id_to_confirm_list(data_element)
            if len(data) > 0:
                data = json.dumps(data)
                data = data.encode('utf-8')
                self.wapp_log.debug('Raw Send Json: {}'.format(data))
                self.my_socket.send(data)
        else:
            self.event_storage.add_message(data)

    def get_object_without_none_values(self, encoded_object):
        """
        Get object without None values.

        Gets objects and removes any keys where value is None.

        Args:
            encoded_object: dictionary object.

        """
        for key, val in list(encoded_object.items()):
            if val is None:
                del encoded_object[key]
            elif isinstance(val, dict):
                self.get_object_without_none_values(val)
                if len(val) == 0:
                    del encoded_object[key]
            elif isinstance(val, list):
                for val_element in val:
                    self.get_object_without_none_values(val_element)
                    if len(val_element) == 0:
                        val.remove(val_element)
                if len(val) == 0:
                    del encoded_object[key]

    def send_thread(self):
        """
        Create a send thread.

        Retrieves packages from the sending queue to
        send data.
        """
        self.wapp_log.debug("SendingThread Started!")

        while True:
            package = self.sending_queue.get()
            if package.msg_id == message_data.SEND_SUCCESS:
                self.send_success(package)

            elif package.msg_id == message_data.SEND_REPORT:
                self.send_report(package)

            elif package.msg_id == message_data.SEND_FAILED:
                self.send_failed(package)

<<<<<<< HEAD
                elif package.msg_id == message_data.SEND_RECONNECT:
                    self.send_reconnect(package)
=======
            elif package.msg_id == message_data.SEND_RECONNECT:
                self.send_reconnect()
>>>>>>> 107ba0dd

            elif package.msg_id == message_data.SEND_CONTROL:
                self.send_control(package)

            elif package.msg_id == message_data.SEND_TRACE:
                self.send_trace(package)

            elif package.msg_id == message_data.SEND_DELETE:
                self.send_delete(package)

            else:
                self.wapp_log.warning("Unhandled send")

            self.sending_queue.task_done()

    def send_delete(self, package):
        """
        Send data delete request.

        Sends the data to be deleted.

        Args:
            package: Sending queue item.

        """
        self.wapp_log.info("Sending delete message")
        try:
            local_data = self.rpc.get_rpc_delete(
                package.network_id,
                package.device_id,
                package.value_id,
                package.state_id
            )
            self.create_bulk(local_data)
        except OSError as e:
            self.connected = False
            msg = "Error sending delete: {}".format(e)
            self.wapp_log.error(msg, exc_info=True)

    def get_control(self, state):
        """
        Send get control state data.

        Sends requests for the data of control state.

        Args:
            state: State object referece.

        """
        self.wapp_log.info("Getting control value")
        try:
            local_data = self.rpc.get_rpc_state(
                None,
                state.parent.parent.parent.uuid,
                state.parent.parent.uuid,
                state.parent.uuid,
                state.uuid,
                state.state_type,
                get=True
            )
            self.create_bulk(local_data)
        except OSError as e:
            self.connected = False
            msg = "Failed to send a get request for the control value: {}"
            msg = msg.format(e)
            self.wapp_log.error(msg, exc_info=True)

    def send_trace(self, package):
        """
        Send data trace.

        Provides a trace URL for debugging purposes.

        Args:
            package: Sending queue item.

        """
        if package.control_value_id:
            control_value_id = package.control_value_id
            self.add_trace_to_report_list[control_value_id] = package.trace_id

        attempt = str(t_url).format(
            package.trace_id,
            package.parent,
            package.data,
            package.text
        )

        context = ssl._create_unverified_context()
        trace_req = request.urlopen(attempt, context=context)
        msg = "Sending tracer https message {} response {}".format(
            attempt,
            trace_req.getcode()
        )
        self.wapp_log.debug(msg)

    def create_trace(self, parent, trace_id=None):
        """
        Creates trace.

        Creates trace if necessary, by using generated data and existing
        information.

        Args:
            parent: owner of trace.
            trace_id: existing id used for tracing.

        Returns:
            trace id.

        """
        if self.automatic_trace and trace_id is None:
            random_int = random.randint(1, 25000)
            control_value_id = "{}{}".format(self.instance.network_cl.name,
                                             random_int)

            trace_id = random_int

            trace = message_data.MessageData(
                message_data.SEND_TRACE,
                parent=parent,
                trace_id=trace_id,
                data=None,
                text="ok",
                control_value_id=control_value_id)
            self.send_trace(trace)
        return trace_id

    def send_control(self, package):
        """
        Send data handler.

        Sends the data from outgoing control messages to the appropriate
        handler method.

        Args:
            package: Sending queue item.

        """
        self.wapp_log.info("Sending control message")
        try:
            package.trace_id = self.create_trace(
                package.network_id, package.trace_id)

            local_data = self.rpc.get_rpc_state(
                package.data,
                package.network_id,
                package.device_id,
                package.value_id,
                package.state_id,
                'Control',
                trace_id=package.trace_id
            )
            self.create_bulk(local_data)
        except OSError as e:
            self.connected = False
            msg = "Error sending control: {}".format(e)
            self.wapp_log.error(msg, exc_info=True)

    def receive_data(self):
        """
        Socket receive method.

        Method that handles receiving data from a socket. Capable of handling
        data chunks.

        Returns:
            The decoded message from the socket.

        """
        total_decoded = ''
        decoded = None
        while True:
            if self.connected:
                data = self.my_socket.recv(RECEIVE_SIZE)
                if data == b'':
                    self.reconnect()
                    return None
                try:
                    decoded_data = data.decode('utf-8')
                except Exception:
                    continue
                total_decoded += decoded_data
                if sys.getsizeof(total_decoded) > MESSAGE_SIZE_BYTES:
                    error = "Received message exeeds size limit."
                    self.wapp_log.error(error)
                    return None
                try:
                    decoded = json.loads(total_decoded)
                except JSONDecodeError:
                    if len(decoded_data) < RECEIVE_SIZE:
                        error = "Json decoding error: {}".format(total_decoded)
                        self.wapp_log.error(error)
                        return None
                else:
                    break
            else:
                break
        return decoded

    def send_reconnect(self, package):
        """
        Send a reconnect attempt.

        Sends a request to attempt to reconnect to the server.
        """
        self.wapp_log.info("Sending reconnect data")
        try:
            package.trace_id = self.create_trace(
                package.network_id, package.trace_id)

            rpc_network = self.rpc.get_rpc_network(
                self.network.uuid,
                self.network.name,
                put=False,
                trace_id=package.trace_id
            )
            self.create_bulk(rpc_network)
            for element in self.packet_awaiting_confirm:
                self.create_bulk(self.packet_awaiting_confirm[element])
        except OSError as e:
            self.connected = False
            msg = "Error sending reconnect: {}".format(e)
            self.wapp_log.error(msg, exc_info=True)

    def send_failed(self, package):
        """
        Send a fail message.

        Sends a message to notify about a sending failure.

        Args:
            package: Sending queue item.

        """
        self.wapp_log.info("Sending failed")

        rpc_fail_response = self.rpc.get_rpc_fail_response(
            package.rpc_id,
            package.text
        )
        try:
            self.create_bulk(rpc_fail_response)
        except OSError as e:
            self.connected = False
            msg = "Error sending failed response: {}".format(e)
            self.wapp_log.error(msg, exc_info=True)

    def send_report(self, package):
        """
        Send a report.

        Sends a report message from the package.

        Args:
            package: A sending queue item.

        """
        try:
            if not package.trace_id:
                if package.value_id in self.add_trace_to_report_list.keys():
                    package.trace_id = (
                        self.add_trace_to_report_list.pop(package.value_id)
                    )

            package.trace_id = self.create_trace(
                package.network_id, package.trace_id)

            local_data = self.rpc.get_rpc_state(
                package.data,
                package.network_id,
                package.device_id,
                package.value_id,
                package.state_id,
                'Report',
                trace_id=package.trace_id
            )
            self.create_bulk(local_data)
            data_decoded = local_data.get('params').get('data').get('data')
            self.wapp_log.info('Sending report value: {}'.format(data_decoded))
        except OSError as e:
            self.connected = False
            msg = "Error sending report: {}".format(e)
            self.wapp_log.error(msg, exc_info=True)

    def send_success(self, package):
        """
        Send a success message.

        Sends a message to notify of a successful.

        Args:
            package: A sending queue item.

        """
        try:
            rpc_success_response = self.rpc.get_rpc_success_response(
                package.rpc_id
            )
            self.create_bulk(rpc_success_response)

        except OSError as e:
            self.connected = False
            msg = "Error sending response: {}".format(e)
            self.wapp_log.error(msg, exc_info=True)

    def close(self):
        """
        Close the connection.

        Closes the socket object connection.
        """
        self.wapp_log.info("Closing connection...")

        for device in self.network.devices:
            for value in device.values:
                if value.timer.is_alive():
                    msg = "Value: {} is no longer periodically sending updates."
                    msg = msg.format(value.uuid)
                    self.wapp_log.debug(msg)
                value.timer.cancel()

        self.connected = False
        if self.my_socket:
            self.my_socket.close()
            self.my_socket = None
        if self.my_raw_socket:
            self.my_raw_socket.close()
            self.my_raw_socket = None

    def confirm_initialize_all(self):
        """
        Confirms that all responses are received.

        Goes through the list saving expected responses and checks if they are
        received.
        """
        while len(self.packet_awaiting_confirm) > 0:
            self.receive_message()

    def receive_message(self):
        """
        Receives message.

        Receives message and passes it to receive method, and catches
        encountered exceptions.
        """
        try:
            decoded = self.receive_data()

            # if the received string is list
            if isinstance(decoded, list):
                for decoded_data in decoded:
                    self.receive(decoded_data)
            else:
                self.receive(decoded)

        except JSONDecodeError:
            self.wapp_log.error("Json error: {}".format(decoded))
            # TODO send json rpc error, parse error

        except ConnectionResetError as e:
            msg = "Received Reset: {}".format(e)
            self.wapp_log.error(msg, exc_info=True)
            self.reconnect()

        except OSError as oe:
            msg = "Received OS Error: {}".format(oe)
            self.wapp_log.error(msg, exc_info=True)
            self.reconnect()

    def receive(self, decoded):
        """
        Performs acction on received message.

        Based on the type of message, directs the decoded data to the
        appropriate methods.

        Args:
            decoded: the received message

        """
        if decoded:
            decoded_id = decoded.get('id')
            try:
                self.wapp_log.debug('Raw received Json: {}'
                                    .format(decoded))
                if decoded.get('method', False) == 'PUT':
                    self.incoming_control(decoded)

                elif decoded.get('method', False) == 'GET':
                    self.incoming_report_request(decoded)

                elif decoded.get('method', False) == 'DELETE':
                    self.incoming_delete_request(decoded)

                elif decoded.get('error', False):
                    decoded_error = decoded.get('error')
                    msg = "Error: {}".format(decoded_error.get('message'))
                    self.wapp_log.error(msg)
                    self.remove_id_from_confirm_list(decoded_id)

                elif decoded.get('result', False):
                    result_value = decoded['result'].get('value', True)
                    if result_value is not True:
                        uuid = result_value['meta']['id']
                        data = result_value['data']
                        object = self.handler.get_by_id(uuid)
                        if object is not None and object.parent.control_state == object:
                            object.parent.handle_control(data_value=data)
                    self.remove_id_from_confirm_list(decoded_id)

                else:
                    self.wapp_log.warning("Unhandled method")
                    error_str = 'Unknown method'
                    self.send_error(error_str, decoded_id)

            except ValueError:
                error_str = 'Value error'
                self.wapp_log.error("{} [{}]: {}".format(error_str,
                                                         decoded_id,
                                                         decoded))
                self.send_error(error_str, decoded_id)<|MERGE_RESOLUTION|>--- conflicted
+++ resolved
@@ -42,11 +42,7 @@
     """
 
     def __init__(self, rpc, instance, address, port, path_to_calling_file,
-<<<<<<< HEAD
-                 wappsto_status, automatic_trace, handler):
-=======
-                 wappsto_status, handler, event_storage):
->>>>>>> 107ba0dd
+                 wappsto_status, automatic_trace, handler, event_storage):
         """
         Create a client socket.
 
@@ -602,13 +598,8 @@
             elif package.msg_id == message_data.SEND_FAILED:
                 self.send_failed(package)
 
-<<<<<<< HEAD
-                elif package.msg_id == message_data.SEND_RECONNECT:
-                    self.send_reconnect(package)
-=======
             elif package.msg_id == message_data.SEND_RECONNECT:
-                self.send_reconnect()
->>>>>>> 107ba0dd
+                self.send_reconnect(package)
 
             elif package.msg_id == message_data.SEND_CONTROL:
                 self.send_control(package)
