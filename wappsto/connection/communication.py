"""
The server communication module.

Stores the server communication functionality for Wappsto as well as the
sending and receiving threads.
"""

import os
import sys
import socket
import threading
import random
import time
import json
import queue
import ssl
# REPLACED request WITH NATIVE MODULE
import urllib.request as request
import logging
from . import message_data
from .. import status
from .network_classes.errors import wappsto_errors
from json.decoder import JSONDecodeError

RECEIVE_SIZE = 1024
MESSAGE_SIZE_BYTES = 1000000
MAX_BULK_SIZE = 10
t_url = 'https://tracer.iot.seluxit.com/trace?id={}&parent={}&name={}&status={}'  # noqa: E501


class ClientSocket:
    """
    The ClientSocket class that handles sending and receiving.

    Stores the sending and receiving threads, certificates, connection
    information as well as the related methods for handling communication
    between the client and the server.
    """

    def __init__(self, rpc, instance, address, port, path_to_calling_file,
                 wappsto_status, event_storage):
        """
        Create a client socket.

        Creates a socket instance for the given address and port. Handles
        transfer of data from the instance attributes and methods to the
        specified server. Connection to the server is based on the specified
        address and port.

        Args:
            rpc: Sending/receiving queue processing instance.
            instance: Instance of network, devices, values and states.
            address: Server address.
            port: Server port.
            path_to_calling_file: path to OS directory of calling file.
            wappsto_status: status object.
            event_storage: instance of event log.

        """
        self.wapp_log = logging.getLogger(__name__)
        self.wapp_log.addHandler(logging.NullHandler())
        self.network = instance.network
        self.instance = instance
        self.path_to_calling_file = path_to_calling_file
        self.ssl_server_cert = os.path.join(path_to_calling_file,
                                            "certificates/ca.crt")
        self.ssl_client_cert = os.path.join(path_to_calling_file,
                                            "certificates/client.crt")
        self.ssl_key = os.path.join(path_to_calling_file,
                                    "certificates/client.key")
        self.address = address
        self.port = port
        self.ssl_context = ssl.SSLContext(ssl.PROTOCOL_TLSv1_2)
        self.ssl_context.verify_mode = ssl.CERT_REQUIRED
        self.ssl_context.load_cert_chain(self.ssl_client_cert, self.ssl_key)
        self.ssl_context.load_verify_locations(self.ssl_server_cert)
        self.wappsto_status = wappsto_status
        self.receiving_thread = threading.Thread(target=self.receive_thread)
        self.receiving_thread.setDaemon(True)
        self.connected = False
        self.sending_queue = queue.Queue(maxsize=0)
        self.sending_thread = threading.Thread(target=self.send_thread)
        self.sending_thread.setDaemon(True)
        self.rpc = rpc
        self.event_storage = event_storage
        self.packet_awaiting_confirm = {}
        self.add_trace_to_report_list = {}
        self.bulk_send_list = []
        self.lock_await = threading.Lock()
        self.set_sockets()

        self.network.rpc = self.rpc
        self.network.conn = self

    def send_state(self, state, data_value=None):
        """
        Send control or report to a server.

        Sends a control or report message with a new value to the server.

        Args:
            state: Reference to an instance of a State class.
            data_value: A new incoming value.

        Raises:
            Exception: If one occurs while sending control message.

        """
        json_data = self.rpc.get_rpc_state(
            str(data_value),
            state.parent.parent.parent.uuid,
            state.parent.parent.uuid,
            state.parent.uuid,
            state.uuid,
            state.state_type,
            state_obj=state
        )
        self.create_bulk(json_data)
        return True

    def set_sockets(self):
        """
        Create socket to communicate with server.

        Creates a socket instance and sets the options for communication.
        Passes the socket to the ssl_wrap method
        """
        self.my_raw_socket = socket.socket(socket.AF_INET, socket.SOCK_STREAM)
        self.my_raw_socket.setsockopt(
            socket.SOL_SOCKET,
            socket.SO_KEEPALIVE,
            1
        )
        if (hasattr(socket, "TCP_KEEPIDLE")
                and hasattr(socket, "TCP_KEEPINTVL")
                and hasattr(socket, "TCP_KEEPCNT")):
            # After 5 idle minutes, start sending keepalives every 1 minutes.
            # Drop connection after 2 failed keepalives
            self.my_raw_socket.setsockopt(
                socket.SOL_TCP,
                socket.TCP_KEEPIDLE,
                5 * 60
            )
            self.my_raw_socket.setsockopt(
                socket.IPPROTO_TCP,
                socket.TCP_KEEPIDLE,
                5 * 60
            )
            self.my_raw_socket.setsockopt(
                socket.IPPROTO_TCP,
                socket.TCP_KEEPINTVL,
                60
            )
            self.my_raw_socket.setsockopt(
                socket.IPPROTO_TCP,
                socket.TCP_KEEPCNT,
                2
            )
            # self.my_raw_socket.setsockopt(
            #     socket.IPPROTO_TCP,
            #     socket.TCP_USER_TIMEOUT,
            #     30000
            # )
        self.my_socket = self.ssl_wrap()

    def ssl_wrap(self):
        """
        Wrap socket.

        Wraps the socket using the SSL protocol as configured in the SSL
        context, with hostname verification enabled.

        Returns:
        An SSL wrapped socket.

        """
        return self.ssl_context.wrap_socket(
            self.my_raw_socket,
            server_hostname=self.address
        )

    def connect(self):
        """
        Connect to the server.

        Attempts a connection to the server on the provided addres and port.

        Returns:
            A connection flag to denote if the connection was successful or
            not.

        """
        self.connected = False
        try:
            self.my_socket.settimeout(10)
            self.my_socket.connect((self.address, self.port))
            self.connected = True
            self.my_socket.settimeout(None)
            self.wappsto_status.set_status(status.CONNECTED)
            self.send_logged_data()
            return True

        except Exception as e:
            self.wapp_log.error("Failed to connect: {}".format(e))
            return False

    def send_logged_data(self):
        """
        Sends logged data.

        Makes a thread that sends all of the logged data.
        """
        processThread = threading.Thread(target=self.event_storage.send_log, args=(self,))
        processThread.start()

    def initialize_all(self):
        """
        Call initialize_all method in initialize_code module.

        Initializes the object instances on the sending/receiving queue.
        """
        for device in self.instance.network.devices:
            for value in device.values:
                state = value.get_control_state()
                if state is not None:
                    self.get_control(state)

        message = self.rpc.get_rpc_whole_json(self.instance.build_json())
        self.create_bulk(message)

        msg = "The whole network {} added to Sending queue {}.".format(
            self.instance.network.name,
            self.rpc
        )
        self.wapp_log.debug(msg)

        self.confirm_initialize_all()

    def add_id_to_confirm_list(self, data):
        """
        Add the message ID to the confirm list.

        Adds the ID of the decoded JSON message to the list of confirmed
        packets. Uses locks to ensure atomicity.

        Args:
            data: JSON communication message data.

        """
        self.lock_await.acquire()
        self.packet_awaiting_confirm[data.get('id')] = data
        self.lock_await.release()

    def remove_id_from_confirm_list(self, _id):
        """
        Remove the ID from the confirm list.

        Removes the ID of the decoded JSON message from the list of confirmed
        packets. Uses locks to ensure atomicity.

        Args:
            _id: ID to remove from the confirm list.

        """
        self.lock_await.acquire()
        if _id in self.packet_awaiting_confirm:
            del self.packet_awaiting_confirm[_id]
        self.lock_await.release()

    def incoming_control(self, data):
        """
        Incoming data handler.

        Gets the data from incoming control messages and performs the expected changes.

        Args:
            data: JSON communication message data.

        Returns:
            Results of the incoming control handling.

        """
        return_id = data.get('id')
        try:
<<<<<<< HEAD
            control_id = data.get('params').get('data').get('meta').get('id')
            local_data = data.get('params').get('data').get('data')
        except AttributeError:
            error_str = 'Error received incorrect format in put: {}'.format(str(data))
            self.wapp_log.error(error_str, exc_info=True)
            return
        self.wapp_log.debug("Control Request from control id: " + control_id)
=======
            uuid = data.get('params').get('data').get('meta').get('id')
            meta_type = data.get('params').get('data').get('meta').get('type')
            self.wapp_log.debug("Put request from id: " + uuid)
        except AttributeError as e:
            error_str = 'Error received incorrect format in put'
            return self.handle_incoming_error(data, e, error_str, return_id)
>>>>>>> f6e11aba

        try:
            trace_id = data.get('params').get('meta').get('trace')
            if trace_id:
                self.wapp_log.debug("Found trace id: " + trace_id)
        except AttributeError:
            trace_id = None

        obj = self.instance.get_by_id(uuid)
        if obj is None:
            self.send_error('Non-existing uuid provided', return_id)
            return

        try:
            if meta_type == "value":
                period = data.get('params').get('data').get('period')
                obj.set_period(period)
                delta = data.get('params').get('data').get('delta')
                obj.set_delta(delta)
                self.sending_queue_add_trace(
                    obj.parent.uuid,
                    trace_id,
                    None,
                    control_value_id=self.__get_random_id()
                )
                self.send_success_reply(return_id)
            elif meta_type == "state":
                local_data = data.get('params').get('data').get('data')
                if obj.state_type == "Control":
                    obj.parent.handle_control(data_value=local_data)
                    self.sending_queue_add_trace(
                        obj.parent.uuid,
                        trace_id,
                        local_data,
                        control_value_id=self.__get_random_id()
                    )
                    self.send_success_reply(return_id)
                else:
                    self.send_error('Element is not control state', return_id)
        except AttributeError:
            self.send_error('Attribute error encountered', return_id)

    def __get_random_id(self):
        network_n = self.instance.network.name
        random_int = random.randint(1, 25000)
        return "{}{}".format(network_n, random_int)

    def sending_queue_add_trace(self, parent, trace_id, data, control_value_id=None):
        """
        Add a trace to the sending queue.

        Adds a trace URL to the sending queue for debugging purposes.

        Args:
            parent: Owner of the trace URL.
            trace_id: ID of the trace message.
            data: Trace message data.
            control_value_id: ID of the control state of the value
                (default: {None})

        """
        if trace_id:
            trace = message_data.MessageData(
                message_data.SEND_TRACE,
                parent=parent,
                trace_id=trace_id,
                data=data,
                text="ok",
                control_value_id=control_value_id)
            self.sending_queue.put(trace)

    def send_success_reply(self, return_id):
        """
        Handle successful replies on the receive thread.

        Send back a success message based on the message return ID.

        Args:
            return_id: ID of the success message.

        """
        success_reply = message_data.MessageData(
            message_data.SEND_SUCCESS,
            rpc_id=return_id
        )
        self.sending_queue.put(success_reply)

    def send_error(self, error_str, return_id):
        """
        Send error message.

        Sends back an error message based on the message return ID.

        Args:
            error_str: Error message contents.
            return_id: ID of the error message.

        """
        error_reply = message_data.MessageData(
            message_data.SEND_FAILED,
            rpc_id=return_id,
            text=error_str
        )
        self.sending_queue.put(error_reply)

    def incoming_report_request(self, data):
        """
        Incoming data handler.

        Gets the data from incoming report messages and performs the expected changes.

        Args:
            data: JSON communication message data.

        Returns:
            Results of the incoming report handling.

        """
        return_id = data.get('id')
        try:
<<<<<<< HEAD
            get_url_id = data.get('params').get('url').split('/')
            get_url_id = get_url_id[-1]
        except AttributeError:
            error_str = 'Error received incorrect format in get: {}'.format(str(data))
            self.wapp_log.error(error_str, exc_info=True)
            return
=======
            uuid = data.get('params').get('data').get('meta').get('id')
            self.wapp_log.debug("Get request from id: " + uuid)
        except AttributeError as e:
            error_str = 'Error received incorrect format in get'
            return self.handle_incoming_error(data, e, error_str, return_id)
>>>>>>> f6e11aba

        try:
            trace_id = data.get('params').get('meta').get('trace')
            if trace_id:
                self.wapp_log.debug("Found trace id: " + trace_id)
        except AttributeError:
            trace_id = None

        obj = self.instance.get_by_id(uuid)
        if obj is None:
            self.send_error('Non-existing uuid provided', return_id)
            return

        try:
            if obj.state_type == "Report":
                self.sending_queue_add_trace(
                    obj.parent.uuid,
                    trace_id,
                    obj.data,
                    control_value_id=self.__get_random_id()
                )
                obj.parent.handle_refresh()
                self.send_success_reply(return_id)
            else:
                self.send_error('Element is not control state', return_id)
        except AttributeError:
            self.send_error('Attribute error encountered', return_id)

    def incoming_delete_request(self, data):
        """
        Incoming delete handler.

        Gets the data from incoming delete messages and performs the expected changes.

        Args:
            data: JSON communication message data.

        Returns:
            Results of the incoming report handling.

        """
        return_id = data.get('id')
        try:
<<<<<<< HEAD
            get_url_id = data.get('params').get('url').split('/')
            get_url_id = get_url_id[-1]
        except AttributeError:
            error_str = 'Error received incorrect format in delete: {}'.format(str(data))
            self.wapp_log.error(error_str, exc_info=True)
            return
=======
            uuid = data.get('params').get('data').get('meta').get('id')
            self.wapp_log.debug("Delete request from id: " + uuid)
        except AttributeError as e:
            error_str = 'Error received incorrect format in delete'
            return self.handle_incoming_error(data, e, error_str, return_id)
>>>>>>> f6e11aba

        try:
            trace_id = data.get('params').get('meta').get('trace')
            if trace_id:
                self.wapp_log.debug("Found trace id: " + trace_id)
        except AttributeError:
            trace_id = None

        obj = self.instance.get_by_id(uuid)
        if obj is None:
            self.send_error('Non-existing uuid provided', return_id)
            return

        try:
            self.sending_queue_add_trace(
                obj.uuid,
                trace_id,
                None,
                control_value_id=self.__get_random_id()
            )
            obj.handle_delete()
            self.send_success_reply(return_id)
        except AttributeError:
            self.send_error('Attribute error encountered', return_id)

    def receive_thread(self):
        """
        Create the receive thread.

        Starts a while True loop checking if something is received.
        """
        self.wapp_log.debug("ReceiveThread Started!")
        while True:
            self.receive_message()

    def reconnect(self, retry_limit=None, send_reconnect=True):
        """
        Attempt to reconnect.

        Reconnection attemps in the instance of a connection being interrupted.
        """
        self.wappsto_status.set_status(status.RECONNECTING)
        self.connected = False
        attempt = 0
        while not self.connected and (retry_limit is None
                                      or retry_limit > attempt):
            attempt += 1
            self.wapp_log.info("Trying to reconnect in 5 seconds")
            time.sleep(5)
            self.close()
            self.set_sockets()
            self.connect()

        if self.connected is True:
            self.wapp_log.info("Reconnected with " + str(attempt) + " attempts")
            if send_reconnect:
                reconnect = message_data.MessageData(message_data.SEND_RECONNECT)
                self.sending_queue.put(reconnect)
        else:
            msg = ("Unable to connect to the server[IP: {}, Port: {}]"
                   .format(self.address, self.port)
                   )
            raise wappsto_errors.ServerConnectionException(msg)

    def create_bulk(self, data):
        """
        Creates bulk message.

        Accomulates all messages in one and once sending_queue is empty or
        bulk limit is reached it is sent.

        Args:
            data: JSON communication message data.

        """
<<<<<<< HEAD
        try:
            self.bulk_send_list.append(data)
            if ((self.sending_queue.qsize() == 0 and len(self.packet_awaiting_confirm) == 0)
                    or len(self.bulk_send_list) >= MAX_BULK_SIZE):
                self.send_data(self.bulk_send_list)
                self.bulk_send_list.clear()
        except OSError as e:  # pragma: no cover
            self.connected = False
            msg = "Error sending message: {}".format(e)
            self.wapp_log.error(msg, exc_info=True)
=======
        if data is not None:
            self.bulk_send_list.append(data)
        if ((self.sending_queue.qsize() == 0 and len(self.packet_awaiting_confirm) == 0)
                or len(self.bulk_send_list) >= MAX_BULK_SIZE):
            self.send_data(self.bulk_send_list)
            self.bulk_send_list.clear()
>>>>>>> f6e11aba

    def send_data(self, data):
        """
        Send JSON data.

        Sends the encoded JSON message through the socket.

        Args:
            data: JSON communication message data.

        """
        for data_element in data:
            self.get_object_without_none_values(data_element)
            if len(data_element) == 0:
                data.remove(data_element)

        if self.connected:
            for data_element in data:
                if data_element.get("method", "") in ["PUT", "POST", "DELETE"]:
                    self.add_id_to_confirm_list(data_element)
            if len(data) > 0:
                data = json.dumps(data)
                data = data.encode('utf-8')
                self.wapp_log.debug('Raw Send Json: {}'.format(data))
                self.my_socket.send(data)
        else:
            self.event_storage.add_message(data)

    def get_object_without_none_values(self, encoded_object):
        """
        Get object without None values.

        Gets objects and removes any keys where value is None.

        Args:
            encoded_object: dictionary object.

        """
        for key, val in list(encoded_object.items()):
            if val is None:
                del encoded_object[key]
            elif isinstance(val, dict):
                self.get_object_without_none_values(val)
                if len(val) == 0:
                    del encoded_object[key]
            elif isinstance(val, list):
                for val_element in val:
                    self.get_object_without_none_values(val_element)
                    if len(val_element) == 0:
                        val.remove(val_element)
                if len(val) == 0:
                    del encoded_object[key]

    def send_thread(self):
        """
        Create a send thread.

        Retrieves packages from the sending queue to
        send data.
        """
        self.wapp_log.debug("SendingThread Started!")

        while True:
            package = self.sending_queue.get()
            if package.msg_id == message_data.SEND_SUCCESS:
                self.send_success(package)

            elif package.msg_id == message_data.SEND_REPORT:
                self.send_report(package)

            elif package.msg_id == message_data.SEND_FAILED:
                self.send_failed(package)

            elif package.msg_id == message_data.SEND_RECONNECT:
                self.send_reconnect()

            elif package.msg_id == message_data.SEND_CONTROL:
                self.send_control(package)

            elif package.msg_id == message_data.SEND_TRACE:
                self.send_trace(package)

            elif package.msg_id == message_data.SEND_DELETE:
                self.send_delete(package)

            else:
                self.wapp_log.warning("Unhandled send")

            self.sending_queue.task_done()

    def send_delete(self, package):
        """
        Send data delete request.

        Sends the data to be deleted.

        Args:
            package: Sending queue item.

        """
        self.wapp_log.info("Sending delete message")
        local_data = self.rpc.get_rpc_delete(
            package.network_id,
            package.device_id,
            package.value_id,
            package.state_id
        )
        self.create_bulk(local_data)

    def get_control(self, state):
        """
        Send get control state data.

        Sends requests for the data of control state.

        Args:
            state: State object referece.

        """
        self.wapp_log.info("Getting control value")
        local_data = self.rpc.get_rpc_state(
            None,
            state.parent.parent.parent.uuid,
            state.parent.parent.uuid,
            state.parent.uuid,
            state.uuid,
            state.state_type,
            get=True
        )
        self.create_bulk(local_data)

    def send_trace(self, package):
        """
        Send data trace.

        Provides a trace URL for debugging purposes.

        Args:
            package: Sending queue item.

        """
        if package.control_value_id:
            control_value_id = package.control_value_id
            self.add_trace_to_report_list[control_value_id] = package.trace_id

        attempt = str(t_url).format(
            package.trace_id,
            package.parent,
            package.data,
            package.text
        )

        context = ssl._create_unverified_context()
        trace_req = request.urlopen(attempt, context=context)
        msg = "Sending tracer https message {} response {}".format(attempt, trace_req.getcode())
        self.wapp_log.debug(msg)

    def send_control(self, package):
        """
        Send data handler.

        Sends control message for the data.

        Args:
            package: Sending queue item.

        """
        self.wapp_log.info("Sending control message")
        local_data = self.rpc.get_rpc_state(
            package.data,
            package.network_id,
            package.device_id,
            package.value_id,
            package.state_id,
            'Control',
            trace_id=package.trace_id
        )
        self.create_bulk(local_data)

    def receive_data(self):
        """
        Socket receive method.

        Method that handles receiving data from a socket. Capable of handling
        data chunks.

        Returns:
            The decoded message from the socket.

        """
        total_decoded = ''
        decoded = None
        while True:
            if self.connected:
                data = self.my_socket.recv(RECEIVE_SIZE)
                if data == b'':
                    self.reconnect()
                    return None
                try:
                    decoded_data = data.decode('utf-8')
                except AttributeError:
                    continue
                total_decoded += decoded_data
                if sys.getsizeof(total_decoded) > MESSAGE_SIZE_BYTES:
                    error = "Received message exeeds size limit."
                    self.wapp_log.error(error)
                    return None
                try:
                    decoded = json.loads(total_decoded)
                except JSONDecodeError:
                    if len(decoded_data) < RECEIVE_SIZE:
                        error = "Json decoding error: {}".format(total_decoded)
                        self.wapp_log.error(error)
                        return None
                else:
                    break
            else:
                break
        return decoded

    def send_reconnect(self):
        """
        Send a reconnect attempt.

        Sends a request to attempt to reconnect to the server.
        """
        self.wapp_log.info("Sending reconnect data")
        rpc_network = self.rpc.get_rpc_network(
            self.network.uuid,
            self.network.name,
            put=False
        )
        self.create_bulk(rpc_network)
        for element in self.packet_awaiting_confirm:
            self.create_bulk(self.packet_awaiting_confirm[element])

    def send_failed(self, package):
        """
        Send a fail message.

        Sends a message to notify about a sending failure.

        Args:
            package: Sending queue item.

        """
        self.wapp_log.info("Sending failed")
        rpc_fail_response = self.rpc.get_rpc_fail_response(
            package.rpc_id,
            package.text
        )
        self.create_bulk(rpc_fail_response)

    def send_report(self, package):
        """
        Send a report.

        Sends a report message from the package.

        Args:
            package: A sending queue item.

        """
        if not package.trace_id:
            if package.value_id in self.add_trace_to_report_list.keys():
                package.trace_id = self.add_trace_to_report_list.pop(package.value_id)
        local_data = self.rpc.get_rpc_state(
            package.data,
            package.network_id,
            package.device_id,
            package.value_id,
            package.state_id,
            'Report',
            trace_id=package.trace_id
        )
        self.create_bulk(local_data)
        data_decoded = local_data.get('params').get('data').get('data')
        self.wapp_log.info('Sending report value: {}'.format(data_decoded))

    def send_success(self, package):
        """
        Send a success message.

        Sends a message to notify of a successful.

        Args:
            package: A sending queue item.

        """
        rpc_success_response = self.rpc.get_rpc_success_response(
            package.rpc_id
        )
        self.create_bulk(rpc_success_response)

    def close(self):
        """
        Close the connection.

        Closes the socket object connection.
        """
        self.wapp_log.info("Closing connection...")

        for device in self.network.devices:
            for value in device.values:
                if value.timer.is_alive():
                    msg = "Value: {} is no longer periodically sending updates.".format(value.uuid)
                    self.wapp_log.debug(msg)
                value.timer.cancel()

        self.connected = False
        if self.my_socket:
            self.my_socket.close()
            self.my_socket = None
        if self.my_raw_socket:
            self.my_raw_socket.close()
            self.my_raw_socket = None

    def confirm_initialize_all(self):
        """
        Confirms that all responses are received.

        Goes through the list saving expected responses and checks if they are
        received.
        """
        while len(self.packet_awaiting_confirm) > 0:
            self.receive_message()

    def receive_message(self):
        """
        Receives message.

        Receives message and passes it to receive method, and catches
        encountered exceptions.
        """
        try:
            decoded = self.receive_data()

            # if the received string is list
            if isinstance(decoded, list):
                for decoded_data in decoded:
                    self.receive(decoded_data)
            else:
                self.receive(decoded)

        except ConnectionResetError as e:  # pragma: no cover
            msg = "Received Reset: {}".format(e)
            self.wapp_log.error(msg, exc_info=True)
            self.reconnect()

        except OSError as oe:  # pragma: no cover
            msg = "Received OS Error: {}".format(oe)
            self.wapp_log.error(msg, exc_info=True)
            self.reconnect()

    def receive(self, decoded):
        """
        Performs acction on received message.

        Based on the type of message, directs the decoded data to the
        appropriate methods.

        Args:
            decoded: the received message

        """
        if decoded:
            decoded_id = decoded.get('id')
            try:
                self.wapp_log.debug('Raw received Json: {}'
                                    .format(decoded))
                if decoded.get('method', False) == 'PUT':
                    self.incoming_control(decoded)

                elif decoded.get('method', False) == 'GET':
                    self.incoming_report_request(decoded)

                elif decoded.get('method', False) == 'DELETE':
                    self.incoming_delete_request(decoded)

                elif decoded.get('error', False):
                    decoded_error = decoded.get('error')
                    msg = "Error: {}".format(decoded_error.get('message'))
                    self.wapp_log.error(msg)
                    self.remove_id_from_confirm_list(decoded_id)

                elif decoded.get('result', False):
<<<<<<< HEAD
                    result_value = decoded['result'].get('value', False)
                    if result_value:
                        uuid = result_value.get('meta').get('id')
                        data = result_value.get('data')
                        object = self.handler.get_by_id(uuid)
=======
                    result_value = decoded['result'].get('value', True)
                    if result_value is not True:
                        uuid = result_value['meta']['id']
                        data = result_value['data']
                        object = self.instance.get_by_id(uuid)
>>>>>>> f6e11aba
                        if object is not None and object.parent.control_state == object:
                            object.parent.handle_control(data_value=data)
                    self.remove_id_from_confirm_list(decoded_id)

                else:
                    error_str = "Unknown method"
                    self.wapp_log.warning(error_str)
                    self.send_error(error_str, decoded_id)
            except ValueError:
                error_str = 'Value error'
                self.wapp_log.error("{} [{}]: {}".format(error_str, decoded_id, decoded))
                self.send_error(error_str, decoded_id)<|MERGE_RESOLUTION|>--- conflicted
+++ resolved
@@ -282,22 +282,13 @@
         """
         return_id = data.get('id')
         try:
-<<<<<<< HEAD
-            control_id = data.get('params').get('data').get('meta').get('id')
-            local_data = data.get('params').get('data').get('data')
+            uuid = data.get('params').get('data').get('meta').get('id')
+            meta_type = data.get('params').get('data').get('meta').get('type')
+            self.wapp_log.debug("Put request from id: " + uuid)
         except AttributeError:
             error_str = 'Error received incorrect format in put: {}'.format(str(data))
             self.wapp_log.error(error_str, exc_info=True)
             return
-        self.wapp_log.debug("Control Request from control id: " + control_id)
-=======
-            uuid = data.get('params').get('data').get('meta').get('id')
-            meta_type = data.get('params').get('data').get('meta').get('type')
-            self.wapp_log.debug("Put request from id: " + uuid)
-        except AttributeError as e:
-            error_str = 'Error received incorrect format in put'
-            return self.handle_incoming_error(data, e, error_str, return_id)
->>>>>>> f6e11aba
 
         try:
             trace_id = data.get('params').get('meta').get('trace')
@@ -418,20 +409,12 @@
         """
         return_id = data.get('id')
         try:
-<<<<<<< HEAD
-            get_url_id = data.get('params').get('url').split('/')
-            get_url_id = get_url_id[-1]
+            uuid = data.get('params').get('data').get('meta').get('id')
+            self.wapp_log.debug("Get request from id: " + uuid)
         except AttributeError:
             error_str = 'Error received incorrect format in get: {}'.format(str(data))
             self.wapp_log.error(error_str, exc_info=True)
             return
-=======
-            uuid = data.get('params').get('data').get('meta').get('id')
-            self.wapp_log.debug("Get request from id: " + uuid)
-        except AttributeError as e:
-            error_str = 'Error received incorrect format in get'
-            return self.handle_incoming_error(data, e, error_str, return_id)
->>>>>>> f6e11aba
 
         try:
             trace_id = data.get('params').get('meta').get('trace')
@@ -475,20 +458,12 @@
         """
         return_id = data.get('id')
         try:
-<<<<<<< HEAD
-            get_url_id = data.get('params').get('url').split('/')
-            get_url_id = get_url_id[-1]
+            uuid = data.get('params').get('data').get('meta').get('id')
+            self.wapp_log.debug("Delete request from id: " + uuid)
         except AttributeError:
             error_str = 'Error received incorrect format in delete: {}'.format(str(data))
             self.wapp_log.error(error_str, exc_info=True)
             return
-=======
-            uuid = data.get('params').get('data').get('meta').get('id')
-            self.wapp_log.debug("Delete request from id: " + uuid)
-        except AttributeError as e:
-            error_str = 'Error received incorrect format in delete'
-            return self.handle_incoming_error(data, e, error_str, return_id)
->>>>>>> f6e11aba
 
         try:
             trace_id = data.get('params').get('meta').get('trace')
@@ -564,9 +539,9 @@
             data: JSON communication message data.
 
         """
-<<<<<<< HEAD
-        try:
-            self.bulk_send_list.append(data)
+        try:
+            if data is not None:
+                self.bulk_send_list.append(data)
             if ((self.sending_queue.qsize() == 0 and len(self.packet_awaiting_confirm) == 0)
                     or len(self.bulk_send_list) >= MAX_BULK_SIZE):
                 self.send_data(self.bulk_send_list)
@@ -575,14 +550,6 @@
             self.connected = False
             msg = "Error sending message: {}".format(e)
             self.wapp_log.error(msg, exc_info=True)
-=======
-        if data is not None:
-            self.bulk_send_list.append(data)
-        if ((self.sending_queue.qsize() == 0 and len(self.packet_awaiting_confirm) == 0)
-                or len(self.bulk_send_list) >= MAX_BULK_SIZE):
-            self.send_data(self.bulk_send_list)
-            self.bulk_send_list.clear()
->>>>>>> f6e11aba
 
     def send_data(self, data):
         """
@@ -969,19 +936,11 @@
                     self.remove_id_from_confirm_list(decoded_id)
 
                 elif decoded.get('result', False):
-<<<<<<< HEAD
                     result_value = decoded['result'].get('value', False)
                     if result_value:
                         uuid = result_value.get('meta').get('id')
                         data = result_value.get('data')
-                        object = self.handler.get_by_id(uuid)
-=======
-                    result_value = decoded['result'].get('value', True)
-                    if result_value is not True:
-                        uuid = result_value['meta']['id']
-                        data = result_value['data']
                         object = self.instance.get_by_id(uuid)
->>>>>>> f6e11aba
                         if object is not None and object.parent.control_state == object:
                             object.parent.handle_control(data_value=data)
                     self.remove_id_from_confirm_list(decoded_id)
