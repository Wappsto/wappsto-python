--- conflicted
+++ resolved
@@ -42,11 +42,7 @@
     """
 
     def __init__(self, rpc, instance, address, port, path_to_calling_file,
-<<<<<<< HEAD
-                 wappsto_status, automatic_trace):
-=======
-                 wappsto_status, handler):
->>>>>>> e586dd73
+                 wappsto_status, automatic_trace, handler):
         """
         Create a client socket.
 
@@ -62,11 +58,8 @@
             port: Server port.
             path_to_calling_file: path to OS directory of calling file.
             wappsto_status: status object.
-<<<<<<< HEAD
             automatic_trace: indicates if all messages automaticaly send trace.
-=======
             handler: instance of handlers.
->>>>>>> e586dd73
 
         """
         self.wapp_log = logging.getLogger(__name__)
