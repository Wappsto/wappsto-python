--- conflicted
+++ resolved
@@ -743,17 +743,12 @@
             package.rpc_id,
             package.text
         )
-<<<<<<< HEAD
-        self.wapp_log.debug(rpc_fail_response)
-        self.create_bulk(rpc_fail_response)
-=======
         try:
             self.create_bulk(rpc_fail_response)
         except OSError as e:
             self.connected = False
             msg = "Error sending failed response: {}".format(e)
             self.wapp_log.error(msg, exc_info=True)
->>>>>>> 107ba0dd
 
     def send_report(self, package):
         """
