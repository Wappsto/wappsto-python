"""
The server communication module.

Stores the server communication functionality for Wappsto as well as the
sending and receiving threads.
"""

import os
import socket
import threading
import time
import queue
import ssl
import logging
from . import message_data
from . import receive_data
from . import send_data
from .. import status
from .network_classes.errors import wappsto_errors


class ClientSocket:
    """
    The ClientSocket class that manages connection.

    Stores the sending and receiving threads, certificates as well as connection
    information.
    """

    def __init__(self, rpc, instance, address, port, path_to_calling_file,
                 wappsto_status, handler, event_storage):
        """
        Create a client socket.

        Creates a socket instance for the given address and port. Hhandles
        transfer of data from the instance attributes and methods to the
        specified server. Connection to the server is based on the specified
        address and port.

        Args:
            rpc: Sending/receiving queue processing instance.
            instance: Instance of network, devices, values and states.
            address: Server address.
            port: Server port.
            path_to_calling_file: path to OS directory of calling file.
            wappsto_status: status object.
            handler: instance of handlers.
            event_storage: instance of event log.

        """
        self.wapp_log = logging.getLogger(__name__)
        self.wapp_log.addHandler(logging.NullHandler())
        self.network = instance.network
        self.instance = instance
        self.path_to_calling_file = path_to_calling_file
        self.ssl_server_cert = os.path.join(path_to_calling_file,
                                            "certificates/ca.crt")
        self.ssl_client_cert = os.path.join(path_to_calling_file,
                                            "certificates/client.crt")
        self.ssl_key = os.path.join(path_to_calling_file,
                                    "certificates/client.key")
        self.address = address
        self.port = port
        self.ssl_context = ssl.SSLContext(ssl.PROTOCOL_TLSv1_2)
        self.ssl_context.verify_mode = ssl.CERT_REQUIRED
        self.ssl_context.load_cert_chain(self.ssl_client_cert, self.ssl_key)
        self.ssl_context.load_verify_locations(self.ssl_server_cert)
        self.wappsto_status = wappsto_status

        self.receive_data = receive_data.ReceiveData(self)
        self.receiving_thread = threading.Thread(target=self.receive_data.receive_thread)
        self.receiving_thread.setDaemon(True)

        self.send_data = send_data.SendData(self)
        self.sending_thread = threading.Thread(target=self.send_data.send_thread)
        self.sending_thread.setDaemon(True)

        self.connected = False
        self.sending_queue = queue.Queue(maxsize=0)
        self.rpc = rpc
        self.handler = handler
        self.event_storage = event_storage
        self.packet_awaiting_confirm = {}
        self.lock_await = threading.Lock()
        self.set_sockets()

        self.network.rpc = self.rpc
        self.network.conn = self

    def set_sockets(self):
        """
        Create socket to communicate with server.

        Creates a socket instance and sets the options for communication.
        Passes the socket to the ssl_wrap method
        """
        self.my_raw_socket = socket.socket(socket.AF_INET, socket.SOCK_STREAM)
        self.my_raw_socket.setsockopt(
            socket.SOL_SOCKET,
            socket.SO_KEEPALIVE,
            1
        )
        if (hasattr(socket, "TCP_KEEPIDLE")
                and hasattr(socket, "TCP_KEEPINTVL")
                and hasattr(socket, "TCP_KEEPCNT")):
            # After 5 idle minutes, start sending keepalives every 1 minutes.
            # Drop connection after 2 failed keepalives
            self.my_raw_socket.setsockopt(
                socket.SOL_TCP,
                socket.TCP_KEEPIDLE,
                5 * 60
            )
            self.my_raw_socket.setsockopt(
                socket.IPPROTO_TCP,
                socket.TCP_KEEPIDLE,
                5 * 60
            )
            self.my_raw_socket.setsockopt(
                socket.IPPROTO_TCP,
                socket.TCP_KEEPINTVL,
                60
            )
            self.my_raw_socket.setsockopt(
                socket.IPPROTO_TCP,
                socket.TCP_KEEPCNT,
                2
            )
            # self.my_raw_socket.setsockopt(
            #     socket.IPPROTO_TCP,
            #     socket.TCP_USER_TIMEOUT,
            #     30000
            # )
        self.my_socket = self.ssl_wrap()

    def ssl_wrap(self):
        """
        Wrap socket.

        Wraps the socket using the SSL protocol as configured in the SSL
        context, with hostname verification enabled.

        Returns:
        An SSL wrapped socket.

        """
        return self.ssl_context.wrap_socket(
            self.my_raw_socket,
            server_hostname=self.address
        )

    def connect(self):
        """
        Connect to the server.

        Attempts a connection to the server on the provided addres and port.

        Returns:
            A connection flag to denote if the connection was successful or
            not.

        """
        self.connected = False
        try:
            self.my_socket.settimeout(10)
            self.my_socket.connect((self.address, self.port))
            self.connected = True
            self.my_socket.settimeout(None)
            self.wappsto_status.set_status(status.CONNECTED)
            self.send_logged_data()
            return True

        except Exception as e:
            self.wapp_log.error("Failed to connect: {}".format(e))
            return False

    def send_logged_data(self):
        """
        Sends logged data.

        Makes a thread that sends all of the logged data.
        """
        processThread = threading.Thread(target=self.event_storage.send_log, args=(self,))
        processThread.start()

    def initialize_all(self):
        """
        Call initialize_all method in initialize_code module.

        Initializes the object instances on the sending/receiving queue.
        """
        for device in self.instance.network.devices:
            for value in device.values:
                state = value.get_control_state()
                if state is not None:
                    msg = message_data.MessageData(
                        message_data.SEND_CONTROL,
                        data=None,
                        network_id=state.parent.parent.parent.uuid,
                        device_id=state.parent.parent.uuid,
                        value_id=state.parent.uuid,
                        state_id=state.uuid,
                        get=True
                    )
                    self.send_data.send_control(msg)

        message = self.rpc.get_rpc_whole_json(self.instance.build_json())
        self.rpc.send_init_json(self.send_data, message)

        msg = "The whole network {} added to Sending queue {}.".format(
            self.instance.network.name,
            self.rpc
        )
        self.wapp_log.debug(msg)

        self.confirm_initialize_all()

    def add_id_to_confirm_list(self, data):
        """
        Add the message ID to the confirm list.

        Adds the ID of the decoded JSON message to the list of confirmed
        packets. Uses locks to ensure atomicity.

        Args:
            data: JSON communication message data.

        """
        self.lock_await.acquire()
        self.packet_awaiting_confirm[data.get('id')] = data
        self.lock_await.release()

    def remove_id_from_confirm_list(self, _id):
        """
        Remove the ID from the confirm list.

        Removes the ID of the decoded JSON message from the list of confirmed
        packets. Uses locks to ensure atomicity.

        Args:
            _id: ID to remove from the confirm list.

        """
        self.lock_await.acquire()
        if _id in self.packet_awaiting_confirm:
            del self.packet_awaiting_confirm[_id]
        self.lock_await.release()

    def reconnect(self, retry_limit=None, send_reconnect=True):
        """
        Attempt to reconnect.

        Reconnection attemps in the instance of a connection being interrupted.
        """
        self.wappsto_status.set_status(status.RECONNECTING)
        self.connected = False
        attempt = 0
        while not self.connected and (retry_limit is None
                                      or retry_limit > attempt):
            attempt += 1
            self.wapp_log.info("Trying to reconnect in 5 seconds")
            time.sleep(5)
            self.close()
            try:
                self.set_sockets()
                self.connect()
            except Exception as e:
                msg = "Failed to reconnect {}".format(e)
                self.wapp_log.error(msg, exc_info=True)

        if self.connected is True:
            self.wapp_log.info("Reconnected with " + str(attempt) + " attempts")
            if send_reconnect:
                reconnect = message_data.MessageData(
                    message_data.SEND_RECONNECT)
                self.sending_queue.put(reconnect)
        else:
            msg = ("Unable to connect to the server[IP: {}, Port: {}]"
                   .format(self.address, self.port)
                   )
            raise wappsto_errors.ServerConnectionException(msg)

<<<<<<< HEAD
=======
    def create_bulk(self, data):
        """
        Creates bulk message.

        Accomulates all messages in one and once sending_queue is empty or
        bulk limit is reached it is sent.

        Args:
            data: JSON communication message data.

        """
        self.bulk_send_list.append(data)
        if ((self.sending_queue.qsize() == 0 and len(self.packet_awaiting_confirm) == 0)
                or len(self.bulk_send_list) >= MAX_BULK_SIZE):
            self.send_data(self.bulk_send_list)
            self.bulk_send_list.clear()

    def send_data(self, data):
        """
        Send JSON data.

        Sends the encoded JSON message through the socket.

        Args:
            data: JSON communication message data.

        """
        for data_element in data:
            self.get_object_without_none_values(data_element)
            if len(data_element) == 0:
                data.remove(data_element)

        if self.connected:
            for data_element in data:
                if data_element.get("method", "") in ["PUT", "POST", "DELETE"]:
                    self.add_id_to_confirm_list(data_element)
            if len(data) > 0:
                data = json.dumps(data)
                data = data.encode('utf-8')
                self.wapp_log.debug('Raw Send Json: {}'.format(data))
                self.my_socket.send(data)
        else:
            self.event_storage.add_message(data)

>>>>>>> 107ba0dd
    def get_object_without_none_values(self, encoded_object):
        """
        Get object without None values.

        Gets objects and removes any keys where value is None.

        Args:
            encoded_object: dictionary object.

        """
        for key, val in list(encoded_object.items()):
            if val is None:
                del encoded_object[key]
            elif isinstance(val, dict):
                self.get_object_without_none_values(val)
                if len(val) == 0:
                    del encoded_object[key]
            elif isinstance(val, list):
                for val_element in val:
                    self.get_object_without_none_values(val_element)
                    if len(val_element) == 0:
                        val.remove(val_element)
                if len(val) == 0:
                    del encoded_object[key]

<<<<<<< HEAD
=======
    def send_thread(self):
        """
        Create a send thread.

        Retrieves packages from the sending queue to
        send data.
        """
        self.wapp_log.debug("SendingThread Started!")

        while True:
            package = self.sending_queue.get()
            if package.msg_id == message_data.SEND_SUCCESS:
                self.send_success(package)

            elif package.msg_id == message_data.SEND_REPORT:
                self.send_report(package)

            elif package.msg_id == message_data.SEND_FAILED:
                self.send_failed(package)

            elif package.msg_id == message_data.SEND_RECONNECT:
                self.send_reconnect()

            elif package.msg_id == message_data.SEND_CONTROL:
                self.send_control(package)

            elif package.msg_id == message_data.SEND_TRACE:
                self.send_trace(package)

            elif package.msg_id == message_data.SEND_DELETE:
                self.send_delete(package)

            else:
                self.wapp_log.warning("Unhandled send")

            self.sending_queue.task_done()

    def send_delete(self, package):
        """
        Send data delete request.

        Sends the data to be deleted.

        Args:
            package: Sending queue item.

        """
        self.wapp_log.info("Sending delete message")
        try:
            local_data = self.rpc.get_rpc_delete(
                package.network_id,
                package.device_id,
                package.value_id,
                package.state_id
            )
            self.create_bulk(local_data)
        except OSError as e:
            self.connected = False
            msg = "Error sending delete: {}".format(e)
            self.wapp_log.error(msg, exc_info=True)

    def get_control(self, state):
        """
        Send get control state data.

        Sends requests for the data of control state.

        Args:
            state: State object referece.

        """
        self.wapp_log.info("Getting control value")
        try:
            local_data = self.rpc.get_rpc_state(
                None,
                state.parent.parent.parent.uuid,
                state.parent.parent.uuid,
                state.parent.uuid,
                state.uuid,
                state.state_type,
                get=True
            )
            self.create_bulk(local_data)
        except OSError as e:
            self.connected = False
            msg = "Failed to send a get request for the control value: {}"
            msg = msg.format(e)
            self.wapp_log.error(msg, exc_info=True)

    def send_trace(self, package):
        """
        Send data trace.

        Provides a trace URL for debugging purposes.

        Args:
            package: Sending queue item.

        """
        if package.control_value_id:
            control_value_id = package.control_value_id
            self.add_trace_to_report_list[control_value_id] = package.trace_id

        attempt = str(t_url).format(
            package.trace_id,
            package.parent,
            package.data,
            package.text
        )

        context = ssl._create_unverified_context()
        trace_req = request.urlopen(attempt, context=context)
        msg = "Sending tracer https message {} response {}".format(
            attempt,
            trace_req.getcode()
        )
        self.wapp_log.debug(msg)

    def send_control(self, package):
        """
        Send data handler.

        Sends the data from outgoing control messages to the appropriate
        handler method.

        Args:
            package: Sending queue item.

        """
        self.wapp_log.info("Sending control message")
        try:
            local_data = self.rpc.get_rpc_state(
                package.data,
                package.network_id,
                package.device_id,
                package.value_id,
                package.state_id,
                'Control',
                trace_id=package.trace_id
            )
            self.create_bulk(local_data)
        except OSError as e:
            self.connected = False
            msg = "Error sending control: {}".format(e)
            self.wapp_log.error(msg, exc_info=True)

    def receive_data(self):
        """
        Socket receive method.

        Method that handles receiving data from a socket. Capable of handling
        data chunks.

        Returns:
            The decoded message from the socket.

        """
        total_decoded = ''
        decoded = None
        while True:
            if self.connected:
                data = self.my_socket.recv(RECEIVE_SIZE)
                if data == b'':
                    self.reconnect()
                    return None
                try:
                    decoded_data = data.decode('utf-8')
                except Exception:
                    continue
                total_decoded += decoded_data
                if sys.getsizeof(total_decoded) > MESSAGE_SIZE_BYTES:
                    error = "Received message exeeds size limit."
                    self.wapp_log.error(error)
                    return None
                try:
                    decoded = json.loads(total_decoded)
                except JSONDecodeError:
                    if len(decoded_data) < RECEIVE_SIZE:
                        error = "Json decoding error: {}".format(total_decoded)
                        self.wapp_log.error(error)
                        return None
                else:
                    break
            else:
                break
        return decoded

    def send_reconnect(self):
        """
        Send a reconnect attempt.

        Sends a request to attempt to reconnect to the server.
        """
        self.wapp_log.info("Sending reconnect data")
        try:
            rpc_network = self.rpc.get_rpc_network(
                self.network.uuid,
                self.network.name,
                put=False
            )
            self.create_bulk(rpc_network)
            for element in self.packet_awaiting_confirm:
                self.create_bulk(self.packet_awaiting_confirm[element])
        except OSError as e:
            self.connected = False
            msg = "Error sending reconnect: {}".format(e)
            self.wapp_log.error(msg, exc_info=True)

    def send_failed(self, package):
        """
        Send a fail message.

        Sends a message to notify about a sending failure.

        Args:
            package: Sending queue item.

        """
        self.wapp_log.info("Sending failed")
        rpc_fail_response = self.rpc.get_rpc_fail_response(
            package.rpc_id,
            package.text
        )
        try:
            self.create_bulk(rpc_fail_response)
        except OSError as e:
            self.connected = False
            msg = "Error sending failed response: {}".format(e)
            self.wapp_log.error(msg, exc_info=True)

    def send_report(self, package):
        """
        Send a report.

        Sends a report message from the package.

        Args:
            package: A sending queue item.

        """
        try:
            if not package.trace_id:
                if package.value_id in self.add_trace_to_report_list.keys():
                    package.trace_id = (
                        self.add_trace_to_report_list.pop(package.value_id)
                    )
            local_data = self.rpc.get_rpc_state(
                package.data,
                package.network_id,
                package.device_id,
                package.value_id,
                package.state_id,
                'Report',
                trace_id=package.trace_id
            )
            self.create_bulk(local_data)
            data_decoded = local_data.get('params').get('data').get('data')
            self.wapp_log.info('Sending report value: {}'.format(data_decoded))
        except OSError as e:
            self.connected = False
            msg = "Error sending report: {}".format(e)
            self.wapp_log.error(msg, exc_info=True)

    def send_success(self, package):
        """
        Send a success message.

        Sends a message to notify of a successful.

        Args:
            package: A sending queue item.

        """
        try:
            rpc_success_response = self.rpc.get_rpc_success_response(
                package.rpc_id
            )
            self.create_bulk(rpc_success_response)

        except OSError as e:
            self.connected = False
            msg = "Error sending response: {}".format(e)
            self.wapp_log.error(msg, exc_info=True)

>>>>>>> 107ba0dd
    def close(self):
        """
        Close the connection.

        Closes the socket object connection.
        """
        self.wapp_log.info("Closing connection...")

        for device in self.network.devices:
            for value in device.values:
                if value.timer.is_alive():
                    msg = "Value: {} is no longer periodically sending updates."
                    msg = msg.format(value.uuid)
                    self.wapp_log.debug(msg)
                value.timer.cancel()

        self.connected = False
        if self.my_socket:
            self.my_socket.close()
            self.my_socket = None
        if self.my_raw_socket:
            self.my_raw_socket.close()
            self.my_raw_socket = None

    def confirm_initialize_all(self):
        """
        Confirms that all responses are received.

        Goes through the list saving expected responses and checks if they are
        received.
        """
        while len(self.packet_awaiting_confirm) > 0:
            self.receive_data.receive_message()<|MERGE_RESOLUTION|>--- conflicted
+++ resolved
@@ -279,53 +279,6 @@
                    )
             raise wappsto_errors.ServerConnectionException(msg)
 
-<<<<<<< HEAD
-=======
-    def create_bulk(self, data):
-        """
-        Creates bulk message.
-
-        Accomulates all messages in one and once sending_queue is empty or
-        bulk limit is reached it is sent.
-
-        Args:
-            data: JSON communication message data.
-
-        """
-        self.bulk_send_list.append(data)
-        if ((self.sending_queue.qsize() == 0 and len(self.packet_awaiting_confirm) == 0)
-                or len(self.bulk_send_list) >= MAX_BULK_SIZE):
-            self.send_data(self.bulk_send_list)
-            self.bulk_send_list.clear()
-
-    def send_data(self, data):
-        """
-        Send JSON data.
-
-        Sends the encoded JSON message through the socket.
-
-        Args:
-            data: JSON communication message data.
-
-        """
-        for data_element in data:
-            self.get_object_without_none_values(data_element)
-            if len(data_element) == 0:
-                data.remove(data_element)
-
-        if self.connected:
-            for data_element in data:
-                if data_element.get("method", "") in ["PUT", "POST", "DELETE"]:
-                    self.add_id_to_confirm_list(data_element)
-            if len(data) > 0:
-                data = json.dumps(data)
-                data = data.encode('utf-8')
-                self.wapp_log.debug('Raw Send Json: {}'.format(data))
-                self.my_socket.send(data)
-        else:
-            self.event_storage.add_message(data)
-
->>>>>>> 107ba0dd
     def get_object_without_none_values(self, encoded_object):
         """
         Get object without None values.
@@ -351,293 +304,6 @@
                 if len(val) == 0:
                     del encoded_object[key]
 
-<<<<<<< HEAD
-=======
-    def send_thread(self):
-        """
-        Create a send thread.
-
-        Retrieves packages from the sending queue to
-        send data.
-        """
-        self.wapp_log.debug("SendingThread Started!")
-
-        while True:
-            package = self.sending_queue.get()
-            if package.msg_id == message_data.SEND_SUCCESS:
-                self.send_success(package)
-
-            elif package.msg_id == message_data.SEND_REPORT:
-                self.send_report(package)
-
-            elif package.msg_id == message_data.SEND_FAILED:
-                self.send_failed(package)
-
-            elif package.msg_id == message_data.SEND_RECONNECT:
-                self.send_reconnect()
-
-            elif package.msg_id == message_data.SEND_CONTROL:
-                self.send_control(package)
-
-            elif package.msg_id == message_data.SEND_TRACE:
-                self.send_trace(package)
-
-            elif package.msg_id == message_data.SEND_DELETE:
-                self.send_delete(package)
-
-            else:
-                self.wapp_log.warning("Unhandled send")
-
-            self.sending_queue.task_done()
-
-    def send_delete(self, package):
-        """
-        Send data delete request.
-
-        Sends the data to be deleted.
-
-        Args:
-            package: Sending queue item.
-
-        """
-        self.wapp_log.info("Sending delete message")
-        try:
-            local_data = self.rpc.get_rpc_delete(
-                package.network_id,
-                package.device_id,
-                package.value_id,
-                package.state_id
-            )
-            self.create_bulk(local_data)
-        except OSError as e:
-            self.connected = False
-            msg = "Error sending delete: {}".format(e)
-            self.wapp_log.error(msg, exc_info=True)
-
-    def get_control(self, state):
-        """
-        Send get control state data.
-
-        Sends requests for the data of control state.
-
-        Args:
-            state: State object referece.
-
-        """
-        self.wapp_log.info("Getting control value")
-        try:
-            local_data = self.rpc.get_rpc_state(
-                None,
-                state.parent.parent.parent.uuid,
-                state.parent.parent.uuid,
-                state.parent.uuid,
-                state.uuid,
-                state.state_type,
-                get=True
-            )
-            self.create_bulk(local_data)
-        except OSError as e:
-            self.connected = False
-            msg = "Failed to send a get request for the control value: {}"
-            msg = msg.format(e)
-            self.wapp_log.error(msg, exc_info=True)
-
-    def send_trace(self, package):
-        """
-        Send data trace.
-
-        Provides a trace URL for debugging purposes.
-
-        Args:
-            package: Sending queue item.
-
-        """
-        if package.control_value_id:
-            control_value_id = package.control_value_id
-            self.add_trace_to_report_list[control_value_id] = package.trace_id
-
-        attempt = str(t_url).format(
-            package.trace_id,
-            package.parent,
-            package.data,
-            package.text
-        )
-
-        context = ssl._create_unverified_context()
-        trace_req = request.urlopen(attempt, context=context)
-        msg = "Sending tracer https message {} response {}".format(
-            attempt,
-            trace_req.getcode()
-        )
-        self.wapp_log.debug(msg)
-
-    def send_control(self, package):
-        """
-        Send data handler.
-
-        Sends the data from outgoing control messages to the appropriate
-        handler method.
-
-        Args:
-            package: Sending queue item.
-
-        """
-        self.wapp_log.info("Sending control message")
-        try:
-            local_data = self.rpc.get_rpc_state(
-                package.data,
-                package.network_id,
-                package.device_id,
-                package.value_id,
-                package.state_id,
-                'Control',
-                trace_id=package.trace_id
-            )
-            self.create_bulk(local_data)
-        except OSError as e:
-            self.connected = False
-            msg = "Error sending control: {}".format(e)
-            self.wapp_log.error(msg, exc_info=True)
-
-    def receive_data(self):
-        """
-        Socket receive method.
-
-        Method that handles receiving data from a socket. Capable of handling
-        data chunks.
-
-        Returns:
-            The decoded message from the socket.
-
-        """
-        total_decoded = ''
-        decoded = None
-        while True:
-            if self.connected:
-                data = self.my_socket.recv(RECEIVE_SIZE)
-                if data == b'':
-                    self.reconnect()
-                    return None
-                try:
-                    decoded_data = data.decode('utf-8')
-                except Exception:
-                    continue
-                total_decoded += decoded_data
-                if sys.getsizeof(total_decoded) > MESSAGE_SIZE_BYTES:
-                    error = "Received message exeeds size limit."
-                    self.wapp_log.error(error)
-                    return None
-                try:
-                    decoded = json.loads(total_decoded)
-                except JSONDecodeError:
-                    if len(decoded_data) < RECEIVE_SIZE:
-                        error = "Json decoding error: {}".format(total_decoded)
-                        self.wapp_log.error(error)
-                        return None
-                else:
-                    break
-            else:
-                break
-        return decoded
-
-    def send_reconnect(self):
-        """
-        Send a reconnect attempt.
-
-        Sends a request to attempt to reconnect to the server.
-        """
-        self.wapp_log.info("Sending reconnect data")
-        try:
-            rpc_network = self.rpc.get_rpc_network(
-                self.network.uuid,
-                self.network.name,
-                put=False
-            )
-            self.create_bulk(rpc_network)
-            for element in self.packet_awaiting_confirm:
-                self.create_bulk(self.packet_awaiting_confirm[element])
-        except OSError as e:
-            self.connected = False
-            msg = "Error sending reconnect: {}".format(e)
-            self.wapp_log.error(msg, exc_info=True)
-
-    def send_failed(self, package):
-        """
-        Send a fail message.
-
-        Sends a message to notify about a sending failure.
-
-        Args:
-            package: Sending queue item.
-
-        """
-        self.wapp_log.info("Sending failed")
-        rpc_fail_response = self.rpc.get_rpc_fail_response(
-            package.rpc_id,
-            package.text
-        )
-        try:
-            self.create_bulk(rpc_fail_response)
-        except OSError as e:
-            self.connected = False
-            msg = "Error sending failed response: {}".format(e)
-            self.wapp_log.error(msg, exc_info=True)
-
-    def send_report(self, package):
-        """
-        Send a report.
-
-        Sends a report message from the package.
-
-        Args:
-            package: A sending queue item.
-
-        """
-        try:
-            if not package.trace_id:
-                if package.value_id in self.add_trace_to_report_list.keys():
-                    package.trace_id = (
-                        self.add_trace_to_report_list.pop(package.value_id)
-                    )
-            local_data = self.rpc.get_rpc_state(
-                package.data,
-                package.network_id,
-                package.device_id,
-                package.value_id,
-                package.state_id,
-                'Report',
-                trace_id=package.trace_id
-            )
-            self.create_bulk(local_data)
-            data_decoded = local_data.get('params').get('data').get('data')
-            self.wapp_log.info('Sending report value: {}'.format(data_decoded))
-        except OSError as e:
-            self.connected = False
-            msg = "Error sending report: {}".format(e)
-            self.wapp_log.error(msg, exc_info=True)
-
-    def send_success(self, package):
-        """
-        Send a success message.
-
-        Sends a message to notify of a successful.
-
-        Args:
-            package: A sending queue item.
-
-        """
-        try:
-            rpc_success_response = self.rpc.get_rpc_success_response(
-                package.rpc_id
-            )
-            self.create_bulk(rpc_success_response)
-
-        except OSError as e:
-            self.connected = False
-            msg = "Error sending response: {}".format(e)
-            self.wapp_log.error(msg, exc_info=True)
-
->>>>>>> 107ba0dd
     def close(self):
         """
         Close the connection.
