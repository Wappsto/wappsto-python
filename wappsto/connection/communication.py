"""
The server communication module.

Stores the server communication functionality for Wappsto as well as the
sending and receiving threads.
"""

import os
import socket
import threading
import time
import json
import queue
import ssl
import random
# REPLACED request WITH NATIVE MODULE
import urllib.request as request
import logging
from . import message_data
from . import initialize
from . import handlers
from ..object_instantiation import status

try:
    from json.decoder import JSONDecodeError
except ImportError:
    JSONDecodeError = ValueError

t_url = 'https://tracer.iot.seluxit.com/trace?id={}&parent={}&name={}&status={}'  # noqa: E501


class ClientSocket:
    """
    The ClientSocket class that handles sending and receiving.

    Stores the sending and receiving threads, certificates, connection
    information as well as the related methods for handling communication
    between the client and the server.
    """

    def __init__(self, rpc, instance, address, port, path_to_calling_file,
                 wappsto_status, automatic_trace):
        """
        Create a client socket.

        Creates a socket instance for the given address and port. Hhandles
        transfer of data from the instance attributes and methods to the
        specified server. Connection to the server is based on the specified
        address and port.

        Args:
            rpc: Sending/receiving queue processing instance.
            instance: Instance of network, devices, values and states.
            address: Server address.
            port: Server port.
            path_to_calling_file: path to OS directory of calling file.
            wappsto_status: status object.
            automatic_trace: indicates if all messages automaticaly send trace.

        """
        self.wapp_log = logging.getLogger(__name__)
        self.wapp_log.addHandler(logging.NullHandler())
        self.network = instance.network_cl
        self.instance = instance
        self.path_to_calling_file = path_to_calling_file
        self.ssl_server_cert = os.path.join(path_to_calling_file,
                                            "certificates/ca.crt")
        self.ssl_client_cert = os.path.join(path_to_calling_file,
                                            "certificates/client.crt")
        self.ssl_key = os.path.join(path_to_calling_file,
                                    "certificates/client.key")
        self.address = address
        self.port = port
        self.ssl_context = ssl.SSLContext(ssl.PROTOCOL_TLSv1_2)
        self.ssl_context.verify_mode = ssl.CERT_REQUIRED
        self.ssl_context.load_cert_chain(self.ssl_client_cert, self.ssl_key)
        self.ssl_context.load_verify_locations(self.ssl_server_cert)
        self.wappsto_status = wappsto_status
        self.automatic_trace = automatic_trace
        self.receiving_thread = threading.Thread(target=self.receive_thread)
        self.receiving_thread.setDaemon(True)
        self.connected = False
        self.message_received = True
        self.sending_queue = queue.Queue(maxsize=0)
        self.sending_thread = threading.Thread(target=self.send_thread)
        self.sending_thread.setDaemon(True)
        self.rpc = rpc
        self.handlers = handlers.Handlers(self.instance)
        self.initialize_code = initialize.Initialize(self.rpc)
        self.packet_awaiting_confirm = {}
        self.add_trace_to_report_list = {}
        self.bulk_send_list = []
        self.lock_await = threading.Lock()
        self.set_sockets()
        self.set_report_states()

    def set_report_states(self):
        """
        Set the reference to the queue and connection.

        Provides value classes with a referece to the queue and socket
        instances to enable report sending.
        """
        for device in self.instance.device_list:
            for value in device.value_list:
                value.rpc = self.rpc
                value.conn = self

    def set_sockets(self):
        """
        Create socket to communicate with server.

        Creates a socket instance and sets the options for communication.
        Passes the socket to the ssl_wrap method
        """
        self.my_raw_socket = socket.socket(socket.AF_INET, socket.SOCK_STREAM)
        self.my_raw_socket.setsockopt(
            socket.SOL_SOCKET,
            socket.SO_KEEPALIVE,
            1
        )
        if (hasattr(socket, "TCP_KEEPIDLE")
                and hasattr(socket, "TCP_KEEPINTVL")
                and hasattr(socket, "TCP_KEEPCNT")):
            # After 5 idle minutes, start sending keepalives every 1 minutes.
            # Drop connection after 2 failed keepalives
            self.my_raw_socket.setsockopt(
                socket.SOL_TCP,
                socket.TCP_KEEPIDLE,
                5 * 60
            )
            self.my_raw_socket.setsockopt(
                socket.IPPROTO_TCP,
                socket.TCP_KEEPIDLE,
                5 * 60
            )
            self.my_raw_socket.setsockopt(
                socket.IPPROTO_TCP,
                socket.TCP_KEEPINTVL,
                60
            )
            self.my_raw_socket.setsockopt(
                socket.IPPROTO_TCP,
                socket.TCP_KEEPCNT,
                2
            )
            # self.my_raw_socket.setsockopt(
            #     socket.IPPROTO_TCP,
            #     socket.TCP_USER_TIMEOUT,
            #     30000
            # )
        self.my_socket = self.ssl_wrap()

    def ssl_wrap(self):
        """
        Wrap socket.

        Wraps the socket using the SSL protocol as configured in the SSL
        context, with hostname verification enabled.

        Returns:
        An SSL wrapped socket.

        """
        return self.ssl_context.wrap_socket(
            self.my_raw_socket,
            server_hostname=self.address
        )

    def connect(self):
        """
        Connect to the server.

        Attempts a connection to the server on the provided addres and port.

        Returns:
            A connection flag to denote if the connection was successful or
            not.

        """
        self.connected = False
        try:
            self.my_socket.settimeout(10)
            self.my_socket.connect((self.address, self.port))
            self.connected = True
            self.my_socket.settimeout(None)
            return True

        except Exception as e:
            self.wapp_log.error("Failed to connect: {}".format(e))
            return False

    def initialize_all(self):
        """
        Call initialize_all method in initialize_code module.

        Initializes the object instances on the sending/receiving queue.
        """
        package = send_data.SendData(send_data.SEND_TRACE,
                                     parent=self.instance.network_cl.uuid)
        package = self.create_trace(package)

        self.initialize_code.initialize_all(self, self.instance,
                                            package.trace_id)
        self.confirm_initialize_all()

    def add_id_to_confirm_list(self, data):
        """
        Add the message ID to the confirm list.

        Adds the ID of the decoded JSON message to the list of confirmed
        packets. Uses locks to ensure atomicity.

        Args:
            data: JSON communication message data.

        """
        self.lock_await.acquire()
        self.packet_awaiting_confirm[data.get('id')] = data
        self.lock_await.release()

    def remove_id_from_confirm_list(self, _id):
        """
        Remove the ID from the confirm list.

        Removes the ID of the decoded JSON message from the list of confirmed
        packets. Uses locks to ensure atomicity.

        Args:
            _id: ID to remove from the confirm list.

        """
        self.lock_await.acquire()
        if _id in self.packet_awaiting_confirm:
            del self.packet_awaiting_confirm[_id]
        self.lock_await.release()

    def incoming_control(self, data):
        """
        Incoming data handler.

        Sends the data from incoming control messages to the appropriate
        handler method.

        Args:
            data: JSON communication message data.

        Returns:
            Results of the incoming control handling.

        """
        return_id = data.get('id')
        try:
            control_id = data.get('params').get('data').get('meta').get('id')
        except AttributeError as e:
            error_str = 'Error received incorrect format in put'
            return self.handle_incoming_error(data, e, error_str, return_id)
        self.wapp_log.debug("Control Request from control id: " + control_id)

        try:
            local_data = data.get('params').get('data').get('data')
        except AttributeError:
            error = 'Error received incorrect format in put, data missing'
            self.send_error(error, return_id)
            return
        try:
            trace_id = data.get('params').get('meta').get('trace')
            if trace_id:
                self.wapp_log.debug("Control found trace id: " + trace_id)
        except AttributeError:
            # ignore
            trace_id = None

        if self.handlers.handle_incoming_put(
                control_id,
                local_data,
                self.sending_queue,
                trace_id
        ):
            self.send_success_reply(return_id)
        else:
            error = 'Invalid value range or non-existing ID'
            self.send_error(error, return_id)

    def handle_incoming_error(self, data, error_str, return_id):
        """
        Handle errors on the receive thread.

        Receives an error message and delivers it to the appropriate method.

        Args:
            data: JSON communication message data.
            error_str: Error contents.
            return_id: ID of the error message.

        """
        self.wapp_log.error(data)
        self.wapp_log.error(error_str, exc_info=True)
        return

    def send_success_reply(self, return_id):
        """
        Handle successful replies on the receive thread.

        Send back a success message based on the message return ID.

        Args:
            return_id: ID of the success message.

        """
        success_reply = message_data.MessageData(
            message_data.SEND_SUCCESS,
            rpc_id=return_id
        )
        self.sending_queue.put(success_reply)

    def send_error(self, error_str, return_id):
        """
        Send error message.

        Sends back an error message based on the message return ID.

        Args:
            error_str: Error message contents.
            return_id: ID of the error message.

        """
        error_reply = message_data.MessageData(
            message_data.SEND_FAILED,
            rpc_id=return_id,
            text=error_str
        )
        self.sending_queue.put(error_reply)

    def incoming_report_request(self, data):
        """
        Incoming data handler.

        Sends the data from incoming report messages to the appropriate handler
        method.

        Args:
            data: JSON communication message data.

        Returns:
            Results of the incoming report handling.

        """
        return_id = data.get('id')
        try:
            get_url_id = data.get('params').get('url').split('/')
            get_url_id = get_url_id[-1]
        except AttributeError as e:
            error_str = 'Error received incorrect format in get'
            msg = "Report Request from url ID: {}".format(get_url_id)
            self.wapp_log.error(msg)
            return self.handle_incoming_error(data, e, error_str, return_id)

        try:
            trace_id = data.get('params').get('meta').get('trace')
            if trace_id:
                self.wapp_log.debug("Report GET found trace id: {}"
                                    .format(trace_id))
        except AttributeError:
            trace_id = None

        if self.handlers.handle_incoming_get(
                get_url_id,
                self.sending_queue,
                trace_id
        ):
            self.send_success_reply(return_id)
        else:
            error = 'Non-existing ID for get'
            self.send_error(error, return_id)

    def incoming_delete_request(self, data):
        """
        Incoming delete handler.

        Sends the event from incoming delete messages to the
        appropriate handler method.

        Args:
            data: JSON communication message data.

        Returns:
            Results of the incoming report handling.

        """
        return_id = data.get('id')
        try:
            get_url_id = data.get('params').get('url').split('/')
            get_url_id = get_url_id[-1]
        except AttributeError as e:
            error_str = 'Error received incorrect format in delete'
            msg = "Report Request from url ID: {}".format(get_url_id)
            self.wapp_log.error(msg)
            return self.handle_incoming_error(data, e, error_str, return_id)

        try:
            trace_id = data.get('params').get('meta').get('trace')
            self.wapp_log.debug(
                "Report DELETE found trace id: {}".format(trace_id)
            )
        except AttributeError:
            trace_id = None

        if self.handlers.handle_incoming_delete(
                get_url_id,
                self.sending_queue,
                trace_id
        ):
            self.send_success_reply(return_id)
        else:
            error = 'Delete failed'
            self.send_error(error, return_id)

    def receive_thread(self):
        """
        Create the receive thread.

        Starts a while True loop checking if something is received.
        """
        self.wapp_log.debug("ReceiveThread Started!")
        while True:
            self.receive_message()

    def reconnect(self):
        """
        Attempt to reconnect.

        Reconnection attemps in the instance of a connection being interrupted.
        """
        self.wapp_log.info("Server Disconnect")
        self.wappsto_status.set_status(status.RECONNECTING)
        self.connected = False
        while not self.connected:
            self.wapp_log.info("Trying to reconnect in 5 seconds")
            time.sleep(5)
            self.close()
            try:
                self.set_sockets()
                self.my_socket.connect((self.address, self.port))
                self.wapp_log.info("Reconnected")
                self.connected = True
                self.wappsto_status.set_status(status.CONNECTED)
                reconnect_reply = message_data.MessageData(
                    message_data.SEND_RECONNECT)
                self.sending_queue.put(reconnect_reply)
            except Exception as e:
                msg = "Failed to reconnect {}".format(e)
                self.wapp_log.error(msg, exc_info=True)

    def create_bulk(self, data):
        """
        Creates bulk message.

        Accomulates all messages in one and once sending_queue is empty it is
        sent.

        Args:
            data: JSON communication message data.

        """
        self.bulk_send_list.append(data)
        if self.sending_queue.qsize() < 1 and self.message_received:
            self.send_data(self.bulk_send_list)
            self.bulk_send_list.clear()
            self.message_received = False

    def send_data(self, data):
        """
        Send JSON data.

        Sends the encoded JSON message through the socket.

        Args:
            data: JSON communication message data.

        """
        if self.connected:
            for data_element in data:
                self.get_object_without_none_values(data_element)
            data = json.dumps(data)
            data = data.encode('utf-8')
            self.wapp_log.debug('Raw Send Json: {}'.format(data))
            self.my_socket.send(data)
        else:
            self.wapp_log.error('Sending while not connected')

    def get_object_without_none_values(self, encoded_object):
        """
        Get object without None values.

        Gets objects and removes any keys where value is None or empty.

        Args:
            encoded_object: dictionary object.

        """
        for key, val in list(encoded_object.items()):
            if val is None or val == [] or val == "":
                del encoded_object[key]
            elif isinstance(val, dict):
                self.get_object_without_none_values(val)
            elif isinstance(val, list):
                for val_element in val:
                    self.get_object_without_none_values(val_element)

    def send_thread(self):
        """
        Create a send thread.

        Retrieves packages from the sending queue to
        send data.
        """
        self.wapp_log.debug("SendingThread Started!")

        while True:
            package = self.sending_queue.get()
            if self.connected:
<<<<<<< HEAD

                if package.msg_id == send_data.SEND_SUCCESS:
=======
                if package.msg_id == message_data.SEND_SUCCESS:
>>>>>>> 3829351d
                    self.send_success(package)

                elif package.msg_id == message_data.SEND_REPORT:
                    self.send_report(package)

                elif package.msg_id == message_data.SEND_FAILED:
                    self.send_failed(package)

<<<<<<< HEAD
                elif package.msg_id == send_data.SEND_RECONNECT:
                    self.send_reconnect(package)
=======
                elif package.msg_id == message_data.SEND_RECONNECT:
                    self.send_reconnect()
>>>>>>> 3829351d

                elif package.msg_id == message_data.SEND_CONTROL:
                    self.send_control(package)

                elif package.msg_id == message_data.SEND_TRACE:
                    self.send_trace(package)

                else:
                    self.wapp_log.warning("Unhandled send")

            self.sending_queue.task_done()

    def send_trace(self, package):
        """
        Send data trace.

        Provides a trace URL for debugging purposes.

        Args:
            package: Sending queue item.

        """
        if package.control_value_id:
            control_value_id = package.control_value_id
            self.add_trace_to_report_list[control_value_id] = package.trace_id

        attempt = str(t_url).format(
            package.trace_id,
            package.parent,
            package.data,
            package.text
        )

        context = ssl._create_unverified_context()
        trace_req = request.urlopen(attempt, context=context)
        msg = "Sending tracer https message {} response {}".format(
            attempt,
            trace_req.getcode()
        )
        self.wapp_log.debug(msg)

    def create_trace(self, package):
        """
        Creates trace.

        Creates trace if necessary, by using generated data and existing
        information from package.

        Args:
            package: Sending queue item.

        Returns:
            Sending queue item with new trace id.

        """
        if self.automatic_trace and package.trace_id is None:
            random_int = random.randint(1, 25000)
            control_value_id = "{}{}".format(self.instance.network_cl.name,
                                             random_int)

            package.trace_id = random_int

            trace = send_data.SendData(
                send_data.SEND_TRACE,
                parent=package.network_id,
                trace_id=package.trace_id,
                data=None,
                text="ok",
                control_value_id=control_value_id)
            self.send_trace(trace)
        return package

    def send_control(self, package):
        """
        Send data handler.

        Sends the data from outgoing control messages to the appropriate
        handler method.

        Args:
            package: Sending queue item.

        """
        self.wapp_log.info("Sending control message")
        try:
            package = self.create_trace(package)

            local_data = self.rpc.get_rpc_state(
                package.data,
                package.network_id,
                package.device_id,
                package.value_id,
                package.state_id,
                'control',
                trace_id=package.trace_id
            )
            self.add_id_to_confirm_list(local_data)
            self.create_bulk(local_data)
        except OSError as e:
            self.connected = False
            msg = "Error sending control: {}".format(e)
            self.wapp_log.error(msg, exc_info=True)

<<<<<<< HEAD
    def send_reconnect(self, package):
=======
    def receive_data(self):
        """
        Socket receive method.

        Method that handles receiving data from a socket. Capable of handling
        data chunks.

        Returns:
            The decoded message from the socket.

        """
        total_decoded = []
        decoded = None
        while True:
            if self.connected:
                data = self.my_socket.recv(2000)
                decoded_data = data.decode('utf-8')
                total_decoded.append(decoded_data)
            else:
                break

            try:
                decoded = json.loads(''.join(total_decoded))
            except JSONDecodeError:
                if data == b'':
                    self.reconnect()
                else:
                    self.wapp_log.error("Value error: {}".format(data))
            else:
                break
        return decoded

    def send_reconnect(self):
>>>>>>> 3829351d
        """
        Send a reconnect attempt.

        Sends a request to attempt to reconnect to the server.
        """
        self.wapp_log.info("Sending reconnect data")
        try:
            package = self.create_trace(package)

            rpc_network = self.rpc.get_rpc_network(
                self.network.uuid,
                self.network.name,
                put=False,
                trace_id=package.trace_id
            )
            self.create_bulk(rpc_network)
            for element in self.packet_awaiting_confirm:
                self.create_bulk(self.packet_awaiting_confirm[element])
            self.wappsto_status.set_status(status.RUNNING)
        except OSError as e:
            self.connected = False
            msg = "Error sending reconnect: {}".format(e)
            self.wapp_log.error(msg, exc_info=True)

    def send_failed(self, package):
        """
        Send a fail message.

        Sends a message to notify about a sending failure.

        Args:
            package: Sending queue item.

        """
<<<<<<< HEAD
        self.wapp_log.info("Sending Error")

=======
        self.wapp_log.info("Sending failed")
>>>>>>> 3829351d
        rpc_fail_response = self.rpc.get_rpc_fail_response(
            package.rpc_id,
            package.text
        )
        self.wapp_log.debug(rpc_fail_response)
        try:
            self.create_bulk(rpc_fail_response)
        except OSError as e:
            self.connected = False
            msg = "Error sending failed response: {}".format(e)
            self.wapp_log.error(msg, exc_info=True)

    def send_report(self, package):
        """
        Send a report.

        Sends a report message from the package.

        Args:
            package: A sending queue item.

        """
        try:
            if not package.trace_id:
                if package.value_id in self.add_trace_to_report_list.keys():
                    package.trace_id = (
                        self.add_trace_to_report_list.pop(package.value_id)
                    )

            package = self.create_trace(package)

            local_data = self.rpc.get_rpc_state(
                package.data,
                package.network_id,
                package.device_id,
                package.value_id,
                package.state_id,
                'report',
                trace_id=package.trace_id
            )
            self.add_id_to_confirm_list(local_data)
            self.create_bulk(local_data)
            data_decoded = local_data.get('params').get('data').get('data')
            self.wapp_log.info('Sending report value: {}'.format(data_decoded))
        except OSError as e:
            self.connected = False
            msg = "Error sending report: {}".format(e)
            self.wapp_log.error(msg, exc_info=True)

    def send_success(self, package):
        """
        Send a success message.

        Sends a message to notify of a successful.

        Args:
            package: A sending queue item.

        """
        try:
            rpc_success_response = self.rpc.get_rpc_success_response(
                package.rpc_id
            )
            self.create_bulk(rpc_success_response)

        except OSError as e:
            self.connected = False
            msg = "Error sending response: {}".format(e)
            self.wapp_log.error(msg, exc_info=True)

    def close(self):
        """
        Close the connection.

        Closes the socket object connection.
        """
        self.wapp_log.info("Closing connection...")
        self.connected = False
        if self.my_socket:
            self.my_socket.close()
            self.my_socket = None
        if self.my_raw_socket:
            self.my_raw_socket.close()
            self.my_raw_socket = None

    def confirm_initialize_all(self):
        """
        Confirms that all responses are received.

        Goes through the list saving expected responses and checks if they are
        received.
        """
        while len(self.packet_awaiting_confirm) > 0:
            self.receive_message()

    def receive_data(self):
        """Socket receive method.

        Method that handles receiving data from a socket. Capable of handling
        data chunks.

        Returns:
            The decoded message from the socket.

        """
        total_decoded = []
        decoded = None
        while True:
            if self.connected:
                data = self.my_socket.recv(2000)
                decoded_data = data.decode('utf-8')
                total_decoded.append(decoded_data)
            else:
                break

            try:
                decoded = json.loads(''.join(total_decoded))
            except JSONDecodeError:
                if data == b'':
                    self.reconnect()
                else:
                    self.wapp_log.error("Value error: {}".format(data))
            else:
                break

        return decoded

    def receive_message(self):
        """
        Receives message.

        Receives message and passes it to receive method, and catches
        encountered exceptions.
        """
        try:
            decoded = self.receive_data()

            # if the received string is list
            if isinstance(decoded, list):
                for decoded_data in decoded:
                    self.receive(decoded_data)
            else:
                self.receive(decoded)

            if len(self.packet_awaiting_confirm) == 0:
                self.message_received = True

        except JSONDecodeError:
            self.wapp_log.error("Json error: {}".format(decoded))
            # TODO send json rpc error, parse error

        except ConnectionResetError as e:
            msg = "Received Reset: {}".format(e)
            self.wapp_log.error(msg, exc_info=True)
            self.reconnect()

        except OSError as oe:
            msg = "Received OS Error: {}".format(oe)
            self.wapp_log.error(msg, exc_info=True)
            self.reconnect()

    def receive(self, decoded):
        """
        Performs acction on received message.

        Based on the type of message, directs the decoded data to the
        appropriate methods.

        Args:
            decoded: the received message
        """
        if decoded:
            decoded_id = decoded.get('id')
            try:
                self.wapp_log.debug('Raw received Json: {}'
                                    .format(decoded))
                if decoded.get('method', False) == 'PUT':
                    self.incoming_control(decoded)

                elif decoded.get('method', False) == 'GET':
                    self.incoming_report_request(decoded)

                elif decoded.get('method', False) == 'DELETE':
                    self.incoming_delete_request(decoded)

                elif decoded.get('error', False):
                    decoded_error = decoded.get('error')
                    msg = "Error: {}".format(decoded_error.get('message'))
                    self.wapp_log.error(msg)
                    self.remove_id_from_confirm_list(decoded_id)

                elif decoded.get('result', False):
                    self.remove_id_from_confirm_list(decoded_id)

                else:
                    self.wapp_log.warning("Unhandled method")
                    error_str = 'Unknown method'
                    self.send_error(error_str, decoded_id)

            except ValueError:
                error_str = 'Value error'
                self.wapp_log.error("{} [{}]: {}".format(error_str,
                                                         decoded_id,
                                                         decoded))
                self.send_error(error_str, decoded_id)<|MERGE_RESOLUTION|>--- conflicted
+++ resolved
@@ -520,12 +520,7 @@
         while True:
             package = self.sending_queue.get()
             if self.connected:
-<<<<<<< HEAD
-
-                if package.msg_id == send_data.SEND_SUCCESS:
-=======
                 if package.msg_id == message_data.SEND_SUCCESS:
->>>>>>> 3829351d
                     self.send_success(package)
 
                 elif package.msg_id == message_data.SEND_REPORT:
@@ -534,13 +529,8 @@
                 elif package.msg_id == message_data.SEND_FAILED:
                     self.send_failed(package)
 
-<<<<<<< HEAD
-                elif package.msg_id == send_data.SEND_RECONNECT:
+                elif package.msg_id == message_data.SEND_RECONNECT:
                     self.send_reconnect(package)
-=======
-                elif package.msg_id == message_data.SEND_RECONNECT:
-                    self.send_reconnect()
->>>>>>> 3829351d
 
                 elif package.msg_id == message_data.SEND_CONTROL:
                     self.send_control(package)
@@ -644,9 +634,6 @@
             msg = "Error sending control: {}".format(e)
             self.wapp_log.error(msg, exc_info=True)
 
-<<<<<<< HEAD
-    def send_reconnect(self, package):
-=======
     def receive_data(self):
         """
         Socket receive method.
@@ -679,8 +666,7 @@
                 break
         return decoded
 
-    def send_reconnect(self):
->>>>>>> 3829351d
+    def send_reconnect(self, package):
         """
         Send a reconnect attempt.
 
@@ -715,12 +701,8 @@
             package: Sending queue item.
 
         """
-<<<<<<< HEAD
-        self.wapp_log.info("Sending Error")
-
-=======
         self.wapp_log.info("Sending failed")
->>>>>>> 3829351d
+
         rpc_fail_response = self.rpc.get_rpc_fail_response(
             package.rpc_id,
             package.text
