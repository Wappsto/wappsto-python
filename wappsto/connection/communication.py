--- conflicted
+++ resolved
@@ -202,13 +202,9 @@
                     # self.send_data.send_control(msg)
 
         trace_id = self.send_data.create_trace(self.data_manager.network.uuid)
-<<<<<<< HEAD
-        message = self.rpc.get_rpc_whole_json(self.data_manager.get_encoded_network(), trace_id)
+
+        message = seluxit_rpc.get_rpc_whole_json(self.data_manager.get_encoded_network(), trace_id)
         self.send_data.create_bulk(message)  # UNSURE(MBK): This is not conformed.
-=======
-        message = seluxit_rpc.get_rpc_whole_json(self.data_manager.get_encoded_network(), trace_id)
-        self.send_data.create_bulk(message)
->>>>>>> ac5c5867
 
         msg = "The whole network {} added to Sending queue {}.".format(
             self.data_manager.network.name,
