--- conflicted
+++ resolved
@@ -19,17 +19,8 @@
 import logging
 from . import message_data
 from .. import status
-<<<<<<< HEAD
-from .network_classes.errors import wappsto_errors
+from ..errors import wappsto_errors
 from json.decoder import JSONDecodeError
-=======
-from ..errors import wappsto_errors
-
-try:
-    from json.decoder import JSONDecodeError
-except ImportError:
-    JSONDecodeError = ValueError
->>>>>>> 2fbdfb50
 
 RECEIVE_SIZE = 1024
 MESSAGE_SIZE_BYTES = 1000000
@@ -233,13 +224,8 @@
                 if state is not None:
                     self.get_control(state)
 
-<<<<<<< HEAD
-        message = self.rpc.get_rpc_whole_json(self.instance.build_json())
+        message = self.rpc.get_rpc_whole_json(self.data_manager.get_encoded_network())
         self.create_bulk(message)
-=======
-        message = self.rpc.get_rpc_whole_json(self.data_manager.get_encoded_network())
-        self.rpc.send_init_json(self, message)
->>>>>>> 2fbdfb50
 
         msg = "The whole network {} added to Sending queue {}.".format(
             self.data_manager.network.name,
@@ -790,16 +776,6 @@
         Sends a request to attempt to reconnect to the server.
         """
         self.wapp_log.info("Sending reconnect data")
-<<<<<<< HEAD
-        rpc_network = self.rpc.get_rpc_network(
-            self.network.uuid,
-            self.network.name,
-            put=False
-        )
-        self.create_bulk(rpc_network)
-        for element in self.packet_awaiting_confirm:
-            self.create_bulk(self.packet_awaiting_confirm[element])
-=======
         try:
             rpc_network = self.rpc.get_rpc_network(
                 self.data_manager.network.uuid,
@@ -813,7 +789,6 @@
             self.connected = False
             msg = "Error sending reconnect: {}".format(e)
             self.wapp_log.error(msg, exc_info=True)
->>>>>>> 2fbdfb50
 
     def send_failed(self, package):
         """
@@ -965,19 +940,11 @@
                     self.remove_id_from_confirm_list(decoded_id)
 
                 elif decoded.get('result', False):
-<<<<<<< HEAD
                     result_value = decoded['result'].get('value', False)
                     if result_value:
-                        uuid = result_value.get('meta').get('id')
-                        data = result_value.get('data')
-                        object = self.instance.get_by_id(uuid)
-=======
-                    result_value = decoded['result'].get('value', True)
-                    if result_value is not True:
                         uuid = result_value['meta']['id']
                         data = result_value['data']
                         object = self.data_manager.get_by_id(uuid)
->>>>>>> 2fbdfb50
                         if object is not None and object.parent.control_state == object:
                             object.parent.handle_control(data_value=data)
                     self.remove_id_from_confirm_list(decoded_id)
