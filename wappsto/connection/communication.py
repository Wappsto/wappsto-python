"""
The server communication module.

Stores the server communication functionality for Wappsto as well as the
sending and receiving threads.
"""

import os
import sys
import socket
import threading
import random
import time
import json
import queue
import ssl
# REPLACED request WITH NATIVE MODULE
import urllib.request as request
import logging
from . import message_data
from .. import status
from ..errors import wappsto_errors
from json.decoder import JSONDecodeError

RECEIVE_SIZE = 1024
MESSAGE_SIZE_BYTES = 1000000
MAX_BULK_SIZE = 10
t_url = 'https://tracer.iot.seluxit.com/trace?id={}&parent={}&name={}&status={}'  # noqa: E501


class ClientSocket:
    """
    The ClientSocket class that handles sending and receiving.

    Stores the sending and receiving threads, certificates, connection
    information as well as the related methods for handling communication
    between the client and the server.
    """

    def __init__(self, rpc, data_manager, address, port, path_to_calling_file,
                 wappsto_status, automatic_trace, event_storage):
        """
        Create a client socket.

        Creates a socket instance for the given address and port. Handles
        transfer of data from the instance attributes and methods to the
        specified server. Connection to the server is based on the specified
        address and port.

        Args:
            rpc: Sending/receiving queue processing instance.
            data_manager: data_manager of DataManager.
            address: Server address.
            port: Server port.
            path_to_calling_file: path to OS directory of calling file.
            wappsto_status: status object.
            automatic_trace: indicates if all messages automaticaly send trace.
            handler: instance of handlers.
            event_storage: instance of event log.

        """
        self.wapp_log = logging.getLogger(__name__)
        self.wapp_log.addHandler(logging.NullHandler())
        self.data_manager = data_manager
        self.path_to_calling_file = path_to_calling_file
        self.ssl_server_cert = os.path.join(path_to_calling_file,
                                            "certificates/ca.crt")
        self.ssl_client_cert = os.path.join(path_to_calling_file,
                                            "certificates/client.crt")
        self.ssl_key = os.path.join(path_to_calling_file,
                                    "certificates/client.key")
        self.address = address
        self.port = port
        self.ssl_context = ssl.SSLContext(ssl.PROTOCOL_TLSv1_2)
        self.ssl_context.verify_mode = ssl.CERT_REQUIRED
        self.ssl_context.load_cert_chain(self.ssl_client_cert, self.ssl_key)
        self.ssl_context.load_verify_locations(self.ssl_server_cert)
        self.wappsto_status = wappsto_status
        self.automatic_trace = automatic_trace
        self.receiving_thread = threading.Thread(target=self.receive_thread)
        self.receiving_thread.setDaemon(True)
        self.connected = False
        self.sending_queue = queue.Queue(maxsize=0)
        self.sending_thread = threading.Thread(target=self.send_thread)
        self.sending_thread.setDaemon(True)
        self.rpc = rpc
        self.event_storage = event_storage
        self.packet_awaiting_confirm = {}
        self.add_trace_to_report_list = {}
        self.bulk_send_list = []
        self.lock_await = threading.Lock()
        self.set_sockets()

        self.data_manager.network.rpc = self.rpc
        self.data_manager.network.conn = self

    def send_state(self, state, data_value=None):
        """
        Send control or report to a server.

        Sends a control or report message with a new value to the server.

        Args:
            state: Reference to an instance of a State class.
            data_value: A new incoming value.

        Raises:
            Exception: If one occurs while sending control message.

        """
<<<<<<< HEAD
        json_data = self.rpc.get_rpc_state(
            str(data_value),
            state.parent.parent.parent.uuid,
            state.parent.parent.uuid,
            state.parent.uuid,
            state.uuid,
            state.state_type,
            state_obj=state
        )
        self.create_bulk(json_data)
        return True
=======
        try:
            trace_id = self.create_trace(state.uuid)

            json_data = self.rpc.get_rpc_state(
                str(data_value),
                state.parent.parent.parent.uuid,
                state.parent.parent.uuid,
                state.parent.uuid,
                state.uuid,
                state.state_type,
                state_obj=state,
                trace_id=trace_id
            )
            return self.rpc.send_init_json(self, json_data)

        except Exception as e:
            msg = "Error reporting state: {}".format(e)
            self.wapp_log.error(msg)
            return False
>>>>>>> c66062d6

    def set_sockets(self):
        """
        Create socket to communicate with server.

        Creates a socket instance and sets the options for communication.
        Passes the socket to the ssl_wrap method
        """
        self.my_raw_socket = socket.socket(socket.AF_INET, socket.SOCK_STREAM)
        self.my_raw_socket.setsockopt(
            socket.SOL_SOCKET,
            socket.SO_KEEPALIVE,
            1
        )
        if (hasattr(socket, "TCP_KEEPIDLE")
                and hasattr(socket, "TCP_KEEPINTVL")
                and hasattr(socket, "TCP_KEEPCNT")):
            # After 5 idle minutes, start sending keepalives every 1 minutes.
            # Drop connection after 2 failed keepalives
            self.my_raw_socket.setsockopt(
                socket.SOL_TCP,
                socket.TCP_KEEPIDLE,
                5 * 60
            )
            self.my_raw_socket.setsockopt(
                socket.IPPROTO_TCP,
                socket.TCP_KEEPIDLE,
                5 * 60
            )
            self.my_raw_socket.setsockopt(
                socket.IPPROTO_TCP,
                socket.TCP_KEEPINTVL,
                60
            )
            self.my_raw_socket.setsockopt(
                socket.IPPROTO_TCP,
                socket.TCP_KEEPCNT,
                2
            )
            # self.my_raw_socket.setsockopt(
            #     socket.IPPROTO_TCP,
            #     socket.TCP_USER_TIMEOUT,
            #     30000
            # )
        self.my_socket = self.ssl_wrap()

    def ssl_wrap(self):
        """
        Wrap socket.

        Wraps the socket using the SSL protocol as configured in the SSL
        context, with hostname verification enabled.

        Returns:
        An SSL wrapped socket.

        """
        return self.ssl_context.wrap_socket(
            self.my_raw_socket,
            server_hostname=self.address
        )

    def connect(self):
        """
        Connect to the server.

        Attempts a connection to the server on the provided addres and port.

        Returns:
            A connection flag to denote if the connection was successful or
            not.

        """
        self.connected = False
        try:
            self.my_socket.settimeout(10)
            self.my_socket.connect((self.address, self.port))
            self.connected = True
            self.my_socket.settimeout(None)
            self.wappsto_status.set_status(status.CONNECTED)
            self.send_logged_data()
            return True

        except Exception as e:
            self.wapp_log.error("Failed to connect: {}".format(e))
            return False

    def send_logged_data(self):
        """
        Sends logged data.

        Makes a thread that sends all of the logged data.
        """
        processThread = threading.Thread(target=self.event_storage.send_log, args=(self,))
        processThread.start()

    def initialize_all(self):
        """
        Call initialize_all method in initialize_code module.

        Initializes the object instances on the sending/receiving queue.
        """
        for device in self.data_manager.network.devices:
            for value in device.values:
                state = value.get_control_state()
                if state is not None:
                    self.get_control(state)

<<<<<<< HEAD
        message = self.rpc.get_rpc_whole_json(self.data_manager.get_encoded_network())
        self.create_bulk(message)
=======
        trace_id = self.create_trace(self.data_manager.network.uuid)
        message = self.rpc.get_rpc_whole_json(self.data_manager.get_encoded_network(), trace_id)
        self.rpc.send_init_json(self, message)
>>>>>>> c66062d6

        msg = "The whole network {} added to Sending queue {}.".format(
            self.data_manager.network.name,
            self.rpc
        )
        self.wapp_log.debug(msg)

        self.confirm_initialize_all()

    def add_id_to_confirm_list(self, data):
        """
        Add the message ID to the confirm list.

        Adds the ID of the decoded JSON message to the list of confirmed
        packets. Uses locks to ensure atomicity.

        Args:
            data: JSON communication message data.

        """
        self.lock_await.acquire()
        self.packet_awaiting_confirm[data.get('id')] = data
        self.lock_await.release()

    def remove_id_from_confirm_list(self, _id):
        """
        Remove the ID from the confirm list.

        Removes the ID of the decoded JSON message from the list of confirmed
        packets. Uses locks to ensure atomicity.

        Args:
            _id: ID to remove from the confirm list.

        """
        self.lock_await.acquire()
        if _id in self.packet_awaiting_confirm:
            del self.packet_awaiting_confirm[_id]
        self.lock_await.release()

    def incoming_control(self, data):
        """
        Incoming data handler.

        Gets the data from incoming control messages and performs the expected changes.

        Args:
            data: JSON communication message data.

        Returns:
            Results of the incoming control handling.

        """
        return_id = data.get('id')
        try:
            uuid = data.get('params').get('data').get('meta').get('id')
            meta_type = data.get('params').get('data').get('meta').get('type')
            self.wapp_log.debug("Put request from id: " + uuid)
        except AttributeError:
            error_str = 'Error received incorrect format in put: {}'.format(str(data))
            self.wapp_log.error(error_str, exc_info=True)
            return

        try:
            trace_id = data.get('params').get('meta').get('trace')
            if trace_id:
                self.wapp_log.debug("Found trace id: " + trace_id)
        except AttributeError:
            trace_id = None

        obj = self.data_manager.get_by_id(uuid)
        if obj is None:
            self.send_error('Non-existing uuid provided', return_id)
            return

        try:
            if meta_type == "value":
                period = data.get('params').get('data').get('period')
                obj.set_period(period)
                delta = data.get('params').get('data').get('delta')
                obj.set_delta(delta)
                self.sending_queue_add_trace(
                    obj.parent.uuid,
                    trace_id,
                    None,
                    control_value_id=self.__get_random_id()
                )
                self.send_success_reply(return_id)
            elif meta_type == "state":
                local_data = data.get('params').get('data').get('data')
                if obj.state_type == "Control":
                    obj.parent.handle_control(data_value=local_data)
                    self.sending_queue_add_trace(
                        obj.parent.uuid,
                        trace_id,
                        local_data,
                        control_value_id=self.__get_random_id()
                    )
                    self.send_success_reply(return_id)
                else:
                    self.send_error('Element is not control state', return_id)
        except AttributeError:
            self.send_error('Attribute error encountered', return_id)

    def __get_random_id(self):
        network_n = self.data_manager.network.name
        random_int = random.randint(1, 25000)
        return "{}{}".format(network_n, random_int)

    def sending_queue_add_trace(self, parent, trace_id, data, control_value_id=None):
        """
        Add a trace to the sending queue.

        Adds a trace URL to the sending queue for debugging purposes.

        Args:
            parent: Owner of the trace URL.
            trace_id: ID of the trace message.
            data: Trace message data.
            control_value_id: ID of the control state of the value
                (default: {None})

        """
        if trace_id:
            trace = message_data.MessageData(
                message_data.SEND_TRACE,
                parent=parent,
                trace_id=trace_id,
                data=data,
                text="ok",
                control_value_id=control_value_id)
            self.sending_queue.put(trace)

    def send_success_reply(self, return_id):
        """
        Handle successful replies on the receive thread.

        Send back a success message based on the message return ID.

        Args:
            return_id: ID of the success message.

        """
        success_reply = message_data.MessageData(
            message_data.SEND_SUCCESS,
            rpc_id=return_id
        )
        self.sending_queue.put(success_reply)

    def send_error(self, error_str, return_id):
        """
        Send error message.

        Sends back an error message based on the message return ID.

        Args:
            error_str: Error message contents.
            return_id: ID of the error message.

        """
        error_reply = message_data.MessageData(
            message_data.SEND_FAILED,
            rpc_id=return_id,
            text=error_str
        )
        self.sending_queue.put(error_reply)

    def incoming_report_request(self, data):
        """
        Incoming data handler.

        Gets the data from incoming report messages and performs the expected changes.

        Args:
            data: JSON communication message data.

        Returns:
            Results of the incoming report handling.

        """
        return_id = data.get('id')
        try:
            uuid = data.get('params').get('data').get('meta').get('id')
            self.wapp_log.debug("Get request from id: " + uuid)
        except AttributeError:
            error_str = 'Error received incorrect format in get: {}'.format(str(data))
            self.wapp_log.error(error_str, exc_info=True)
            return

        try:
            trace_id = data.get('params').get('meta').get('trace')
            if trace_id:
                self.wapp_log.debug("Found trace id: " + trace_id)
        except AttributeError:
            trace_id = None

        obj = self.data_manager.get_by_id(uuid)
        if obj is None:
            self.send_error('Non-existing uuid provided', return_id)
            return

        try:
            if obj.state_type == "Report":
                self.sending_queue_add_trace(
                    obj.parent.uuid,
                    trace_id,
                    obj.data,
                    control_value_id=self.__get_random_id()
                )
                obj.parent.handle_refresh()
                self.send_success_reply(return_id)
            else:
                self.send_error('Element is not control state', return_id)
        except AttributeError:
            self.send_error('Attribute error encountered', return_id)

    def incoming_delete_request(self, data):
        """
        Incoming delete handler.

        Gets the data from incoming delete messages and performs the expected changes.

        Args:
            data: JSON communication message data.

        Returns:
            Results of the incoming report handling.

        """
        return_id = data.get('id')
        try:
            uuid = data.get('params').get('data').get('meta').get('id')
            self.wapp_log.debug("Delete request from id: " + uuid)
        except AttributeError:
            error_str = 'Error received incorrect format in delete: {}'.format(str(data))
            self.wapp_log.error(error_str, exc_info=True)
            return

        try:
            trace_id = data.get('params').get('meta').get('trace')
            if trace_id:
                self.wapp_log.debug("Found trace id: " + trace_id)
        except AttributeError:
            trace_id = None

        obj = self.data_manager.get_by_id(uuid)
        if obj is None:
            self.send_error('Non-existing uuid provided', return_id)
            return

        try:
            self.sending_queue_add_trace(
                obj.uuid,
                trace_id,
                None,
                control_value_id=self.__get_random_id()
            )
            obj.handle_delete()
            self.send_success_reply(return_id)
        except AttributeError:
            self.send_error('Attribute error encountered', return_id)

    def receive_thread(self):
        """
        Create the receive thread.

        Starts a while True loop checking if something is received.
        """
        self.wapp_log.debug("ReceiveThread Started!")
        while True:
            self.receive_message()

    def reconnect(self, retry_limit=None, send_reconnect=True):
        """
        Attempt to reconnect.

        Reconnection attemps in the instance of a connection being interrupted.
        """
        self.wappsto_status.set_status(status.RECONNECTING)
        self.connected = False
        attempt = 0
        while not self.connected and (retry_limit is None
                                      or retry_limit > attempt):
            attempt += 1
            self.wapp_log.info("Trying to reconnect in 5 seconds")
            time.sleep(5)
            self.close()
            self.set_sockets()
            self.connect()

        if self.connected is True:
            self.wapp_log.info("Reconnected with " + str(attempt) + " attempts")
            if send_reconnect:
                reconnect = message_data.MessageData(message_data.SEND_RECONNECT)
                self.sending_queue.put(reconnect)
        else:
            msg = ("Unable to connect to the server[IP: {}, Port: {}]"
                   .format(self.address, self.port)
                   )
            raise wappsto_errors.ServerConnectionException(msg)

    def create_bulk(self, data):
        """
        Creates bulk message.

        Accomulates all messages in one and once sending_queue is empty or
        bulk limit is reached it is sent.

        Args:
            data: JSON communication message data.

        """
        try:
            if data is not None:
                self.bulk_send_list.append(data)
            if ((self.sending_queue.qsize() == 0 and len(self.packet_awaiting_confirm) == 0)
                    or len(self.bulk_send_list) >= MAX_BULK_SIZE):
                self.send_data(self.bulk_send_list)
                self.bulk_send_list.clear()
        except OSError as e:  # pragma: no cover
            self.connected = False
            msg = "Error sending message: {}".format(e)
            self.wapp_log.error(msg, exc_info=True)

    def send_data(self, data):
        """
        Send JSON data.

        Sends the encoded JSON message through the socket.

        Args:
            data: JSON communication message data.

        """
        for data_element in data:
            self.get_object_without_none_values(data_element)
            if len(data_element) == 0:
                data.remove(data_element)

        if self.connected:
            for data_element in data:
                if data_element.get("method", "") in ["PUT", "POST", "DELETE"]:
                    self.add_id_to_confirm_list(data_element)
            if len(data) > 0:
                data = json.dumps(data)
                data = data.encode('utf-8')
                self.wapp_log.debug('Raw Send Json: {}'.format(data))
                self.my_socket.send(data)
        else:
            self.event_storage.add_message(data)

    def get_object_without_none_values(self, encoded_object):
        """
        Get object without None values.

        Gets objects and removes any keys where value is None.

        Args:
            encoded_object: dictionary object.

        """
        for key, val in list(encoded_object.items()):
            if val is None:
                del encoded_object[key]
            elif isinstance(val, dict):
                self.get_object_without_none_values(val)
                if len(val) == 0:
                    del encoded_object[key]
            elif isinstance(val, list):
                for val_element in val:
                    self.get_object_without_none_values(val_element)
                    if len(val_element) == 0:
                        val.remove(val_element)
                if len(val) == 0:
                    del encoded_object[key]

    def send_thread(self):
        """
        Create a send thread.

        Retrieves packages from the sending queue to
        send data.
        """
        self.wapp_log.debug("SendingThread Started!")

        while True:
            package = self.sending_queue.get()
            if package.msg_id == message_data.SEND_SUCCESS:
                self.send_success(package)

            elif package.msg_id == message_data.SEND_REPORT:
                self.send_report(package)

            elif package.msg_id == message_data.SEND_FAILED:
                self.send_failed(package)

            elif package.msg_id == message_data.SEND_RECONNECT:
                self.send_reconnect(package)

            elif package.msg_id == message_data.SEND_CONTROL:
                self.send_control(package)

            elif package.msg_id == message_data.SEND_TRACE:
                self.send_trace(package)

            elif package.msg_id == message_data.SEND_DELETE:
                self.send_delete(package)

            else:
                self.wapp_log.warning("Unhandled send")

            self.sending_queue.task_done()

    def send_delete(self, package):
        """
        Send data delete request.

        Sends the data to be deleted.

        Args:
            package: Sending queue item.

        """
        self.wapp_log.info("Sending delete message")
<<<<<<< HEAD
        local_data = self.rpc.get_rpc_delete(
            package.network_id,
            package.device_id,
            package.value_id,
            package.state_id
        )
        self.create_bulk(local_data)
=======
        try:
            package.trace_id = self.create_trace(
                package.network_id, package.trace_id)

            local_data = self.rpc.get_rpc_delete(
                package.network_id,
                package.device_id,
                package.value_id,
                package.state_id,
                package.trace_id
            )
            self.create_bulk(local_data)
        except OSError as e:
            self.connected = False
            msg = "Error sending delete: {}".format(e)
            self.wapp_log.error(msg, exc_info=True)
>>>>>>> c66062d6

    def get_control(self, state):
        """
        Send get control state data.

        Sends requests for the data of control state.

        Args:
            state: State object referece.

        """
        self.wapp_log.info("Getting control value")
        local_data = self.rpc.get_rpc_state(
            None,
            state.parent.parent.parent.uuid,
            state.parent.parent.uuid,
            state.parent.uuid,
            state.uuid,
            state.state_type,
            get=True
        )
        self.create_bulk(local_data)

    def send_trace(self, package):
        """
        Send data trace.

        Provides a trace URL for debugging purposes.

        Args:
            package: Sending queue item.

        """
        if package.control_value_id:
            control_value_id = package.control_value_id
            self.add_trace_to_report_list[control_value_id] = package.trace_id

        attempt = str(t_url).format(
            package.trace_id,
            package.parent,
            package.data,
            package.text
        )

        context = ssl._create_unverified_context()
        trace_req = request.urlopen(attempt, context=context)
        msg = "Sending tracer https message {} response {}".format(attempt, trace_req.getcode())
        self.wapp_log.debug(msg)

    def create_trace(self, parent, trace_id=None):
        """
        Creates trace.

        Creates trace if necessary, by using generated data and existing
        information.

        Args:
            parent: owner of trace.
            trace_id: existing id used for tracing.

        Returns:
            trace id.

        """
        if self.automatic_trace and trace_id is None:
            random_int = random.randint(1, 25000)
            control_value_id = "{}{}".format(self.data_manager.network.name,
                                             random_int)

            trace_id = random_int

            trace = message_data.MessageData(
                message_data.SEND_TRACE,
                parent=parent,
                trace_id=trace_id,
                data=None,
                text="ok",
                control_value_id=control_value_id)
            self.send_trace(trace)
        return trace_id

    def send_control(self, package):
        """
        Send data handler.

        Sends control message for the data.

        Args:
            package: Sending queue item.

        """
        self.wapp_log.info("Sending control message")
<<<<<<< HEAD
        local_data = self.rpc.get_rpc_state(
            package.data,
            package.network_id,
            package.device_id,
            package.value_id,
            package.state_id,
            'Control',
            trace_id=package.trace_id
        )
        self.create_bulk(local_data)
=======
        try:
            package.trace_id = self.create_trace(
                package.network_id, package.trace_id)

            local_data = self.rpc.get_rpc_state(
                package.data,
                package.network_id,
                package.device_id,
                package.value_id,
                package.state_id,
                'Control',
                trace_id=package.trace_id
            )
            self.create_bulk(local_data)
        except OSError as e:
            self.connected = False
            msg = "Error sending control: {}".format(e)
            self.wapp_log.error(msg, exc_info=True)
>>>>>>> c66062d6

    def receive_data(self):
        """
        Socket receive method.

        Method that handles receiving data from a socket. Capable of handling
        data chunks.

        Returns:
            The decoded message from the socket.

        """
        total_decoded = ''
        decoded = None
        while True:
            if self.connected:
                data = self.my_socket.recv(RECEIVE_SIZE)
                if data == b'':
                    self.reconnect()
                    return None
                try:
                    decoded_data = data.decode('utf-8')
                except AttributeError:
                    continue
                total_decoded += decoded_data
                if sys.getsizeof(total_decoded) > MESSAGE_SIZE_BYTES:
                    error = "Received message exeeds size limit."
                    self.wapp_log.error(error)
                    return None
                try:
                    decoded = json.loads(total_decoded)
                except JSONDecodeError:
                    if len(decoded_data) < RECEIVE_SIZE:
                        error = "Json decoding error: {}".format(total_decoded)
                        self.wapp_log.error(error)
                        return None
                else:
                    break
            else:
                break
        return decoded

    def send_reconnect(self, package):
        """
        Send a reconnect attempt.

        Sends a request to attempt to reconnect to the server.
        """
        self.wapp_log.info("Sending reconnect data")
        try:
            package.trace_id = self.create_trace(
                package.network_id, package.trace_id)

            rpc_network = self.rpc.get_rpc_network(
                self.data_manager.network.uuid,
                self.data_manager.network.name,
                put=False,
                trace_id=package.trace_id
            )
            self.create_bulk(rpc_network)
            for element in self.packet_awaiting_confirm:
                self.create_bulk(self.packet_awaiting_confirm[element])
        except OSError as e:
            self.connected = False
            msg = "Error sending reconnect: {}".format(e)
            self.wapp_log.error(msg, exc_info=True)

    def send_failed(self, package):
        """
        Send a fail message.

        Sends a message to notify about a sending failure.

        Args:
            package: Sending queue item.

        """
        self.wapp_log.info("Sending failed")

        rpc_fail_response = self.rpc.get_rpc_fail_response(
            package.rpc_id,
            package.text
        )
        self.create_bulk(rpc_fail_response)

    def send_report(self, package):
        """
        Send a report.

        Sends a report message from the package.

        Args:
            package: A sending queue item.

        """
<<<<<<< HEAD
        if not package.trace_id:
            if package.value_id in self.add_trace_to_report_list.keys():
                package.trace_id = self.add_trace_to_report_list.pop(package.value_id)
        local_data = self.rpc.get_rpc_state(
            package.data,
            package.network_id,
            package.device_id,
            package.value_id,
            package.state_id,
            'Report',
            trace_id=package.trace_id
        )
        self.create_bulk(local_data)
        data_decoded = local_data.get('params').get('data').get('data')
        self.wapp_log.info('Sending report value: {}'.format(data_decoded))
=======
        try:
            if not package.trace_id:
                if package.value_id in self.add_trace_to_report_list.keys():
                    package.trace_id = (
                        self.add_trace_to_report_list.pop(package.value_id)
                    )

            package.trace_id = self.create_trace(
                package.network_id, package.trace_id)

            local_data = self.rpc.get_rpc_state(
                package.data,
                package.network_id,
                package.device_id,
                package.value_id,
                package.state_id,
                'Report',
                trace_id=package.trace_id
            )
            self.create_bulk(local_data)
            data_decoded = local_data.get('params').get('data').get('data')
            self.wapp_log.info('Sending report value: {}'.format(data_decoded))
        except OSError as e:
            self.connected = False
            msg = "Error sending report: {}".format(e)
            self.wapp_log.error(msg, exc_info=True)
>>>>>>> c66062d6

    def send_success(self, package):
        """
        Send a success message.

        Sends a message to notify of a successful.

        Args:
            package: A sending queue item.

        """
        rpc_success_response = self.rpc.get_rpc_success_response(
            package.rpc_id
        )
        self.create_bulk(rpc_success_response)

    def close(self):
        """
        Close the connection.

        Closes the socket object connection.
        """
        self.wapp_log.info("Closing connection...")

        for device in self.data_manager.network.devices:
            for value in device.values:
                if value.timer.is_alive():
                    msg = "Value: {} is no longer periodically sending updates.".format(value.uuid)
                    self.wapp_log.debug(msg)
                value.timer.cancel()

        self.connected = False
        if self.my_socket:
            self.my_socket.close()
            self.my_socket = None
        if self.my_raw_socket:
            self.my_raw_socket.close()
            self.my_raw_socket = None

    def confirm_initialize_all(self):
        """
        Confirms that all responses are received.

        Goes through the list saving expected responses and checks if they are
        received.
        """
        while len(self.packet_awaiting_confirm) > 0:
            self.receive_message()

    def receive_message(self):
        """
        Receives message.

        Receives message and passes it to receive method, and catches
        encountered exceptions.
        """
        try:
            decoded = self.receive_data()

            # if the received string is list
            if isinstance(decoded, list):
                for decoded_data in decoded:
                    self.receive(decoded_data)
            else:
                self.receive(decoded)

        except ConnectionResetError as e:  # pragma: no cover
            msg = "Received Reset: {}".format(e)
            self.wapp_log.error(msg, exc_info=True)
            self.reconnect()

        except OSError as oe:  # pragma: no cover
            msg = "Received OS Error: {}".format(oe)
            self.wapp_log.error(msg, exc_info=True)
            self.reconnect()

    def receive(self, decoded):
        """
        Performs acction on received message.

        Based on the type of message, directs the decoded data to the
        appropriate methods.

        Args:
            decoded: the received message

        """
        if decoded:
            decoded_id = decoded.get('id')
            try:
                self.wapp_log.debug('Raw received Json: {}'
                                    .format(decoded))
                if decoded.get('method', False) == 'PUT':
                    self.incoming_control(decoded)

                elif decoded.get('method', False) == 'GET':
                    self.incoming_report_request(decoded)

                elif decoded.get('method', False) == 'DELETE':
                    self.incoming_delete_request(decoded)

                elif decoded.get('error', False):
                    decoded_error = decoded.get('error')
                    msg = "Error: {}".format(decoded_error.get('message'))
                    self.wapp_log.error(msg)
                    self.remove_id_from_confirm_list(decoded_id)

                elif decoded.get('result', False):
                    result_value = decoded['result'].get('value', False)
                    if result_value:
                        uuid = result_value['meta']['id']
                        data = result_value['data']
                        object = self.data_manager.get_by_id(uuid)
                        if object is not None and object.parent.control_state == object:
                            object.parent.handle_control(data_value=data)
                    self.remove_id_from_confirm_list(decoded_id)

                else:
                    error_str = "Unknown method"
                    self.wapp_log.warning(error_str)
                    self.send_error(error_str, decoded_id)
            except ValueError:
                error_str = 'Value error'
                self.wapp_log.error("{} [{}]: {}".format(error_str, decoded_id, decoded))
                self.send_error(error_str, decoded_id)<|MERGE_RESOLUTION|>--- conflicted
+++ resolved
@@ -108,7 +108,8 @@
             Exception: If one occurs while sending control message.
 
         """
-<<<<<<< HEAD
+        trace_id = self.create_trace(state.uuid)
+
         json_data = self.rpc.get_rpc_state(
             str(data_value),
             state.parent.parent.parent.uuid,
@@ -116,31 +117,11 @@
             state.parent.uuid,
             state.uuid,
             state.state_type,
-            state_obj=state
+            state_obj=state,
+            trace_id=trace_id
         )
         self.create_bulk(json_data)
         return True
-=======
-        try:
-            trace_id = self.create_trace(state.uuid)
-
-            json_data = self.rpc.get_rpc_state(
-                str(data_value),
-                state.parent.parent.parent.uuid,
-                state.parent.parent.uuid,
-                state.parent.uuid,
-                state.uuid,
-                state.state_type,
-                state_obj=state,
-                trace_id=trace_id
-            )
-            return self.rpc.send_init_json(self, json_data)
-
-        except Exception as e:
-            msg = "Error reporting state: {}".format(e)
-            self.wapp_log.error(msg)
-            return False
->>>>>>> c66062d6
 
     def set_sockets(self):
         """
@@ -249,14 +230,9 @@
                 if state is not None:
                     self.get_control(state)
 
-<<<<<<< HEAD
-        message = self.rpc.get_rpc_whole_json(self.data_manager.get_encoded_network())
-        self.create_bulk(message)
-=======
         trace_id = self.create_trace(self.data_manager.network.uuid)
         message = self.rpc.get_rpc_whole_json(self.data_manager.get_encoded_network(), trace_id)
-        self.rpc.send_init_json(self, message)
->>>>>>> c66062d6
+        self.create_bulk(message)
 
         msg = "The whole network {} added to Sending queue {}.".format(
             self.data_manager.network.name,
@@ -681,32 +657,17 @@
 
         """
         self.wapp_log.info("Sending delete message")
-<<<<<<< HEAD
+        package.trace_id = self.create_trace(
+            package.network_id, package.trace_id)
+
         local_data = self.rpc.get_rpc_delete(
             package.network_id,
             package.device_id,
             package.value_id,
-            package.state_id
+            package.state_id,
+            package.trace_id
         )
         self.create_bulk(local_data)
-=======
-        try:
-            package.trace_id = self.create_trace(
-                package.network_id, package.trace_id)
-
-            local_data = self.rpc.get_rpc_delete(
-                package.network_id,
-                package.device_id,
-                package.value_id,
-                package.state_id,
-                package.trace_id
-            )
-            self.create_bulk(local_data)
-        except OSError as e:
-            self.connected = False
-            msg = "Error sending delete: {}".format(e)
-            self.wapp_log.error(msg, exc_info=True)
->>>>>>> c66062d6
 
     def get_control(self, state):
         """
@@ -799,7 +760,9 @@
 
         """
         self.wapp_log.info("Sending control message")
-<<<<<<< HEAD
+        package.trace_id = self.create_trace(
+            package.network_id, package.trace_id)
+
         local_data = self.rpc.get_rpc_state(
             package.data,
             package.network_id,
@@ -810,26 +773,6 @@
             trace_id=package.trace_id
         )
         self.create_bulk(local_data)
-=======
-        try:
-            package.trace_id = self.create_trace(
-                package.network_id, package.trace_id)
-
-            local_data = self.rpc.get_rpc_state(
-                package.data,
-                package.network_id,
-                package.device_id,
-                package.value_id,
-                package.state_id,
-                'Control',
-                trace_id=package.trace_id
-            )
-            self.create_bulk(local_data)
-        except OSError as e:
-            self.connected = False
-            msg = "Error sending control: {}".format(e)
-            self.wapp_log.error(msg, exc_info=True)
->>>>>>> c66062d6
 
     def receive_data(self):
         """
@@ -925,10 +868,15 @@
             package: A sending queue item.
 
         """
-<<<<<<< HEAD
         if not package.trace_id:
             if package.value_id in self.add_trace_to_report_list.keys():
-                package.trace_id = self.add_trace_to_report_list.pop(package.value_id)
+                package.trace_id = (
+                    self.add_trace_to_report_list.pop(package.value_id)
+                )
+
+        package.trace_id = self.create_trace(
+            package.network_id, package.trace_id)
+
         local_data = self.rpc.get_rpc_state(
             package.data,
             package.network_id,
@@ -941,34 +889,6 @@
         self.create_bulk(local_data)
         data_decoded = local_data.get('params').get('data').get('data')
         self.wapp_log.info('Sending report value: {}'.format(data_decoded))
-=======
-        try:
-            if not package.trace_id:
-                if package.value_id in self.add_trace_to_report_list.keys():
-                    package.trace_id = (
-                        self.add_trace_to_report_list.pop(package.value_id)
-                    )
-
-            package.trace_id = self.create_trace(
-                package.network_id, package.trace_id)
-
-            local_data = self.rpc.get_rpc_state(
-                package.data,
-                package.network_id,
-                package.device_id,
-                package.value_id,
-                package.state_id,
-                'Report',
-                trace_id=package.trace_id
-            )
-            self.create_bulk(local_data)
-            data_decoded = local_data.get('params').get('data').get('data')
-            self.wapp_log.info('Sending report value: {}'.format(data_decoded))
-        except OSError as e:
-            self.connected = False
-            msg = "Error sending report: {}".format(e)
-            self.wapp_log.error(msg, exc_info=True)
->>>>>>> c66062d6
 
     def send_success(self, package):
         """
