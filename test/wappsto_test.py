--- conflicted
+++ resolved
@@ -16,12 +16,8 @@
 
 from wappsto import status
 from wappsto.connection import message_data
-<<<<<<< HEAD
 from wappsto.errors import wappsto_errors
-=======
 from wappsto.connection import event_storage
-from wappsto.connection.network_classes.errors import wappsto_errors
->>>>>>> 107ba0dd
 
 ADDRESS = "wappsto.com"
 PORT = 11006
