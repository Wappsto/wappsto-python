"""
The test module.

Tests wappsto project functionality.
"""
import os
import math
import json
import pytest
import wappsto
import jsonschema
from mock import Mock
from unittest.mock import patch
import urllib.parse as urlparse
from urllib.parse import parse_qs

from wappsto import status
from wappsto.connection import message_data
from wappsto.connection.network_classes.errors import wappsto_errors

ADDRESS = "wappsto.com"
PORT = 11006
TEST_JSON = "test_JSON/test_json.json"
TEST_JSON_prettyprint = "test_JSON/test_json_prettyprint.json"


def check_for_correct_conn(*args, **kwargs):
    """
    Check if connection is valid.

    Reviews the provided address and port, if it does not correspond to expected values raises the same exception,
    that would be raised when inputting wrong details.

    Args:
        args: arguments that method was called with
        kwargs: key worded arguments

    """
    if args[0][0] != ADDRESS or args[0][1] != PORT:
        raise wappsto_errors.ServerConnectionException


def fake_connect(self, address, port, send_trace=False):
    """
    Creates fake connection.

    Mocks the connection so no call would leave this environment, also makes application faster for tests.

    Args:
        self: the instance of the calling object
        address: address used for connecting to server
        port: port used for connecting to server
        send_trace: Boolean indicating if trace should be automatically sent

    """
    wappsto.RETRY_LIMIT = 2
    with patch('ssl.SSLContext.wrap_socket') as context:
        context.connect = Mock(side_effect=check_for_correct_conn)
        with patch('time.sleep', return_value=None), \
            patch('threading.Thread'), \
            patch('threading.Timer'), \
            patch('wappsto.communication.ClientSocket.add_id_to_confirm_list'), \
                patch('socket.socket'), \
                patch('ssl.SSLContext.wrap_socket', return_value=context):
            self.service.start(address=address, port=port, automatic_trace=send_trace)


def fix_object_callback(callback_exists, testing_object):
    """
    Add callback to object.

    Depending on callback_exists variable, either adds mock to callback or sets it to None.

    Args:
        callback_exists: boolean indicating if callback should exist.
        testing_object: object to whom callback needs to be set.

    """
    if callback_exists:
        test_callback = Mock(return_value=True)
        testing_object.set_callback(test_callback)
    else:
        testing_object.callback = None


def get_object(self, object_name):
    """
    Get object from newtwork.

    Get object based on the name provided.

    Args:
        object_name: name indicating the object being searched for.

    Returns:
        the found object

    """
    actual_object = None
    if object_name == "network":
        actual_object = self.service.instance.network
    elif object_name == "device":
        actual_object = self.service.instance.network.devices[0]
    elif object_name == "value":
        actual_object = self.service.instance.network.devices[0].values[0]
    elif object_name == "control_state":
        actual_object = self.service.instance.network.devices[0].values[0].get_control_state()
    elif object_name == "report_state":
        actual_object = self.service.instance.network.devices[0].values[0].get_report_state()
    return actual_object


def send_response(self, verb, trace_id, bulk, id, url, data, split_message):
    """
    Sends response.

    Sends responses to be used in receive tests based on the parameters provided.

    Args:
        verb: specifies if request is DELETE/PUT/POST/GET
        trace_id: id used for tracing messages
        bulk: Boolean value indicating if multiple messages should be sent at once.
        id: specifies id used in message
        url: url sent in message parameters
        data: data to be sent
        split_message: Boolean value indicating if message should be sent in parts

    Returns:
        the generated message

    """
    trace = ''
    if verb == "DELETE" or verb == "PUT" or verb == "GET":
        if trace_id is not None:
            trace = {"trace": str(trace_id)}

        message = {"jsonrpc": "2.0",
                   "id": "1",
                   "params": {
                       "url": str(url),
                       "meta": trace,
                       "data": {
                           "meta": {
                               "id": id},
                           "data": data}},
                   "method": verb}
    else:
        if verb == "error" or verb == "result":
            if data:
                message_value = {'data': data,
                                 'type': 'Control',
                                 'timestamp': '2020-01-20T09:20:21.092Z',
                                 'meta': {
                                     'type': 'state',
                                     'version': '2.0',
                                     'id': id,
                                     'manufacturer': '31439b87-040b-4b41-b5b8-f3774b2a1c19',
                                     'updated': '2020-02-18T09:14:12.880+00:00',
                                     'created': '2020-01-20T09:20:21.290+00:00',
                                     'revision': 1035,
                                     'contract': [],
                                     'owner': 'bb10f0f1-390f-478e-81c2-a67f58de88be'}}
            else:
                message_value = "True"
            message = {"jsonrpc": "2.0",
                       "id": str(id),
                       verb: {
                           "value": message_value,
                           "meta": {
                               "server_send_time": "2020-01-22T08:22:55.315Z"}}}
            self.service.socket.packet_awaiting_confirm[str(id)] = message
        else:
            message = {"jsonrpc": "2.0", "id": "1", "params": {}, "method": "??????"}

    if bulk:
        message = [message, message]
    message = json.dumps(message)

    if split_message:
        message_size = math.ceil(len(message) / 2)
        message1 = message[:message_size]
        message2 = message[message_size:]
        wappsto.connection.communication.RECEIVE_SIZE = message_size
        self.service.socket.my_socket.recv = Mock(side_effect=[message1.encode('utf-8'),
                                                               message2.encode('utf-8'),
                                                               KeyboardInterrupt])
    else:
        self.service.socket.my_socket.recv = Mock(side_effect=[message.encode('utf-8'),
                                                               KeyboardInterrupt])


def validate_json(json_schema, arg):
    """
    Validates json.

    Validates json and returns Boolean value indicating if it is valid.

    Args:
        json_schema: Schema to validate message against
        arg: sent message

    Returns:
        Boolean value indicating if message is valid

    """
    schema_location = os.path.join(
        os.path.dirname(__file__),
        "schema/" + json_schema + ".json")
    with open(schema_location, "r") as json_file:
        schema = json.load(json_file)
    base_uri = os.path.join(os.path.dirname(__file__), "schema")
    base_uri = base_uri.replace("\\", "/")
    base_uri = "file:///" + base_uri + "/"
    resolver = jsonschema.RefResolver(base_uri, schema)
    try:
        for i in arg:
            jsonschema.validate(i, schema, resolver=resolver)
        return True
    except jsonschema.exceptions.ValidationError:
        return False

# ################################## TESTS ################################## #


class TestJsonLoadClass:
    """
    TestJsonLoadClass instance.

    Tests loading json files in wappsto.

    """

    @classmethod
    def setup_class(self):
        """
        Sets up the class.

        Sets locations to be used in test.

        """
        self.test_json_prettyprint_location = os.path.join(
            os.path.dirname(__file__),
            TEST_JSON_prettyprint)
        self.test_json_location = os.path.join(
            os.path.dirname(__file__),
            TEST_JSON)

    def test_load_prettyprint_json(self):
        """
        Tests loading pretty print json.

        Loads pretty print json file and checks if it is read the same way
        as normal json file.

        """
        # Arrange
        with open(self.test_json_location, "r") as json_file:
            decoded = json.load(json_file)

        # Act
        service = wappsto.Wappsto(json_file_name=self.test_json_prettyprint_location)

        # Assert
        assert service.instance.decoded == decoded

    @pytest.mark.parametrize("object_exists", [True, False])
    @pytest.mark.parametrize("object_name", ["network", "device", "value", "control_state", "report_state"])
    def test_get_by_id(self, object_exists, object_name):
        """
        Tests getting element  by id.

        Gets id and checks if result is the expected one.

        Args:
            object_exists: indicates if element should exist
            object_name: name of the object to be updated

        """
        # Arrange
        self.service = wappsto.Wappsto(json_file_name=self.test_json_prettyprint_location)
        get_object(self, "network").conn = Mock()
        actual_object = get_object(self, object_name)
        id = actual_object.uuid
        if not object_exists:
            actual_object.delete()

        # Act
        result = self.service.get_by_id(id)

        # Assert
        assert (object_exists and result is not None) or (not object_exists and result is None)


class TestConnClass:
    """
    TestConnClass instance.

    Tests connecting to wappsto server.

    """

    def setup_method(self):
        """
        Sets up each method.

        Sets location to be used in test and initializes service.

        """
        self.test_json_location = os.path.join(os.path.dirname(__file__), TEST_JSON)
        self.service = wappsto.Wappsto(json_file_name=self.test_json_location)

    @pytest.mark.parametrize("address,port,expected_status",
                             [(ADDRESS, PORT, status.RUNNING),
                              (ADDRESS, -1, status.DISCONNECTING),
                              ("wappstoFail.com", PORT, status.DISCONNECTING),
                              ("wappstoFail.com", -1, status.DISCONNECTING)])
    @pytest.mark.parametrize("send_trace", [True, False])
    @pytest.mark.parametrize("callback_exists", [True, False])
    @pytest.mark.parametrize("value_changed_to_none", [True, False])
    @pytest.mark.parametrize("upgradable", [True, False])
    @pytest.mark.parametrize("valid_json", [True, False])
    def test_connection(self, address, port, expected_status, send_trace,
                        callback_exists, value_changed_to_none, upgradable,
                        valid_json):
        """
        Tests connection.

        Tests if connecting works es expected within different setup.

        Args:
            address: address used for connecting to server
            port: port used for connecting to server
            callback_exists: specifies if object should have callback
            expected_status: status expected after execution of the test
            value_changed_to_none: specifies if value should be replaced with none
            upgradable: specifies if object is upgradable
            send_trace: Boolean indicating if trace should be automatically sent
            valid_json: Boolean indicating if the sent json should be valid

        """
        # Arrange
        status_service = self.service.get_status()
        fix_object_callback(callback_exists, status_service)
        urlopen_trace_id = sent_json_trace_id = ''
        if value_changed_to_none:
            self.service.instance.network.name = None
        if not valid_json:
            self.service.instance.network.uuid = None

        # Act
        with patch('urllib.request.urlopen') as urlopen, patch('os.getenv', return_value=str(upgradable)):
            try:
                fake_connect(self, address, port, send_trace)
                args, kwargs = self.service.socket.my_socket.send.call_args
                arg = json.loads(args[0].decode('utf-8'))
                sent_json = arg[-1]['params']['data']
                if send_trace:
                    urlopen_args, urlopen_kwargs = urlopen.call_args

                    parsed_urlopen = urlparse.urlparse(urlopen_args[0])
                    urlopen_trace_id = parse_qs(parsed_urlopen.query)['id']

                    parsed_sent_json = urlparse.urlparse(arg[0]['params']['url'])
                    sent_json_trace_id = parse_qs(parsed_sent_json.query)['trace']

            except wappsto_errors.ServerConnectionException:
                sent_json = None
                arg = []
                pass

        # Assert
        if sent_json is not None:
            assert validate_json("request", arg) == valid_json
            assert 'None' not in str(sent_json)
            assert sent_json_trace_id == urlopen_trace_id
            assert (send_trace and urlopen_trace_id != ''
                    or not send_trace and urlopen_trace_id == '')
            assert (upgradable and 'upgradable' in str(sent_json['meta'])
                    or not upgradable and 'upgradable' not in str(sent_json['meta']))
        assert self.service.status.get_status() == expected_status


class TestValueSendClass:
    """
    TestValueSendClass instance.

    Tests sending value to wappsto server.

    """

    def setup_method(self):
        """
        Sets up each method.

        Sets location to be used in test, initializes service and creates connection.

        """
        test_json_location = os.path.join(os.path.dirname(__file__), TEST_JSON)
        self.service = wappsto.Wappsto(json_file_name=test_json_location)

    @pytest.mark.parametrize("input,step_size,expected", [
        (8, 1, "8"),  # value on the step
        (8, -1, "8"),
        (-8, 1, "-8"),
        (-8, -1, "-8"),
        (100, 1, "100"),
        (-100, 1, "-100"),
        (0, 1, "0"),
        (-0, 1, "0"),
        (-99.9, 1, "-100"),  # decimal value
        (-0.1, 1, "-1"),
        (0.1, 1, "0"),
        (3.3, 1, "3"),
        (3.0, 1, "3"),
        (3.9, 1, "3"),
        (0.02442002442002442, 1, "0"),
        (-0.1, 1, "-1"),
        (-3.3, 1, "-4"),
        (-3.0, 1, "-3"),
        (-3.9, 1, "-4"),
        (-101, 1, None),  # out of range
        (101, 1, None),
        (3, 2, "2"),  # big steps
        (3.999, 2, "2"),
        (4, 2, "4"),
        (-3, 2, "-4"),
        (-3.999, 2, "-4"),
        (-4, 2, "-4"),
        (1, 0.5, "1"),  # decimal steps
        (1.01, 0.02, "1"),
        (2.002, 0.02, "2"),
        (2.002, 0.0002, "2.002"),
        (-1, 0.5, "-1"),
        (-1.01, 0.02, "-1.02"),
        (-2.002, 0.02, "-2.02"),
        (-2.002, 0.0002, "-2.002"),
        (2, 1.0e-07, "2"),
        (2, 123.456e-5, "1.9999872"),
        (1, 9.0e-20, "0.99999999999999999999"),
        (0.02442002442002442001001, 0.00000000000002, "0.02442002442002")])
<<<<<<< HEAD
    @pytest.mark.parametrize("send_trace", [True, False])
    def test_send_value_update_number_type(self, input, step_size, expected, send_trace):
=======
    @pytest.mark.parametrize("delta", [None, 0.1, 1, 100])
    @pytest.mark.parametrize("period", [True, False])
    def test_send_value_update_number_type(self, input, step_size, expected, delta, period):
>>>>>>> 2408f546
        """
        Tests sending update for number value.

        Tests if expected message is being sent.

        Args:
            input: value to be updated
            step_size: step size value should follow
            expected: value expected to be sent
<<<<<<< HEAD
            send_trace: Boolean indicating if trace should be automatically sent
=======
            delta: delta of value (determines if change was significant enough to be sent)
            period: parameter indicating whether value should be updated periodically
>>>>>>> 2408f546

        """
        # Arrange
        with patch('urllib.request.urlopen'):
            fake_connect(self, ADDRESS, PORT, send_trace)
        self.service.socket.my_socket.send = Mock()
        urlopen_trace_id = sent_json_trace_id = ''
        device = self.service.get_devices()[0]
        value = device.values[0]
        value.data_type == "number"
        value.number_step = step_size
        if delta:
            value.last_update_of_report = 0
            value.set_delta(delta)
            if abs(input - value.last_update_of_report) < value.delta:
                # if change is less then delta then no message would be sent
                expected = None

        # Act
<<<<<<< HEAD
        with patch('urllib.request.urlopen') as urlopen:
            try:
                value.update(input)
                args, kwargs = self.service.socket.my_socket.send.call_args
                arg = json.loads(args[0].decode('utf-8'))
                result = arg[0]['params']['data']['data']

                if send_trace:
                    urlopen_args, urlopen_kwargs = urlopen.call_args

                    parsed_urlopen = urlparse.urlparse(urlopen_args[0])
                    urlopen_trace_id = parse_qs(parsed_urlopen.query)['id']

                    parsed_sent_json = urlparse.urlparse(arg[0]['params']['url'])
                    sent_json_trace_id = parse_qs(parsed_sent_json.query)['trace']
            except TypeError:
                result = None
                arg = []
=======
        try:
            if period is True and delta is None:
                with patch('threading.Timer.start') as start:
                    value.set_period(1)
                    value.timer_elapsed = True
                    if start.called:
                        value.update(input)
            else:
                value.update(input)
            args, kwargs = self.service.socket.my_socket.send.call_args
            arg = json.loads(args[0].decode('utf-8'))
            result = arg[0]['params']['data']['data']
        except TypeError:
            result = None
            arg = []
>>>>>>> 2408f546

        # Assert
        assert validate_json("request", arg) is True
        assert result == expected
        assert sent_json_trace_id == urlopen_trace_id
        if send_trace and result is not None:
            assert urlopen_trace_id != ''
        else:
            assert urlopen_trace_id == ''

    @pytest.mark.parametrize("input,max,expected", [
        ("test", 10, "test"),  # value under max
        ("", 10, ""),
        ("", 0, ""),  # value on max
        ("testtestte", 10, "testtestte"),
        ("", None, ""),  # no max
        ("testtesttesttesttesttest", None,
         "testtesttesttesttesttest"),
        (None, 10, None),  # no value
        (None, None, None),
        ("test", 1, None)])  # value over max
    @pytest.mark.parametrize("type", ["string", "blob"])
<<<<<<< HEAD
    @pytest.mark.parametrize("send_trace", [True, False])
    def test_send_value_update_text_type(self, input, max, expected, type, send_trace):
=======
    @pytest.mark.parametrize("delta", [None, 0.1, 1, 100])
    @pytest.mark.parametrize("period", [True, False])
    def test_send_value_update_text_type(self, input, max, expected, type, delta, period):
>>>>>>> 2408f546
        """
        Tests sending update for text/blob value.

        Tests if expected message is being sent.

        Args:
            input: value to be updated
            max: maximum length of the message
            expected: value expected to be sent
            type: indicates if it is string or blob types of value
<<<<<<< HEAD
            send_trace: Boolean indicating if trace should be automatically sent
=======
            delta: delta of value (determines if change was significant enough to be sent)
            period: parameter indicating whether value should be updated periodically
>>>>>>> 2408f546

        """
        # Arrange
        with patch('urllib.request.urlopen'):
            fake_connect(self, ADDRESS, PORT, send_trace)
        self.service.socket.my_socket.send = Mock()
        urlopen_trace_id = sent_json_trace_id = ''
        device = self.service.get_devices()[0]
        value = device.values[0]
        value.data_type = type
        value.string_max = max
        value.blob_max = max
        if delta:
            value.last_update_of_report = 0
            value.set_delta(delta)
            # delta should not have eny effect

        # Act
<<<<<<< HEAD
        with patch('urllib.request.urlopen') as urlopen:
            try:
                value.update(input)
                args, kwargs = self.service.socket.my_socket.send.call_args
                arg = json.loads(args[0].decode('utf-8'))
                result = arg[0]['params']['data']['data']

                if send_trace:
                    urlopen_args, urlopen_kwargs = urlopen.call_args

                    parsed_urlopen = urlparse.urlparse(urlopen_args[0])
                    urlopen_trace_id = parse_qs(parsed_urlopen.query)['id']

                    parsed_sent_json = urlparse.urlparse(arg[0]['params']['url'])
                    sent_json_trace_id = parse_qs(parsed_sent_json.query)['trace']
            except TypeError:
                result = None
=======
        try:
            if period is True:
                with patch('threading.Timer.start') as start:
                    value.set_period(1)
                    value.timer_elapsed = True
                    if start.called:
                        value.update(input)
            else:
                value.update(input)
            args, kwargs = self.service.socket.my_socket.send.call_args
            arg = json.loads(args[0].decode('utf-8'))
            result = arg[0]['params']['data']['data']
        except TypeError:
            result = None
>>>>>>> 2408f546

        # Assert
        assert result == expected
        assert sent_json_trace_id == urlopen_trace_id
        if send_trace and result is not None:
            assert urlopen_trace_id != ''
        else:
            assert urlopen_trace_id == ''


class TestReceiveThreadClass:
    """
    TestReceiveThreadClass instance.

    Tests receiving messages from wappsto server.

    """

    def setup_method(self):
        """
        Sets up each method.

        Sets location to be used in test, initializes service and creates connection.

        """
        test_json_location = os.path.join(os.path.dirname(__file__), TEST_JSON)
        self.service = wappsto.Wappsto(json_file_name=test_json_location)
        fake_connect(self, ADDRESS, PORT)

    @pytest.mark.parametrize("trace_id", [None, '321'])
    @pytest.mark.parametrize("expected_msg_id", [message_data.SEND_FAILED])
    @pytest.mark.parametrize("bulk", [False, True])
    @pytest.mark.parametrize("split_message", [False, True])
    def test_receive_thread_wrong_verb(self, trace_id, expected_msg_id, bulk,
                                       split_message):
        """
        Tests receiving message with wrong verb.

        Tests what would happen if wrong verb would be provided in incoming message.

        Args:
            trace_id: id used for tracing
            expected_msg_id: message id expected to be received
            bulk: Boolean value indicating if multiple messages should be sent at once
            split_message: Boolean value indicating if message should be sent in parts

        """
        # Arrange
        send_response(self, "wrong_verb", trace_id, bulk, None, None, None, split_message)

        # Act
        try:
            # runs until mock object is run and its side_effect raises
            # exception
            self.service.socket.receive_thread()
        except KeyboardInterrupt:
            pass

        # Assert
        assert self.service.socket.sending_queue.qsize() > 0
        while self.service.socket.sending_queue.qsize() > 0:
            message = self.service.socket.sending_queue.get()
            assert message.msg_id == expected_msg_id

    @pytest.mark.parametrize("callback_exists", [False, True])
    @pytest.mark.parametrize("trace_id", [None, '321'])
    @pytest.mark.parametrize("expected_msg_id", [message_data.SEND_SUCCESS])
    @pytest.mark.parametrize("object_name", ["value", "wrong"])
    @pytest.mark.parametrize("object_exists", [False, True])
    @pytest.mark.parametrize("bulk", [False, True])
    @pytest.mark.parametrize("data", ["44"])
    @pytest.mark.parametrize("split_message", [False, True])
    def test_receive_thread_Put(self, callback_exists, trace_id,
                                expected_msg_id, object_name, object_exists,
                                bulk, data, split_message):
        """
        Tests receiving message with PUT verb.

        Tests what would happen if PUT method would be provided in incoming message.

        Args:
            callback_exists: Boolean indicating if object should have callback
            trace_id: id used for tracing
            expected_msg_id: message id expected to be received
            object_name: name of the object to be updated
            object_exists: indicates if object would exists
            bulk: Boolean value indicating if multiple messages should be sent at once
            data: data value provided in the message
            split_message: Boolean value indicating if message should be sent in parts

        """
        # Arrange
        actual_object = get_object(self, object_name)
        if actual_object:
            fix_object_callback(callback_exists, actual_object)
            actual_object.control_state.data = '1'
            id = str(actual_object.control_state.uuid)
            url = str(actual_object.report_state.uuid)
            if not object_exists:
                with patch('queue.Queue.put'):
                    actual_object.control_state.delete()
                expected_msg_id = message_data.SEND_FAILED
        else:
            expected_msg_id = message_data.SEND_FAILED
            id = url = '1'

        send_response(self, 'PUT', trace_id, bulk, id, url, data, split_message)

        # Act
        try:
            # runs until mock object is run and its side_effect raises
            # exception
            self.service.socket.receive_thread()
        except KeyboardInterrupt:
            pass

        # Assert
        if trace_id and object_exists and actual_object:
            assert any(message.msg_id == message_data.SEND_TRACE for message in self.service.socket.sending_queue.queue)
        if actual_object and object_exists:
            if callback_exists:
                assert actual_object.callback.call_args[0][1] == 'set'
        assert self.service.socket.sending_queue.qsize() > 0
        while self.service.socket.sending_queue.qsize() > 0:
            message = self.service.socket.sending_queue.get()
            assert (message.msg_id == message_data.SEND_TRACE
                    or message.msg_id == expected_msg_id)
            if message.msg_id == message_data.SEND_TRACE:
                assert message.trace_id == trace_id
                assert message.data == data

    @pytest.mark.parametrize("callback_exists", [False, True])
    @pytest.mark.parametrize("trace_id", [None, '321'])
    @pytest.mark.parametrize("expected_msg_id", [message_data.SEND_SUCCESS])
    @pytest.mark.parametrize("object_name", ["value", "wrong"])
    @pytest.mark.parametrize("object_exists", [False, True])
    @pytest.mark.parametrize("bulk", [False, True])
    @pytest.mark.parametrize("split_message", [False, True])
    def test_receive_thread_Get(self, callback_exists, trace_id,
                                expected_msg_id, object_name, object_exists,
                                bulk, split_message):
        """
        Tests receiving message with GET verb.

        Tests what would happen if GET method would be provided in incoming message.

        Args:
            callback_exists: Boolean indicating if object should have callback
            trace_id: id used for tracing
            expected_msg_id: message id expected to be received
            object_name: name of the object to be updated
            object_exists: indicates if object would exists
            bulk: Boolean value indicating if multiple messages should be sent at once
            split_message: Boolean value indicating if message should be sent in parts

        """
        # Arrange
        actual_object = get_object(self, object_name)
        if actual_object:
            fix_object_callback(callback_exists, actual_object)
            id = str(actual_object.control_state.uuid)
            url = str(actual_object.report_state.uuid)
            if not object_exists:
                with patch('queue.Queue.put'):
                    actual_object.report_state.delete()
                expected_msg_id = message_data.SEND_FAILED
        else:
            expected_msg_id = message_data.SEND_FAILED
            id = url = '1'

        send_response(self, 'GET', trace_id, bulk, id, url, "1", split_message)

        # Act
        try:
            # runs until mock object is run and its side_effect raises
            # exception
            self.service.socket.receive_thread()
        except KeyboardInterrupt:
            pass

        # Assert
        if trace_id and object_exists and actual_object:
            assert any(message.msg_id == message_data.SEND_TRACE for message in self.service.socket.sending_queue.queue)
        if actual_object and object_exists:
            if callback_exists:
                assert actual_object.callback.call_args[0][1] == 'refresh'
        assert self.service.socket.sending_queue.qsize() > 0
        while self.service.socket.sending_queue.qsize() > 0:
            message = self.service.socket.sending_queue.get()
            assert (message.msg_id == message_data.SEND_TRACE
                    or message.msg_id == expected_msg_id)
            if message.msg_id == message_data.SEND_TRACE:
                assert message.trace_id == trace_id

    @pytest.mark.parametrize("callback_exists", [False, True])
    @pytest.mark.parametrize("trace_id", [None, '321'])
    @pytest.mark.parametrize("expected_msg_id", [message_data.SEND_SUCCESS])
    @pytest.mark.parametrize("object_name", ["network", "device", "value", "control_state", "report_state", "wrong"])
    @pytest.mark.parametrize("object_exists", [False, True])
    @pytest.mark.parametrize("bulk", [False, True])
    @pytest.mark.parametrize("split_message", [False, True])
    def test_receive_thread_Delete(self, callback_exists, trace_id,
                                   expected_msg_id, object_name, object_exists,
                                   bulk, split_message):
        """
        Tests receiving message with DELETE verb.

        Tests what would happen if DELETE method would be provided in incoming message.

        Args:
            callback_exists: Boolean indicating if object should have callback
            trace_id: id used for tracing
            expected_msg_id: message id expected to be received
            object_name: name of the object to be updated
            object_exists: indicates if object would exists
            bulk: Boolean value indicating if multiple messages should be sent at once
            split_message: Boolean value indicating if message should be sent in parts

        """
        # Arrange
        actual_object = get_object(self, object_name)
        if actual_object:
            fix_object_callback(callback_exists, actual_object)
            id = url = str(actual_object.uuid)
            if not object_exists:
                with patch('queue.Queue.put'):
                    actual_object.delete()
                expected_msg_id = message_data.SEND_FAILED
        else:
            expected_msg_id = message_data.SEND_FAILED
            id = url = '1'

        send_response(self, 'DELETE', trace_id, bulk, id, url, "1", split_message)

        # Act
        try:
            # runs until mock object is run and its side_effect raises
            # exception
            self.service.socket.receive_thread()
        except KeyboardInterrupt:
            pass

        # Assert
        if trace_id and object_exists and actual_object:
            assert any(message.msg_id == message_data.SEND_TRACE for message in self.service.socket.sending_queue.queue)
        if actual_object and object_exists:
            if callback_exists:
                assert actual_object.callback.call_args[0][1] == 'remove'
        assert self.service.socket.sending_queue.qsize() > 0
        while self.service.socket.sending_queue.qsize() > 0:
            message = self.service.socket.sending_queue.get()
            assert (message.msg_id == message_data.SEND_TRACE
                    or message.msg_id == expected_msg_id)
            if message.msg_id == message_data.SEND_TRACE:
                assert message.trace_id == trace_id

    @pytest.mark.parametrize("id", ["93043873"])
    @pytest.mark.parametrize("data", ["55"])
    @pytest.mark.parametrize("bulk", [False, True])
    @pytest.mark.parametrize("split_message", [False, True])
    def test_receive_thread_result(self, id, data, bulk, split_message):
        """
        Tests receiving success message.

        Tests what would happen if result response would be provided in incoming message.

        Args:
            id: id of the message
            data: value state should be in
            bulk: Boolean value indicating if multiple messages should be sent at once
            split_message: Boolean value indicating if message should be sent in parts

        """
        # Arrange
        state = self.service.instance.network.devices[0].values[0].control_state
        state.data = 1
        send_response(self, 'result', None, bulk, state.uuid, None, data, split_message)

        # Act
        try:
            # runs until mock object is run and its side_effect raises
            # exception
            self.service.socket.receive_thread()
        except KeyboardInterrupt:
            pass

        # Assert
        assert state.data == data
        assert len(self.service.socket.packet_awaiting_confirm) == 0

    @pytest.mark.parametrize("bulk", [False, True])
    @pytest.mark.parametrize("split_message", [False, True])
    def test_receive_thread_error(self, bulk, split_message):
        """
        Tests receiving error message.

        Tests what would happen if error response would be provided in incoming message.

        Args:
            id: id of the message
            bulk: Boolean value indicating if multiple messages should be sent at once
            split_message: Boolean value indicating if message should be sent in parts

        """
        # Arrange
        send_response(self, 'error', None, bulk, "93043873", None, None, split_message)

        # Act
        try:
            # runs until mock object is run and its side_effect raises
            # exception
            self.service.socket.receive_thread()
        except KeyboardInterrupt:
            pass

        # Assert
        assert len(self.service.socket.packet_awaiting_confirm) == 0


class TestSendThreadClass:
    """
    TestSendThreadClass instance.

    Tests sending messages to wappsto server.

    """

    def setup_method(self):
        """
        Sets up each method.

        Sets location to be used in test, initializes service and creates connection.

        """
        test_json_location = os.path.join(os.path.dirname(__file__), TEST_JSON)
        self.service = wappsto.Wappsto(json_file_name=test_json_location)
        fake_connect(self, ADDRESS, PORT)

    @pytest.mark.parametrize("type,send_trace", [
        (message_data.SEND_SUCCESS, False),
        (message_data.SEND_REPORT, False),
        (message_data.SEND_FAILED, False),
        (message_data.SEND_RECONNECT, False),
        (message_data.SEND_CONTROL, False),
        (message_data.SEND_REPORT, True),
        (message_data.SEND_RECONNECT, True),
        (message_data.SEND_CONTROL, True)])
    @pytest.mark.parametrize("value,expected_value", [
        ('test_value', 'test_value'),
        ('', ''),
        (None, None),
        ([], None)])
    @pytest.mark.parametrize("valid_message", [True, False])
    @pytest.mark.parametrize("messages_in_queue", [1, 2, 20])
    def test_send_thread(self, type, messages_in_queue, valid_message, value, expected_value, send_trace):
        """
        Tests sending message.

        Tests what would happen when sending message.

        Args:
            type: Type of message being sent
            messages_in_queue: How many messages should be sent
            valid_message: Boolean indicating if the sent json should be valid
            value: value to be sent
            expected_value: sent value
            send_trace: Boolean indicating if trace should be automatically sent

        """
        # Arrange
        if valid_message:
            state_id = self.service.get_network().uuid
            rpc_id = 1
            value = "test_info"
        else:
            self.service.get_network().uuid = 1
            state_id = 1
            rpc_id = None
            value = None
        self.service.get_network().name = value
        i = 0
        while i < messages_in_queue:
            i += 1
            reply = message_data.MessageData(
                type,
                state_id=state_id,
                rpc_id=rpc_id,
                data=value
            )
            self.service.socket.sending_queue.put(reply)
        self.service.socket.my_socket.send = Mock(side_effect=KeyboardInterrupt)
        self.service.socket.add_id_to_confirm_list = Mock()
        self.service.socket.automatic_trace = send_trace
        urlopen_trace_id = sent_json_trace_id = ''
        bulk_size = wappsto.connection.communication.MAX_BULK_SIZE

        # Act
        with patch('urllib.request.urlopen') as urlopen:
            try:
                # runs until mock object is run and its side_effect raises
                # exception
                self.service.socket.send_thread()
            except KeyboardInterrupt:
                args, kwargs = self.service.socket.my_socket.send.call_args
                arg = json.loads(args[0].decode('utf-8'))

                if urlopen.called:
                    urlopen_args, urlopen_kwargs = urlopen.call_args

                    parsed_urlopen = urlparse.urlparse(urlopen_args[0])
                    urlopen_trace_id = parse_qs(parsed_urlopen.query)['id']

                    parsed_sent_json = urlparse.urlparse(arg[-1]['params']['url'])
                    sent_json_trace_id = parse_qs(parsed_sent_json.query)['trace']

        # Assert
        assert urlopen_trace_id == sent_json_trace_id
        if send_trace:
            assert urlopen_trace_id != ''
        else:
            assert urlopen_trace_id == ''
        assert len(arg) <= bulk_size
        assert self.service.socket.sending_queue.qsize() == max(messages_in_queue - bulk_size, 0)
        for request in arg:
            if type == message_data.SEND_SUCCESS:
                assert request.get('id', None) == rpc_id
                assert validate_json("successResponse", arg) == valid_message
                assert bool(request['result']) is True
            elif type == message_data.SEND_FAILED:
                assert request.get('id', None) == rpc_id
                assert validate_json("errorResponse", arg) == valid_message
                assert request['error'] == {"code": -32020}
            elif type == message_data.SEND_REPORT:
                assert validate_json("request", arg) == valid_message
                assert request['params']['data'].get('data', None) == value
                assert request['params']['data']['type'] == "Report"
                assert request['method'] == "PUT"
            elif type == message_data.SEND_RECONNECT:
                assert validate_json("request", arg) == valid_message
                assert request['params']['data'].get('name', None) == value
                assert request['params']['data']['meta']['type'] == "network"
                assert request['method'] == "POST"
            elif type == message_data.SEND_CONTROL:
                assert validate_json("request", arg) == valid_message
                assert request['params']['data'].get('data', None) == value
                assert request['params']['data']['type'] == "Control"
                assert request['method'] == "PUT"

    @pytest.mark.parametrize("object_name", ["network", "device", "value", "control_state", "report_state"])
    @pytest.mark.parametrize("messages_in_queue", [1, 2])
    def test_send_thread_send_delete(self, object_name, messages_in_queue):
        """
        Tests sending DELETE message.

        Tests what would happen when sending DELETE message.

        Args:
            object_name: name of the object to be updated
            messages_in_queue: value indicating how many messages should be sent at once

        """
        # Arrange
        actual_object = get_object(self, object_name)

        if object_name == "control_state" or object_name == "report_state":
            url = '/network/{}/device/{}/value/{}/state/{}'.format(
                actual_object.parent.parent.parent.uuid,
                actual_object.parent.parent.uuid,
                actual_object.parent.uuid,
                actual_object.uuid)
        if object_name == "value":
            url = '/network/{}/device/{}/value/{}'.format(
                actual_object.parent.parent.uuid,
                actual_object.parent.uuid,
                actual_object.uuid)
        if object_name == "device":
            url = '/network/{}/device/{}'.format(
                actual_object.parent.uuid,
                actual_object.uuid)
        if object_name == "network":
            url = '/network/{}'.format(
                actual_object.uuid)

        actual_object.delete()

        self.service.socket.my_socket.send = Mock(side_effect=KeyboardInterrupt)
        self.service.socket.add_id_to_confirm_list = Mock()

        # Act
        try:
            # runs until mock object is run and its side_effect raises
            # exception
            self.service.socket.send_thread()
        except KeyboardInterrupt:
            args, kwargs = self.service.socket.my_socket.send.call_args
            arg = args[0].decode('utf-8')
            requests = json.loads(arg)

        # Assert
        for request in requests:
            assert request['params']['url'] == url
        assert self.service.socket.sending_queue.qsize() == 0

    @pytest.mark.parametrize("trace_id", [
        (332)])
    def test_send_thread_send_trace(self, trace_id):
        """
        Tests sending trace message.

        Tests what would happen when sending trace message.

        Args:
            trace_id: trace id expected to be sent

        """
        # Arrange
        reply = message_data.MessageData(
            message_data.SEND_TRACE,
            trace_id=trace_id,
            rpc_id=93043873
        )
        self.service.socket.sending_queue.put(reply)

        # Act
        with patch('urllib.request.urlopen', side_effect=KeyboardInterrupt) as urlopen:
            try:
                # runs until mock object is run and its side_effect raises
                # exception
                self.service.socket.send_thread()
            except KeyboardInterrupt:
                if urlopen.called:
                    urlopen_args, urlopen_kwargs = urlopen.call_args

                    parsed_id = urlparse.urlparse(urlopen_args[0])
                    parsed_id = int(parse_qs(parsed_id.query)['id'][0])

        # Assert
        assert parsed_id == trace_id<|MERGE_RESOLUTION|>--- conflicted
+++ resolved
@@ -438,14 +438,10 @@
         (2, 123.456e-5, "1.9999872"),
         (1, 9.0e-20, "0.99999999999999999999"),
         (0.02442002442002442001001, 0.00000000000002, "0.02442002442002")])
-<<<<<<< HEAD
     @pytest.mark.parametrize("send_trace", [True, False])
-    def test_send_value_update_number_type(self, input, step_size, expected, send_trace):
-=======
     @pytest.mark.parametrize("delta", [None, 0.1, 1, 100])
     @pytest.mark.parametrize("period", [True, False])
-    def test_send_value_update_number_type(self, input, step_size, expected, delta, period):
->>>>>>> 2408f546
+    def test_send_value_update_number_type(self, input, step_size, expected, send_trace, delta, period):
         """
         Tests sending update for number value.
 
@@ -455,12 +451,9 @@
             input: value to be updated
             step_size: step size value should follow
             expected: value expected to be sent
-<<<<<<< HEAD
             send_trace: Boolean indicating if trace should be automatically sent
-=======
             delta: delta of value (determines if change was significant enough to be sent)
             period: parameter indicating whether value should be updated periodically
->>>>>>> 2408f546
 
         """
         # Arrange
@@ -480,10 +473,16 @@
                 expected = None
 
         # Act
-<<<<<<< HEAD
         with patch('urllib.request.urlopen') as urlopen:
             try:
-                value.update(input)
+                if period is True and delta is None:
+                    with patch('threading.Timer.start') as start:
+                        value.set_period(1)
+                        value.timer_elapsed = True
+                        if start.called:
+                            value.update(input)
+                else:
+                    value.update(input)
                 args, kwargs = self.service.socket.my_socket.send.call_args
                 arg = json.loads(args[0].decode('utf-8'))
                 result = arg[0]['params']['data']['data']
@@ -499,23 +498,6 @@
             except TypeError:
                 result = None
                 arg = []
-=======
-        try:
-            if period is True and delta is None:
-                with patch('threading.Timer.start') as start:
-                    value.set_period(1)
-                    value.timer_elapsed = True
-                    if start.called:
-                        value.update(input)
-            else:
-                value.update(input)
-            args, kwargs = self.service.socket.my_socket.send.call_args
-            arg = json.loads(args[0].decode('utf-8'))
-            result = arg[0]['params']['data']['data']
-        except TypeError:
-            result = None
-            arg = []
->>>>>>> 2408f546
 
         # Assert
         assert validate_json("request", arg) is True
@@ -538,14 +520,10 @@
         (None, None, None),
         ("test", 1, None)])  # value over max
     @pytest.mark.parametrize("type", ["string", "blob"])
-<<<<<<< HEAD
     @pytest.mark.parametrize("send_trace", [True, False])
-    def test_send_value_update_text_type(self, input, max, expected, type, send_trace):
-=======
     @pytest.mark.parametrize("delta", [None, 0.1, 1, 100])
     @pytest.mark.parametrize("period", [True, False])
-    def test_send_value_update_text_type(self, input, max, expected, type, delta, period):
->>>>>>> 2408f546
+    def test_send_value_update_text_type(self, input, max, expected, type, send_trace, delta, period):
         """
         Tests sending update for text/blob value.
 
@@ -556,12 +534,9 @@
             max: maximum length of the message
             expected: value expected to be sent
             type: indicates if it is string or blob types of value
-<<<<<<< HEAD
             send_trace: Boolean indicating if trace should be automatically sent
-=======
             delta: delta of value (determines if change was significant enough to be sent)
             period: parameter indicating whether value should be updated periodically
->>>>>>> 2408f546
 
         """
         # Arrange
@@ -580,10 +555,16 @@
             # delta should not have eny effect
 
         # Act
-<<<<<<< HEAD
         with patch('urllib.request.urlopen') as urlopen:
             try:
-                value.update(input)
+                if period is True:
+                    with patch('threading.Timer.start') as start:
+                        value.set_period(1)
+                        value.timer_elapsed = True
+                        if start.called:
+                            value.update(input)
+                else:
+                    value.update(input)
                 args, kwargs = self.service.socket.my_socket.send.call_args
                 arg = json.loads(args[0].decode('utf-8'))
                 result = arg[0]['params']['data']['data']
@@ -598,22 +579,6 @@
                     sent_json_trace_id = parse_qs(parsed_sent_json.query)['trace']
             except TypeError:
                 result = None
-=======
-        try:
-            if period is True:
-                with patch('threading.Timer.start') as start:
-                    value.set_period(1)
-                    value.timer_elapsed = True
-                    if start.called:
-                        value.update(input)
-            else:
-                value.update(input)
-            args, kwargs = self.service.socket.my_socket.send.call_args
-            arg = json.loads(args[0].decode('utf-8'))
-            result = arg[0]['params']['data']['data']
-        except TypeError:
-            result = None
->>>>>>> 2408f546
 
         # Assert
         assert result == expected
