#!/usr/bin/env python3
import os
import ast
import json
import pytest
import wappsto
import urllib.parse
from mock import Mock
from unittest.mock import patch

from wappsto.connection import message_data
from wappsto.object_instantiation import status
from wappsto.connection.network_classes.errors import wappsto_errors

ADDRESS = "wappsto.com"
PORT = 11006
TEST_JSON = "test_JSON/test_json.json"
TEST_JSON_prettyprint = "test_JSON/test_json_prettyprint.json"


def check_for_correct_conn(*args, **kwargs):
    if args[0][0] != ADDRESS or args[0][1] != PORT:
        raise wappsto_errors.ServerConnectionException


def fake_connect(self, address, port):
    wappsto.RETRY_LIMIT = 2
    with patch('ssl.SSLContext.wrap_socket') as context:
        context.connect = Mock(side_effect=check_for_correct_conn)
        with patch('time.sleep', return_value=None), patch('threading.Thread'), patch('wappsto.communication.ClientSocket.add_id_to_confirm_list'), patch('socket.socket'), patch('ssl.SSLContext.wrap_socket', return_value=context):
            self.service.start(address=address, port=port)


<<<<<<< HEAD
=======
def get_send_thread_values(self, type, args, id):
    results = []
    if type == message_data.SEND_SUCCESS:
        results.append(TestResult(args['id'], id))
        results.append(TestResult(bool(args['result']), True))
    elif type == message_data.SEND_FAILED:
        results.append(TestResult(args['id'], id))
        results.append(TestResult(args['error'],
                                  json.loads(
                                      '{"code": -32020, "message": null}')))
    elif type == message_data.SEND_REPORT:
        results.append(TestResult(args['params']['data']['type'], "Report"))
        results.append(TestResult(args['method'], "PUT"))
    elif type == message_data.SEND_RECONNECT:
        results.append(TestResult(args['params']['data']['meta']['type'],
                                  "network"))
        results.append(TestResult(args['method'], "POST"))
    elif type == message_data.SEND_CONTROL:
        results.append(TestResult(args['params']['data']['type'], "Control"))
        results.append(TestResult(args['method'], "PUT"))
    return results


>>>>>>> 51822a74
def fix_object(self, callback_exists, testing_object):
    if callback_exists:
        test_callback = Mock(return_value=True)
        testing_object.set_callback(test_callback)
    else:
        testing_object.callback = None
    return testing_object


def create_response(self, verb, callback_exists, trace_id, bulk):
    value = self.service.instance.device_list[0].value_list[0]
    value = fix_object(self, callback_exists, value)
    id = str(value.control_state.uuid)
    url = str(value.report_state.uuid)
    trace = ''

    if verb == "DELETE":
        network = self.service.get_network()
        network = fix_object(self, callback_exists, network)
        url = str(network.uuid)
    
    if verb == "DELETE" or verb == "PUT" or verb == "GET":
        if trace_id is not None:
            trace = '"meta": {"trace": "'+str(trace_id)+'"},'

        message = '{"jsonrpc": "2.0", "id": "1", "params": {"url": "'+url+'",'+trace+' "data": {"meta": {"id": "'+id+'"}, "data": "93"}}, "method": "'+verb+'"}'
    else:
        message = '{"jsonrpc": "2.0", "id": "1", "params": {"url": "/network/b03f246d-63ef-446d-be58-ef1d1e83b338/device/a0e087c1-9678-491c-ac47-5b065dea3ac0/value/7ce2afdd-3be3-4945-862e-c73a800eb209/state/a7b4f66b-2558-4559-9fcc-c60768083164", "data": {"meta": {"id": "a7b4f66b-2558-4559-9fcc-c60768083164", "type": "state", "version": "2.0"}, "type": "Report", "status": "Send", "data": "93", "timestamp": "2020-01-22T08:22:57.216500Z"}}, "method": "??????"}'

    if bulk:
        message = [message, message]
        message = str(message)

    return message


def exists_in_dictionary(key, dict):
    return True if key in dict else False

# ################################## TESTS ################################## #


class TestJsonLoadClass:
    
    @classmethod
    def setup_class(self):
        self.test_json_prettyprint_location = os.path.join(
            os.path.dirname(__file__),
            TEST_JSON_prettyprint)
        self.test_json_location = os.path.join(
            os.path.dirname(__file__),
            TEST_JSON)

    def test_load_prettyprint_json(self):
        # Arrange
        with open(self.test_json_location, "r") as json_file:
            decoded = json.load(json_file)

        # Act
        service = wappsto.Wappsto(json_file_name=self.test_json_prettyprint_location)

        # Assert
        assert service.instance.decoded == decoded


class TestConnClass:

    def setup_method(self):
        self.test_json_location = os.path.join(os.path.dirname(__file__), TEST_JSON)
        self.service = wappsto.Wappsto(json_file_name=self.test_json_location)

    @pytest.mark.parametrize("address,port,callback_exists,expected_status,value_changed_to_none,upgradable", [(ADDRESS, PORT, True, status.RUNNING, False, False),
                                                     (ADDRESS, -1, True, status.DISCONNECTING, False, False),
                                                     ("wappstoFail.com", PORT, True, status.DISCONNECTING, False, False),
                                                     (ADDRESS, PORT, False, status.RUNNING, False, False),
                                                     (ADDRESS, -1, False, status.DISCONNECTING, False, False),
                                                     ("wappstoFail.com", PORT, False, status.DISCONNECTING, False, False),
                                                     (ADDRESS, PORT, True, status.RUNNING, True, False),
                                                     (ADDRESS, -1, True, status.DISCONNECTING, True, False),
                                                     ("wappstoFail.com", PORT, True, status.DISCONNECTING, True, False),
                                                     (ADDRESS, PORT, False, status.RUNNING, True, False),
                                                     (ADDRESS, -1, False, status.DISCONNECTING, True, False),
                                                     ("wappstoFail.com", PORT, False, status.DISCONNECTING, True, False),
                                                     (ADDRESS, PORT, True, status.RUNNING, False, True),
                                                     (ADDRESS, -1, True, status.DISCONNECTING, False, True),
                                                     ("wappstoFail.com", PORT, True, status.DISCONNECTING, False, True),
                                                     (ADDRESS, PORT, False, status.RUNNING, False, True),
                                                     (ADDRESS, -1, False, status.DISCONNECTING, False, True),
                                                     ("wappstoFail.com", PORT, False, status.DISCONNECTING, False, True),
                                                     (ADDRESS, PORT, True, status.RUNNING, True, True),
                                                     (ADDRESS, -1, True, status.DISCONNECTING, True, True),
                                                     ("wappstoFail.com", PORT, True, status.DISCONNECTING, True, True),
                                                     (ADDRESS, PORT, False, status.RUNNING, True, True),
                                                     (ADDRESS, -1, False, status.DISCONNECTING, True, True),
                                                     ("wappstoFail.com", PORT, False, status.DISCONNECTING, True, True)])
    def test_connection(self, address, port, callback_exists, expected_status, value_changed_to_none, upgradable):
        # Arrange
        status_service = self.service.get_status()
        fix_object(self, callback_exists, status_service)
        if value_changed_to_none:
            self.service.instance.network_cl.name = None

        # Act
        with patch('os.getenv', return_value=str(upgradable)):
            try:
                fake_connect(self, address, port)
                args, kwargs = self.service.socket.my_socket.send.call_args
                arg = json.loads(args[0].decode('utf-8'))
                sent_json = arg['params']['data']
            except wappsto_errors.ServerConnectionException:
                sent_json = None
                pass

        # Assert
        if sent_json != None:
            assert not 'None' in str(sent_json)
            assert (upgradable and 'upgradable' in str(sent_json['meta']) or
                    not upgradable and not 'upgradable' in str(sent_json['meta']))
        assert self.service.status.get_status() == expected_status

class TestValueSendClass:

    @classmethod
    def setup_class(self):
        test_json_location = os.path.join(os.path.dirname(__file__), TEST_JSON)
        self.service = wappsto.Wappsto(json_file_name=test_json_location)
        fake_connect(self, ADDRESS, PORT)

    @pytest.mark.parametrize("input,step_size,expected", [(8, 1, "8"),# value on the step
                                                     (8, -1, "8"),
                                                     (-8, 1, "-8"),
                                                     (-8, -1, "-8"),
                                                     (100, 1, "1E+2"),
                                                     (-100, 1, "-1E+2"),
                                                     (0, 1, "0"),
                                                     (-0, 1, "0"),
                                                     (-99.9, 1, "-1E+2"),# decimal value
                                                     (-0.1, 1, "-1"),
                                                     (0.1, 1, "0"),
                                                     (3.3, 1, "3"),
                                                     (3.0, 1, "3"),
                                                     (3.9, 1, "3"),
                                                     (-0.1, 1, "-1"),
                                                     (-3.3, 1, "-4"),
                                                     (-3.0, 1, "-3"),
                                                     (-3.9, 1, "-4"),
                                                     (-101, 1, None),# out of range
                                                     (101, 1, None),
                                                     (3, 2, "2"),# big steps
                                                     (3.999, 2, "2"),
                                                     (4, 2, "4"),
                                                     (-3, 2, "-4"),
                                                     (-3.999, 2, "-4"),
                                                     (-4, 2, "-4"),
                                                     (1, 0.5, "1"),# decimal steps
                                                     (1.01, 0.02, "1"),
                                                     (2.002, 0.02, "2"),
                                                     (2.002, 0.0002, "2.002"),
                                                     (-1, 0.5, "-1"),
                                                     (-1.01, 0.02, "-1.02"),
                                                     (-2.002, 0.02, "-2.02"),
                                                     (-2.002, 0.0002, "-2.002"),
                                                     (2, 1.0e-07, "2"),
                                                     (2, 123.456e-5, "1.9999872")])
    def test_send_value_update(self, input, step_size, expected):
        # Arrange
        self.service.socket.my_socket.send = Mock()
        device = self.service.get_devices()[0]
        value = device.value_list[0]
        value.number_step = step_size

        # Act
        try:
            value.update(input)
            args, kwargs = self.service.socket.my_socket.send.call_args
            arg = json.loads(args[0].decode('utf-8'))
            result = arg['params']['data']['data']
        except TypeError:
            result = None

        # Assert
        assert result == expected

    @classmethod
    def teardown_class(self):
        self.service.stop()


class TestReceiveThreadClass:

    @classmethod
    def setup_class(self):
        test_json_location = os.path.join(os.path.dirname(__file__), TEST_JSON)
        self.service = wappsto.Wappsto(json_file_name=test_json_location)
        fake_connect(self, ADDRESS, PORT)

    @pytest.mark.parametrize("id,verb,callback_exists,trace_id,expected_rpc_id,expected_msg_id,expected_trace_id",
                             [(1, 'PUT', True, None, '1', message_data.SEND_SUCCESS, None),
                              (1, 'PUT', False, None, '1', message_data.SEND_FAILED, None),
                              (1, 'DELETE', True, None, '1', message_data.SEND_SUCCESS, None),
                              (1, 'DELETE', False, None, '1', message_data.SEND_SUCCESS, None),
                              (1, 'GET', True, None, '1', message_data.SEND_SUCCESS, None),
                              (1, 'GET', False, None, '1', message_data.SEND_SUCCESS, None),
                              (1, 'wrong_verb', False, None, '1', message_data.SEND_FAILED, None),
                              (1, 'wrong_verb', True, None, '1', message_data.SEND_FAILED, None),
                              (1, 'PUT', True, 321, None, message_data.SEND_TRACE, '321'),
                              (1, 'PUT', False, 321, '1', message_data.SEND_FAILED, None),
                              (1, 'DELETE', True, 321, None, message_data.SEND_TRACE, '321'),
                              (1, 'DELETE', False, 321, None, message_data.SEND_TRACE, '321'),
                              (1, 'GET', True, 321, None, message_data.SEND_TRACE, '321'),
                              (1, 'GET', False, 321, None, message_data.SEND_TRACE, '321'),
                              (1, 'wrong_verb', False, 321, '1', message_data.SEND_FAILED, None),
                              (1, 'wrong_verb', True, 321, '1', message_data.SEND_FAILED, None)
                             ])
    @pytest.mark.parametrize("bulk", [False, True])
    def test_receive_thread_method(self, id, verb, callback_exists, trace_id, 
                                   expected_rpc_id, expected_msg_id, expected_trace_id, bulk):
        # Arrange
        response = create_response(self, verb, callback_exists, trace_id, bulk)
        self.service.socket.my_socket.recv = Mock(side_effect=[response.encode('utf-8'), KeyboardInterrupt])

        # Act
        try:
            # runs until mock object is run and its side_effect raises
            # exception
            self.service.socket.receive_thread()
        except KeyboardInterrupt:
            pass

        # Assert
        while self.service.socket.sending_queue.qsize() > 0:
            send = self.service.socket.sending_queue.get()
            assert (send.msg_id == send_data.SEND_SUCCESS or 
                    send.msg_id == expected_msg_id)

    @pytest.mark.parametrize("id,type", [(93043873, "error"),(93043873, "result")])
    def test_receive_thread_other(self, id, type):
        # Arrange
        response = '{"jsonrpc": "2.0", "id": "'+ str(id) +'", "'+type+'": {"value": "True", "meta": {"server_send_time": "2020-01-22T08:22:55.315Z"}}}'
        self.service.socket.packet_awaiting_confirm[str(id)] = response
        self.service.socket.my_socket.recv = Mock(side_effect=[response.encode('utf-8'), KeyboardInterrupt])

        # Act
        try:
            # runs until mock object is run and its side_effect raises
            # exception
            self.service.socket.receive_thread()
        except KeyboardInterrupt:
            pass

        # Assert
        assert len(self.service.socket.packet_awaiting_confirm) < 1

    @classmethod
    def teardown_class(self):
        self.service.stop()


class TestSendThreadClass:

    @classmethod
    def setup_class(self):
        test_json_location = os.path.join(os.path.dirname(__file__), TEST_JSON)
        self.service = wappsto.Wappsto(json_file_name=test_json_location)
        fake_connect(self, ADDRESS, PORT)

<<<<<<< HEAD
    @pytest.mark.parametrize("id,type", [(93043873, send_data.SEND_SUCCESS),
                                         (93043873, send_data.SEND_REPORT),
                                         (93043873, send_data.SEND_FAILED),
                                         (93043873, send_data.SEND_RECONNECT),
                                         (93043873, send_data.SEND_CONTROL)])
    @pytest.mark.parametrize("messages_in_queue", [1, 2])
    def test_send_thread(self, id, type, messages_in_queue):
        # Arrange
        i = 0
        while i < messages_in_queue:
            i += 1
            reply = send_data.SendData(
                type,
                rpc_id=id
            )
            self.service.socket.sending_queue.put(reply)
        self.service.socket.my_socket.send = Mock(side_effect=KeyboardInterrupt)
        self.service.socket.add_id_to_confirm_list = Mock()
=======
    def setup_method(self, test_receive_thread_other):
        self.send_reset = self.service.socket.my_socket.send

    @pytest.mark.parametrize("id,type", [(93043873, message_data.SEND_SUCCESS),
                                         (93043873, message_data.SEND_REPORT),
                                         (93043873, message_data.SEND_FAILED),
                                         (93043873, message_data.SEND_RECONNECT),
                                         (93043873, message_data.SEND_CONTROL)])
    def test_send_thread(self, id, type):
        # Arrange
        reply = message_data.MessageData(
            type,
            rpc_id=id
        )
        self.service.socket.sending_queue.put(reply)
        self.service.socket.my_socket.send = Mock(side_effect=Exception)
>>>>>>> 51822a74

        # Act
        try:
            # runs until mock object is run and its side_effect raises
            # exception
            self.service.socket.send_thread()
        except KeyboardInterrupt:
            args, kwargs = self.service.socket.my_socket.send.call_args
            arg = args[0].decode('utf-8')

        # Assert
        assert self.service.socket.sending_queue.qsize() == 0
        
        requests = ast.literal_eval(arg)
        assert messages_in_queue == len(requests)
        for request in requests:
            request = json.loads(request)
            if type == 1:
                assert request['id'] == id
                assert bool(request['result']) == True
            elif type == 2:
                assert request['id'] == id
                assert request['error'] == json.loads('{"code": -32020, "message": null}')
            elif type == 3:
                assert request['params']['data']['type'] == "Report"
                assert request['method'] == "PUT"
            elif type == 4:
                assert request['params']['data']['meta']['type'] == "network"
                assert request['method'] == "POST"
            elif type == 5:
                assert request['params']['data']['type'] == "Control"
                assert request['method'] == "PUT"

    @pytest.mark.parametrize("rpc_id,expected_trace_id,type", [(93043873, 332, message_data.SEND_TRACE)])
    def test_send_thread_send_trace(self, rpc_id, expected_trace_id, type):
        # Arrange
        reply = message_data.MessageData(
            type,
            trace_id = expected_trace_id,
            rpc_id=rpc_id
        )
        self.service.socket.sending_queue.put(reply)

        # Act
        with patch('urllib.request.urlopen', side_effect=KeyboardInterrupt) as urlopen:
            try:
                # runs until mock object is run and its side_effect raises
                # exception
                self.service.socket.send_thread()
            except KeyboardInterrupt:
                args, kwargs = urlopen.call_args
                arg = urllib.parse.parse_qs(args[0])
        result_trace_id = int(arg['https://tracer.iot.seluxit.com/trace?id'][0])

        # Assert
        assert result_trace_id == expected_trace_id

    @classmethod
    def teardown_class(self):
        self.service.stop()<|MERGE_RESOLUTION|>--- conflicted
+++ resolved
@@ -31,32 +31,6 @@
             self.service.start(address=address, port=port)
 
 
-<<<<<<< HEAD
-=======
-def get_send_thread_values(self, type, args, id):
-    results = []
-    if type == message_data.SEND_SUCCESS:
-        results.append(TestResult(args['id'], id))
-        results.append(TestResult(bool(args['result']), True))
-    elif type == message_data.SEND_FAILED:
-        results.append(TestResult(args['id'], id))
-        results.append(TestResult(args['error'],
-                                  json.loads(
-                                      '{"code": -32020, "message": null}')))
-    elif type == message_data.SEND_REPORT:
-        results.append(TestResult(args['params']['data']['type'], "Report"))
-        results.append(TestResult(args['method'], "PUT"))
-    elif type == message_data.SEND_RECONNECT:
-        results.append(TestResult(args['params']['data']['meta']['type'],
-                                  "network"))
-        results.append(TestResult(args['method'], "POST"))
-    elif type == message_data.SEND_CONTROL:
-        results.append(TestResult(args['params']['data']['type'], "Control"))
-        results.append(TestResult(args['method'], "PUT"))
-    return results
-
-
->>>>>>> 51822a74
 def fix_object(self, callback_exists, testing_object):
     if callback_exists:
         test_callback = Mock(return_value=True)
@@ -323,12 +297,11 @@
         self.service = wappsto.Wappsto(json_file_name=test_json_location)
         fake_connect(self, ADDRESS, PORT)
 
-<<<<<<< HEAD
-    @pytest.mark.parametrize("id,type", [(93043873, send_data.SEND_SUCCESS),
-                                         (93043873, send_data.SEND_REPORT),
-                                         (93043873, send_data.SEND_FAILED),
-                                         (93043873, send_data.SEND_RECONNECT),
-                                         (93043873, send_data.SEND_CONTROL)])
+    @pytest.mark.parametrize("id,type", [(93043873, message_data.SEND_SUCCESS),
+                                         (93043873, message_data.SEND_REPORT),
+                                         (93043873, message_data.SEND_FAILED),
+                                         (93043873, message_data.SEND_RECONNECT),
+                                         (93043873, message_data.SEND_CONTROL)])
     @pytest.mark.parametrize("messages_in_queue", [1, 2])
     def test_send_thread(self, id, type, messages_in_queue):
         # Arrange
@@ -342,24 +315,6 @@
             self.service.socket.sending_queue.put(reply)
         self.service.socket.my_socket.send = Mock(side_effect=KeyboardInterrupt)
         self.service.socket.add_id_to_confirm_list = Mock()
-=======
-    def setup_method(self, test_receive_thread_other):
-        self.send_reset = self.service.socket.my_socket.send
-
-    @pytest.mark.parametrize("id,type", [(93043873, message_data.SEND_SUCCESS),
-                                         (93043873, message_data.SEND_REPORT),
-                                         (93043873, message_data.SEND_FAILED),
-                                         (93043873, message_data.SEND_RECONNECT),
-                                         (93043873, message_data.SEND_CONTROL)])
-    def test_send_thread(self, id, type):
-        # Arrange
-        reply = message_data.MessageData(
-            type,
-            rpc_id=id
-        )
-        self.service.socket.sending_queue.put(reply)
-        self.service.socket.my_socket.send = Mock(side_effect=Exception)
->>>>>>> 51822a74
 
         # Act
         try:
@@ -377,19 +332,19 @@
         assert messages_in_queue == len(requests)
         for request in requests:
             request = json.loads(request)
-            if type == 1:
+            if type == message_data.SEND_SUCCESS:
                 assert request['id'] == id
                 assert bool(request['result']) == True
-            elif type == 2:
+            elif type == message_data.SEND_FAILED:
                 assert request['id'] == id
                 assert request['error'] == json.loads('{"code": -32020, "message": null}')
-            elif type == 3:
+            elif type == message_data.SEND_REPORT:
                 assert request['params']['data']['type'] == "Report"
                 assert request['method'] == "PUT"
-            elif type == 4:
+            elif type == message_data.SEND_RECONNECT:
                 assert request['params']['data']['meta']['type'] == "network"
                 assert request['method'] == "POST"
-            elif type == 5:
+            elif type == message_data.SEND_CONTROL:
                 assert request['params']['data']['type'] == "Control"
                 assert request['method'] == "PUT"
 
