--- conflicted
+++ resolved
@@ -326,14 +326,8 @@
                                       message_data.SEND_FAILED,
                                       message_data.SEND_RECONNECT,
                                       message_data.SEND_CONTROL])
-<<<<<<< HEAD
+
     @pytest.mark.parametrize("valid_message", [True, False])
-=======
-    @pytest.mark.parametrize("value,expected_value", [('test_value','test_value'),
-                                                                ('', ''),
-                                                                (None, None),
-                                                                ([],None)])
->>>>>>> d8fdc83c
     @pytest.mark.parametrize("messages_in_queue", [1, 2])
     def test_send_thread(self, type, messages_in_queue, valid_message):
         # Arrange
