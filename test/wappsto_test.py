"""
The test module.

Tests wappsto project functionality.
"""
import re
import os
import math
import json
import pytest
import wappsto
import zipfile
import jsonschema
import urllib.parse
from mock import Mock
from unittest.mock import patch

from wappsto import status
from wappsto.connection import message_data
from wappsto.errors import wappsto_errors
from wappsto.connection import event_storage

ADDRESS = "wappsto.com"
PORT = 11006
TEST_JSON = "test_JSON/test_json.json"


def fake_connect(self, address, port):
    """
    Creates fake connection.

    Mocks the connection so no call would leave this environment, also makes application faster for tests.

    Args:
        self: the instance of the calling object
        address: address used for connecting to server
        port: port used for connecting to server

    """
    def check_for_correct_conn(*args, **kwargs):
        if args[0][0] != ADDRESS or args[0][1] != PORT:
            raise wappsto_errors.ServerConnectionException

    wappsto.RETRY_LIMIT = 2
    with patch("ssl.SSLContext.wrap_socket") as context:
        context.connect = Mock(side_effect=check_for_correct_conn)
        with patch('time.sleep', return_value=None), \
            patch('threading.Thread'), \
            patch('threading.Timer'), \
            patch('wappsto.communication.ClientSocket.add_id_to_confirm_list'), \
            patch('wappsto.Wappsto.keep_running'), \
            patch('socket.socket'), \
                patch('ssl.SSLContext.wrap_socket', return_value=context):
            self.service.start(address=address, port=port)


def fix_object(callback_exists, testing_object):
    """
    Add callback to object.

    Depending on callback_exists variable, either adds mock to callback or sets it to None.

    Args:
        callback_exists: boolean indicating if callback should exist.
        testing_object: object to whom callback needs to be set.

    """
    if callback_exists:
        test_callback = Mock(return_value=True)
        testing_object.set_callback(test_callback)
    else:
        try:
            testing_object.set_callback(None)
        except wappsto_errors.CallbackNotCallableException:
            pass


def get_object(self, object_name):
    """
    Get object from newtwork.

    Get object based on the name provided.

    Args:
        object_name: name indicating the object being searched for.

    Returns:
        the found object

    """
    actual_object = None
    if object_name == "network":
        actual_object = self.service.data_manager.network
    elif object_name == "device":
<<<<<<< HEAD
        actual_object = self.service.get_devices()[0]
    elif object_name == "value":
        actual_object = self.service.get_devices()[0].values[0]
    elif object_name == "control_state":
        actual_object = self.service.get_devices()[0].values[0].get_control_state()
    elif object_name == "report_state":
        actual_object = self.service.get_devices()[0].values[0].get_report_state()
=======
        actual_object = self.service.data_manager.network.devices[0]
    elif object_name == "value":
        actual_object = self.service.data_manager.network.devices[0].values[0]
    elif object_name == "control_state":
        actual_object = self.service.data_manager.network.devices[0].values[0].get_control_state()
    elif object_name == "report_state":
        actual_object = self.service.data_manager.network.devices[0].values[0].get_report_state()
>>>>>>> 2fbdfb50
    return actual_object


def send_response(self,
                  verb,
                  trace_id=None,
                  bulk=None,
                  message_id=None,
                  element_id=None,
                  data=None,
                  split_message=None,
                  type=None,
                  period=None,
                  delta=None):
    """
    Sends response.

    Sends responses to be used in receive tests based on the parameters provided.

    Args:
        verb: specifies if request is DELETE/PUT/POST/GET
        trace_id: id used for tracing messages
        bulk: Boolean value indicating if multiple messages should be sent at once.
        message_id: id used to indicate the specific message
        element_id: id used for indicating element
        data: data to be sent
        split_message: Boolean value indicating if message should be sent in parts
        type: type of module being used.
        delta: delta of value (determines if change was significant enough to be sent)
        period: parameter indicating whether value should be updated periodically

    Returns:
        the generated message

    """
    trace = ""

    if verb == "DELETE" or verb == "PUT" or verb == "GET":
        if data is None:
            params = None
        else:
            if trace_id is None:
                trace = None
            else:
                trace = {"trace": str(trace_id)}

            if element_id is None:
                meta = None
            else:
                meta = {"id": element_id,
                        "type": type}

            params = {"meta": trace,
                      "data": {
                          "meta": meta,
                          "data": data,
                          "period": period,
                          "delta": delta}}

        message = {"jsonrpc": "2.0",
                   "id": message_id,
                   "params": params,
                   "method": verb}
    elif verb == "error" or verb == "result":
        if data:
            message_value = {"data": data,
                             "type": "Control",
                             "timestamp": "2020-01-20T09:20:21.092Z",
                             "meta": {
                                 "type": "state",
                                 "version": "2.0",
                                 "id": element_id}}
        else:
            message_value = "True"
        message = {"jsonrpc": "2.0",
                   "id": message_id,
                   verb: {
                       "value": message_value,
                       "meta": {
                           "server_send_time": "2020-01-22T08:22:55.315Z"}}}
        self.service.socket.packet_awaiting_confirm[message_id] = message
    else:
        message = {"jsonrpc": "2.0", "id": "1", "params": {}, "method": "??????"}

    if bulk:
        message = [message, message]
    message = json.dumps(message)

    if split_message:
        message_size = math.ceil(len(message) / 2)
        message1 = message[:message_size]
        message2 = message[message_size:]
        wappsto.connection.communication.RECEIVE_SIZE = message_size
        self.service.socket.my_socket.recv = Mock(side_effect=[message1.encode("utf-8"),
                                                               message2.encode("utf-8"),
                                                               KeyboardInterrupt])
    else:
        self.service.socket.my_socket.recv = Mock(side_effect=[message.encode("utf-8"),
                                                               KeyboardInterrupt])


def validate_json(json_schema, arg):
    """
    Validates json.

    Validates json and returns Boolean value indicating if it is valid.

    Args:
        json_schema: Schema to validate message against
        arg: sent message

    Returns:
        Boolean value indicating if message is valid

    """
    schema_location = os.path.join(
        os.path.dirname(__file__),
        "schema/" + json_schema + ".json")
    with open(schema_location, "r") as json_file:
        schema = json.load(json_file)
    base_uri = os.path.join(os.path.dirname(__file__), "schema")
    base_uri = base_uri.replace("\\", "/")
    base_uri = "file:///" + base_uri + "/"
    resolver = jsonschema.RefResolver(base_uri, schema)
    try:
        for i in arg:
            jsonschema.validate(i, schema, resolver=resolver)
        return True
    except jsonschema.exceptions.ValidationError:
        return False


def set_up_log(self, log_file_exists, file_size, make_zip=False):
    """
    Sets up logs.

    Deletes all log files and creates new one if log file should exist.

    Args:
        self: referece to calling object
        log_file_exists: boolean indicating if log file should exist
        file_size: how big is the current size of the folder
        make_zip: boolean indicating if log file should be zip

    Returns:
        path to the latest file

    """
    file_name = self.service.event_storage.get_log_name()
    file_path = self.service.event_storage.get_file_path(file_name)
    log_location = self.service.event_storage.log_location

    # removes all files
    for root, dirs, files in os.walk(log_location):
        for file in files:
            os.remove(os.path.join(root, file))

    # creates file
    if log_file_exists:
        with open(file_path, "w") as file:
            num_chars = int((1024 * 1024 * file_size) / 10)
            string = ""
            data = "0" * num_chars
            for i in range(10):
                string += '[{"data": "' + data + '"}]\n'
            file.write(string)

        if make_zip:
            with zipfile.ZipFile(file_path.replace(".txt", ".zip"), "w") as zip_file:
                zip_file.write(file_path, file_name)
            os.remove(file_path)

    with open(self.service.event_storage.get_file_path("2000-1.txt"), "w") as file:
        file.write("")

    return file_path


def check_for_logged_info(*args, **kwargs):
    """
    Checks for provided data in logger.

    If the logger is provided with the necessary information,
    KeyboardInterrupt is raised to stop the test.

    Args:
        args: arguments that method was called with
        kwargs: key worded arguments

    """
    if (re.search("^Raw log Json:", args[0])
            or re.search("^Sending while not connected$", args[0])
            or re.search("^Received message exeeds size limit.$", args[0])
            or re.search("^Unhandled send$", args[0])):
        raise KeyboardInterrupt


# ################################## TESTS ################################## #

class TestJsonLoadClass:
    """
    TestJsonLoadClass instance.

    Tests loading json files in wappsto.

    """

    @classmethod
    def setup_class(self):
        """
        Sets up the class.

        Sets locations to be used in test.

        """
        self.test_json_location = os.path.join(
            os.path.dirname(__file__),
            TEST_JSON)

    @pytest.mark.parametrize("valid_location", [True, False])
    @pytest.mark.parametrize("valid_json", [True, False])
    def test_load_json(self, valid_location, valid_json):
        """
        Tests loading json.

        Loads json file and checks if pretty print json is read same way as ordinary file.

        Args:
            valid_location: parameter indicating whether file should be found in the location
            valid_json: parameter indicating whether file should be parsed successfully

        """
        # Arrange
        if not valid_location:
            test_json_location_2 = "wrong_location"
        else:
            if not valid_json:
                test_json_location_2 = os.path.join(
                    os.path.dirname(__file__),
                    "test_JSON/test_json_wrong.json")
            else:
                test_json_location_2 = os.path.join(
                    os.path.dirname(__file__),
                    "test_JSON/test_json_prettyprint.json")

        with open(self.test_json_location, "r") as json_file:
            decoded = json.load(json_file)

        # Act
        try:
            service = wappsto.Wappsto(json_file_name=test_json_location_2)
        except FileNotFoundError:
            service = None
        except json.JSONDecodeError:
            service = None

        # Assert
<<<<<<< HEAD
        assert (valid_location and valid_json) == bool(service)
        if service is not None:
            assert service.instance.decoded == decoded
=======
        assert service.data_manager.decoded == decoded
>>>>>>> 2fbdfb50

    @pytest.mark.parametrize("object_exists", [True, False])
    @pytest.mark.parametrize("object_name", ["network", "device", "value", "control_state", "report_state"])
    def test_get_by_id(self, object_exists, object_name):
        """
        Tests getting element  by id.

        Gets id and checks if result is the expected one.

        Args:
            object_exists: indicates if element should exist
            object_name: name of the object to be updated

        """
        # Arrange
        self.service = wappsto.Wappsto(json_file_name=self.test_json_location)
        get_object(self, "network").conn = Mock()
        actual_object = get_object(self, object_name)
        id = actual_object.uuid
        if not object_exists:
            actual_object.delete()

        # Act
        result = self.service.get_by_id(id)

        # Assert
        assert (object_exists and result is not None) or (not object_exists and result is None)


class TestConnClass:
    """
    TestConnClass instance.

    Tests connecting to wappsto server.

    """

    @pytest.mark.parametrize("address,port,expected_status", [
        (ADDRESS, PORT, status.RUNNING),
        (ADDRESS, -1, status.DISCONNECTING),
        ("wappstoFail.com", PORT, status.DISCONNECTING)])
    @pytest.mark.parametrize("callback_exists", [True, False])
    @pytest.mark.parametrize("upgradable", [True, False])
    @pytest.mark.parametrize("valid_json", [True, False])
    @pytest.mark.parametrize("log_location", ["test_logs/logs"])
    @pytest.mark.parametrize("log_offline,log_file_exists,make_zip", [
        (True, True, True),
        (True, True, False),
        (True, False, False),
        (False, False, False)])
    @pytest.mark.parametrize("load_from_state_file", [True, False])
    def test_connection(self, address, port, expected_status, callback_exists,
                        upgradable, valid_json, log_offline, log_location,
                        log_file_exists, load_from_state_file, make_zip):
        """
        Tests connection.

        Tests if connecting works es expected within different setup.

        Args:
            address: address used for connecting to server
            port: port used for connecting to server
            callback_exists: specifies if object should have callback
            expected_status: status expected after execution of the test
            upgradable: specifies if object is upgradable
            valid_json: Boolean indicating if the sent json should be valid
            log_offline: boolean indicating if data should be logged
            log_location: location of the logs
            log_file_exists: boolean indicating if log file exist
            load_from_state_file: Defines if the data should be loaded from saved files
            make_zip: boolean indicating if log file should be zip

        """
        # Arrange
        test_json_location = os.path.join(os.path.dirname(__file__), TEST_JSON)
        self.service = wappsto.Wappsto(json_file_name=test_json_location,
                                       load_from_state_file=load_from_state_file,
                                       log_offline=log_offline,
                                       log_location=log_location)
        status_service = self.service.get_status()
        fix_object(callback_exists, status_service)
<<<<<<< HEAD
=======
        if value_changed_to_none:
            self.service.data_manager.network.name = None
>>>>>>> 2fbdfb50
        if not valid_json:
            self.service.data_manager.network.uuid = None

        set_up_log(self, log_file_exists, 1, make_zip)

        def send_log():
            self.service.event_storage.send_log(self.service.socket)

        # Act
        with patch("os.getenv", return_value=str(upgradable)), \
                patch("wappsto.communication.ClientSocket.send_logged_data", side_effect=send_log):
            try:
                fake_connect(self, address, port)
                args, kwargs = self.service.socket.my_socket.send.call_args
                arg = json.loads(args[0].decode("utf-8"))
                sent_json = arg[-1]["params"]["data"]
            except wappsto_errors.ServerConnectionException:
                sent_json = None
                arg = []
                pass

        # Assert
        if sent_json is not None:
            if log_offline:
                assert len(os.listdir(log_location)) == 0
            assert validate_json("request", arg) == valid_json
            assert "None" not in str(sent_json)
            assert (upgradable and "upgradable" in str(sent_json["meta"])
                    or not upgradable and "upgradable" not in str(sent_json["meta"]))
        if callback_exists:
            assert status_service.callback.call_args[0][-1].current_status == expected_status
        assert self.service.status.get_status() == expected_status

    @pytest.mark.parametrize("load_from_state_file", [True, False])
    @pytest.mark.parametrize("save", [True, False])
    def test_close(self, load_from_state_file, save):
        """
        Tests closing connection.

        Tests if closing connecting works es expected within different setup.

        Args:
            load_from_state_file: Defines if the data should be loaded from saved files
            save: Flag to determine whether runtime instances should be saved

        """
        # Arrange
        test_json_location = os.path.join(os.path.dirname(__file__), TEST_JSON)
        self.service = wappsto.Wappsto(json_file_name=test_json_location,
                                       load_from_state_file=load_from_state_file)
        fake_connect(self, ADDRESS, PORT)
        path = self.service.object_saver.path
        network_id = self.service.instance.network.uuid
        path_open = os.path.join(path, '{}.json'.format(network_id))
        if os.path.exists(path_open):
            os.remove(path_open)

        # Act
        self.service.stop(save)

        # Assert
        assert save == os.path.isfile(path_open)


class TestValueSendClass:
    """
    TestValueSendClass instance.

    Tests sending value to wappsto server.

    """

    def setup_method(self):
        """
        Sets up each method.

        Sets location to be used in test, initializes service and creates connection.

        """
        test_json_location = os.path.join(os.path.dirname(__file__), TEST_JSON)
        self.service = wappsto.Wappsto(json_file_name=test_json_location)
        fake_connect(self, ADDRESS, PORT)

    @pytest.mark.parametrize("input,step_size,expected", [
        (8, 1, "8"),  # value on the step
        (8, -1, "8"),
        (-8, 1, "-8"),
        (-8, -1, "-8"),
        (100, 1, "100"),
        (-100, 1, "-100"),
        (0, 1, "0"),
        (-0, 1, "0"),
        (-99.9, 1, "-100"),  # decimal value
        (-0.1, 1, "-1"),
        (0.1, 1, "0"),
        (3.3, 1, "3"),
        (3.0, 1, "3"),
        (3.9, 1, "3"),
        (0.02442002442002442, 1, "0"),
        (-0.1, 1, "-1"),
        (-3.3, 1, "-4"),
        (-3.0, 1, "-3"),
        (-3.9, 1, "-4"),
        (-101, 1, None),  # out of range
        (101, 1, None),
        (3, 2, "2"),  # big steps
        (3.999, 2, "2"),
        (4, 2, "4"),
        (-3, 2, "-4"),
        (-3.999, 2, "-4"),
        (-4, 2, "-4"),
        (1, 0.5, "1"),  # decimal steps
        (1.01, 0.02, "1"),
        (2.002, 0.02, "2"),
        (2.002, 0.0002, "2.002"),
        (-1, 0.5, "-1"),
        (-1.01, 0.02, "-1.02"),
        (-2.002, 0.02, "-2.02"),
        (-2.002, 0.0002, "-2.002"),
        (2, 1.0e-07, "2"),
        (2, 123.456e-5, "1.9999872"),
        (1, 9.0e-20, "0.99999999999999999999"),
        (0.02442002442002442001001, 0.00000000000002, "0.02442002442002")])
    @pytest.mark.parametrize("delta", [None, 0.1, 1, 100])
    @pytest.mark.parametrize("period", [True, False])
    def test_send_value_update_number_type(self, input, step_size, expected, delta, period):
        """
        Tests sending update for number value.

        Tests if expected message is being sent.

        Args:
            input: value to be updated
            step_size: step size value should follow
            expected: value expected to be sent
            delta: delta of value (determines if change was significant enough to be sent)
            period: parameter indicating whether value should be updated periodically

        """
        # Arrange
        self.service.socket.my_socket.send = Mock()
        device = self.service.get_device("device-1")
        value = next(val for val in device.values if val.data_type == "number")
        value.number_step = step_size
        if delta:
            value.last_update_of_report = 0
            value.set_delta(delta)
            if abs(input - value.last_update_of_report) < value.delta:
                # if change is less then delta then no message would be sent
                expected = None

        # Act
        try:
            if period is True and delta is None:
                with patch('threading.Timer.start') as start:
                    value.set_period(1)
                    value.timer_elapsed = True
                    if start.called:
                        value.update(input)
            else:
                value.update(input)
            args, kwargs = self.service.socket.my_socket.send.call_args
            arg = json.loads(args[0].decode("utf-8"))
            result = arg[0]["params"]["data"]["data"]
        except TypeError:
            result = None
            arg = []

        # Assert
        assert validate_json("request", arg) is True
        assert result == expected

    @pytest.mark.parametrize("input,max,expected", [
        ("test", 10, "test"),  # value under max
        ("", 10, ""),
        ("", 0, ""),  # value on max
        ("testtestte", 10, "testtestte"),
        ("", None, ""),  # no max
        ("testtesttesttesttesttest", None,
         "testtesttesttesttesttest"),
        (None, 10, None),  # no value
        (None, None, None),
        ("test", 1, None)])  # value over max
    @pytest.mark.parametrize("type", ["string", "blob"])
    @pytest.mark.parametrize("delta", [None, 0.1, 1, 100])
    @pytest.mark.parametrize("period", [True, False])
    def test_send_value_update_text_type(self, input, max, expected, type, delta, period):
        """
        Tests sending update for text/blob value.

        Tests if expected message is being sent.

        Args:
            input: value to be updated
            max: maximum length of the message
            expected: value expected to be sent
            type: indicates if it is string or blob types of value
            delta: delta of value (determines if change was significant enough to be sent)
            period: parameter indicating whether value should be updated periodically

        """
        # Arrange
        self.service.socket.my_socket.send = Mock()
        device = self.service.get_device("device-1")
        value = next(val for val in device.values if val.data_type == type)
        value.string_max = max
        value.blob_max = max
        if delta:
            value.last_update_of_report = 0
            value.set_delta(delta)
            # delta should not have eny effect

        # Act
        try:
            if period is True:
                with patch('threading.Timer.start') as start:
                    value.set_period(1)
                    value.timer_elapsed = True
                    if start.called:
                        value.update(input)
            else:
                value.update(input)
            args, kwargs = self.service.socket.my_socket.send.call_args
            arg = json.loads(args[0].decode("utf-8"))
            result = arg[0]["params"]["data"]["data"]
        except TypeError:
            result = None

        # Assert
        assert result == expected

    def teardown_module(self):
        """
        Teardown each method.

        Stops connection.

        """
        self.service.socket.close()


class TestReceiveThreadClass:
    """
    TestReceiveThreadClass instance.

    Tests receiving messages from wappsto server.

    """

    def setup_method(self):
        """
        Sets up each method.

        Sets location to be used in test, initializes service and creates connection.

        """
        test_json_location = os.path.join(os.path.dirname(__file__), TEST_JSON)
        self.service = wappsto.Wappsto(json_file_name=test_json_location)
        fake_connect(self, ADDRESS, PORT)

    @pytest.mark.parametrize("trace_id", [None, "321"])
    @pytest.mark.parametrize("expected_msg_id", [message_data.SEND_FAILED])
    @pytest.mark.parametrize("bulk", [False, True])
    @pytest.mark.parametrize("split_message", [False, True])
    def test_receive_thread_wrong_verb(self, trace_id, expected_msg_id, bulk,
                                       split_message):
        """
        Tests receiving message with wrong verb.

        Tests what would happen if wrong verb would be provided in incoming message.

        Args:
            trace_id: id used for tracing
            expected_msg_id: message id expected to be received
            bulk: Boolean value indicating if multiple messages should be sent at once
            split_message: Boolean value indicating if message should be sent in parts

        """
        # Arrange
        send_response(self, "wrong_verb", trace_id=trace_id, bulk=bulk, split_message=split_message)

        # Act
        try:
            # runs until mock object is run and its side_effect raises
            # exception
            self.service.socket.receive_thread()
        except KeyboardInterrupt:
            pass

        # Assert
        assert self.service.socket.sending_queue.qsize() > 0
        while self.service.socket.sending_queue.qsize() > 0:
            message = self.service.socket.sending_queue.get()
            assert message.msg_id == expected_msg_id

    @pytest.mark.parametrize("callback_exists", [False, True])
    @pytest.mark.parametrize("trace_id", [None, "321"])
    @pytest.mark.parametrize("expected_msg_id", [message_data.SEND_SUCCESS])
    @pytest.mark.parametrize("object_name", ["value"])
    @pytest.mark.parametrize("object_exists", [False, True])
    @pytest.mark.parametrize("bulk", [False, True])
    @pytest.mark.parametrize("data", ["44", None])
    @pytest.mark.parametrize("split_message", [False, True])
    @pytest.mark.parametrize("type", ["state", "value"])
    @pytest.mark.parametrize("period", [1])
    @pytest.mark.parametrize("delta", [1])
    def test_receive_thread_Put(self, callback_exists, trace_id,
                                expected_msg_id, object_name, object_exists,
                                bulk, data, split_message, type, period, delta):
        """
        Tests receiving message with PUT verb.

        Tests what would happen if PUT method would be provided in incoming message.

        Args:
            callback_exists: Boolean indicating if object should have callback
            trace_id: id used for tracing
            expected_msg_id: message id expected to be received
            object_name: name of the object to be updated
            object_exists: indicates if object would exists
            bulk: Boolean value indicating if multiple messages should be sent at once
            data: data value provided in the message
            split_message: Boolean value indicating if message should be sent in parts
            type: type of module being used.
            delta: delta of value (determines if change was significant enough to be sent)
            period: parameter indicating whether value should be updated periodically

        """
        # Arrange
        actual_object = get_object(self, object_name)
<<<<<<< HEAD
        fix_object(callback_exists, actual_object)
        actual_object.control_state.data = "1"
        if type == "state":
            id = str(actual_object.control_state.uuid)
        elif type == "value":
            id = str(actual_object.uuid)
        if not object_exists:
            self.service.instance.network = None
=======
        if actual_object:
            fix_object(callback_exists, actual_object)
            actual_object.control_state.data = '1'
            if type == "state":
                id = str(actual_object.control_state.uuid)
            elif type == "value":
                id = str(actual_object.uuid)
            if not object_exists:
                self.service.data_manager.network = None
                expected_msg_id = message_data.SEND_FAILED
        else:
>>>>>>> 2fbdfb50
            expected_msg_id = message_data.SEND_FAILED

        send_response(self, 'PUT', trace_id=trace_id, bulk=bulk, element_id=id,
                      data=data, split_message=split_message, type=type, period=period,
                      delta=delta)

        # Act
        try:
            # runs until mock object is run and its side_effect raises
            # exception
            with patch('threading.Timer.start'):
                self.service.socket.receive_thread()
        except KeyboardInterrupt:
            pass

        # Assert
        if data is not None:
            if object_exists:
                if trace_id:
                    assert any(message.msg_id == message_data.SEND_TRACE for message
                               in self.service.socket.sending_queue.queue)
                if type == "state":
                    if callback_exists:
                        assert actual_object.callback.call_args[0][1] == 'set'
                elif type == "value":
                    assert actual_object.period == period
                    assert actual_object.delta == delta
            assert self.service.socket.sending_queue.qsize() > 0
            while self.service.socket.sending_queue.qsize() > 0:
                message = self.service.socket.sending_queue.get()
                assert (message.msg_id == message_data.SEND_TRACE
                        or message.msg_id == expected_msg_id)
                if message.msg_id == message_data.SEND_TRACE:
                    assert message.trace_id == trace_id
        else:
            assert self.service.socket.sending_queue.qsize() == 0

    @pytest.mark.parametrize("callback_exists", [False, True])
    @pytest.mark.parametrize("trace_id", [None, "321"])
    @pytest.mark.parametrize("expected_msg_id", [message_data.SEND_SUCCESS])
    @pytest.mark.parametrize("object_name", ["value"])
    @pytest.mark.parametrize("object_exists", [False, True])
    @pytest.mark.parametrize("bulk", [False, True])
    @pytest.mark.parametrize("split_message", [False, True])
    @pytest.mark.parametrize("id_exists", [False, True])
    def test_receive_thread_Get(self, callback_exists, trace_id,
                                expected_msg_id, object_name, object_exists,
                                bulk, split_message, id_exists):
        """
        Tests receiving message with GET verb.

        Tests what would happen if GET method would be provided in incoming message.

        Args:
            callback_exists: Boolean indicating if object should have callback
            trace_id: id used for tracing
            expected_msg_id: message id expected to be received
            object_name: name of the object to be updated
            object_exists: indicates if object would exists
            bulk: Boolean value indicating if multiple messages should be sent at once
            split_message: Boolean value indicating if message should be sent in parts
            id_exists: indicates if id should be in the message

        """
        # Arrange
        actual_object = get_object(self, object_name)
<<<<<<< HEAD
        fix_object(callback_exists, actual_object)
        id = str(actual_object.report_state.uuid)
        if not object_exists:
            self.service.instance.network = None
=======
        if actual_object:
            fix_object(callback_exists, actual_object)
            id = str(actual_object.report_state.uuid)
            if not object_exists:
                self.service.data_manager.network = None
                expected_msg_id = message_data.SEND_FAILED
        else:
>>>>>>> 2fbdfb50
            expected_msg_id = message_data.SEND_FAILED

        if not id_exists:
            id = None

        send_response(self, "GET", trace_id=trace_id, bulk=bulk, element_id=id, data=1,
                      split_message=split_message)

        # Act
        try:
            # runs until mock object is run and its side_effect raises
            # exception
            self.service.socket.receive_thread()
        except KeyboardInterrupt:
            pass

        # Assert
        if id_exists:
            if object_exists:
                if trace_id:
                    assert any(message.msg_id == message_data.SEND_TRACE for message
                               in self.service.socket.sending_queue.queue)
                if callback_exists:
                    assert actual_object.callback.call_args[0][1] == "refresh"
            assert self.service.socket.sending_queue.qsize() > 0
            while self.service.socket.sending_queue.qsize() > 0:
                message = self.service.socket.sending_queue.get()
                assert (message.msg_id == message_data.SEND_TRACE
                        or message.msg_id == expected_msg_id)
                if message.msg_id == message_data.SEND_TRACE:
                    assert message.trace_id == trace_id
        else:
            assert self.service.socket.sending_queue.qsize() == 0

    @pytest.mark.parametrize("callback_exists", [False, True])
    @pytest.mark.parametrize("trace_id", [None, "321"])
    @pytest.mark.parametrize("expected_msg_id", [message_data.SEND_SUCCESS])
    @pytest.mark.parametrize("object_name", ["network", "device", "value", "control_state", "report_state"])
    @pytest.mark.parametrize("object_exists", [False, True])
    @pytest.mark.parametrize("bulk", [False, True])
    @pytest.mark.parametrize("split_message", [False, True])
    @pytest.mark.parametrize("id_exists", [False, True])
    def test_receive_thread_Delete(self, callback_exists, trace_id,
                                   expected_msg_id, object_name, object_exists,
                                   bulk, split_message, id_exists):
        """
        Tests receiving message with DELETE verb.

        Tests what would happen if DELETE method would be provided in incoming message.

        Args:
            callback_exists: Boolean indicating if object should have callback
            trace_id: id used for tracing
            expected_msg_id: message id expected to be received
            object_name: name of the object to be updated
            object_exists: indicates if object would exists
            bulk: Boolean value indicating if multiple messages should be sent at once
            split_message: Boolean value indicating if message should be sent in parts
            id_exists: indicates if id should be in the message

        """
        # Arrange
        actual_object = get_object(self, object_name)
<<<<<<< HEAD
        fix_object(callback_exists, actual_object)
        id = str(actual_object.uuid)
        if not object_exists:
            self.service.instance.network = None
=======
        if actual_object:
            fix_object(callback_exists, actual_object)
            id = str(actual_object.uuid)
            if not object_exists:
                self.service.data_manager.network = None
                expected_msg_id = message_data.SEND_FAILED
        else:
>>>>>>> 2fbdfb50
            expected_msg_id = message_data.SEND_FAILED

        if not id_exists:
            id = None

        send_response(self, 'DELETE', trace_id=trace_id, bulk=bulk, element_id=id, data=1,
                      split_message=split_message)

        # Act
        try:
            # runs until mock object is run and its side_effect raises
            # exception
            self.service.socket.receive_thread()
        except KeyboardInterrupt:
            pass

        # Assert
        if id_exists:
            if object_exists:
                if trace_id:
                    assert any(message.msg_id == message_data.SEND_TRACE for message
                               in self.service.socket.sending_queue.queue)
                if callback_exists:
                    assert actual_object.callback.call_args[0][1] == "remove"
            assert self.service.socket.sending_queue.qsize() > 0
            while self.service.socket.sending_queue.qsize() > 0:
                message = self.service.socket.sending_queue.get()
                assert (message.msg_id == message_data.SEND_TRACE
                        or message.msg_id == expected_msg_id)
                if message.msg_id == message_data.SEND_TRACE:
                    assert message.trace_id == trace_id
        else:
            assert self.service.socket.sending_queue.qsize() == 0

    @pytest.mark.parametrize("id", ["93043873"])
    @pytest.mark.parametrize("data", ["55"])
    @pytest.mark.parametrize("bulk", [False, True])
    @pytest.mark.parametrize("split_message", [False, True])
    def test_receive_thread_result(self, id, data, bulk, split_message):
        """
        Tests receiving success message.

        Tests what would happen if result response would be provided in incoming message.

        Args:
            id: id of the message
            data: value state should be in
            bulk: Boolean value indicating if multiple messages should be sent at once
            split_message: Boolean value indicating if message should be sent in parts

        """
        # Arrange
<<<<<<< HEAD
        state = self.service.get_devices()[0].get_value("temp").control_state
=======
        state = self.service.data_manager.network.devices[0].values[0].control_state
>>>>>>> 2fbdfb50
        state.data = 1
        send_response(self, "result", bulk=bulk, message_id=state.uuid, element_id=state.uuid,
                      data=data, split_message=split_message)

        # Act
        try:
            # runs until mock object is run and its side_effect raises
            # exception
            self.service.socket.receive_thread()
        except KeyboardInterrupt:
            pass

        # Assert
        assert state.data == data
        assert len(self.service.socket.packet_awaiting_confirm) == 0

    @pytest.mark.parametrize("bulk", [False, True])
    @pytest.mark.parametrize("split_message", [False, True])
    @pytest.mark.parametrize("message_size_exeeded", [False, True])
    def test_receive_thread_error(self, bulk, split_message, message_size_exeeded):
        """
        Tests receiving error message.

        Tests what would happen if error response would be provided in incoming message.

        Args:
            id: id of the message
            bulk: Boolean value indicating if multiple messages should be sent at once
            split_message: Boolean value indicating if message should be sent in parts
            message_size_exeeded: Boolean indicating if message received is too big

        """
        # Arrange
        if message_size_exeeded:
            wappsto.communication.MESSAGE_SIZE_BYTES = 0
            messages_in_list = 1
        else:
            messages_in_list = 0
        send_response(self, 'error', bulk=bulk, message_id="93043873", split_message=split_message)

        # Act
        try:
            # runs until mock object is run and its side_effect raises
            # exception
            self.service.socket.receive_thread()
        except KeyboardInterrupt:
            pass

        # Assert
        assert len(self.service.socket.packet_awaiting_confirm) == messages_in_list


class TestSendThreadClass:
    """
    TestSendThreadClass instance.

    Tests sending messages to wappsto server.

    """

    @pytest.mark.parametrize("messages_in_queue", [1, 20])
    def test_send_thread_unhandled(self, messages_in_queue):
        """
        Tests sending message.

        Tests what would happen when sending message.

        Args:
            messages_in_queue: How many messages should be sent

        """
        # Arrange
        test_json_location = os.path.join(os.path.dirname(__file__), TEST_JSON)
        self.service = wappsto.Wappsto(json_file_name=test_json_location)
        fake_connect(self, ADDRESS, PORT)
        for x in range(messages_in_queue):
            reply = message_data.MessageData(
                -1
            )
            self.service.socket.sending_queue.put(reply)

        # Act
        try:
            # runs until mock object is run and its side_effect raises
            # exception
            with patch("logging.Logger.warning", side_effect=check_for_logged_info):
                self.service.socket.send_thread()
        except KeyboardInterrupt:
            pass

        # Assert
        assert self.service.socket.sending_queue.qsize() == messages_in_queue - 1

    @pytest.mark.parametrize("value", [1, None])
    @pytest.mark.parametrize("messages_in_queue", [1, 20])
    @pytest.mark.parametrize("log_location", ["test_logs/logs"])
    @pytest.mark.parametrize("file_size", [1, 0])
    @pytest.mark.parametrize("limit_action", [event_storage.REMOVE_OLD])
    @pytest.mark.parametrize("connected,log_offline,log_file_exists,make_zip", [
        (False, True, True, True),
        (False, True, True, False),
        (False, True, False, False),
        (False, False, False, False),
        (True, False, False, False)])
    def test_send_thread_success(self, messages_in_queue, value, log_offline,
                                 connected, log_location, file_size, limit_action,
                                 log_file_exists, make_zip):
        """
        Tests sending message.

        Tests what would happen when sending message.

        Args:
            value: value to be sent (when None is provided should make json invalid)
            messages_in_queue: How many messages should be sent
            log_offline: boolean indicating if data should be logged
            connected: boolean indicating if the is connection to server
            log_location: location of the logs
            file_size: how big is the current size of the folder
            limit_action: action to perform when limit is exeeded
            log_file_exists: boolean indicating if log file exist
            make_zip: boolean indicating if log file should be zip

        """
        # Arrange
        test_json_location = os.path.join(os.path.dirname(__file__), TEST_JSON)
        self.service = wappsto.Wappsto(json_file_name=test_json_location,
                                       log_offline=log_offline,
                                       log_location=log_location,
                                       log_data_limit=1,
                                       limit_action=limit_action,
                                       compression_period=event_storage.HOUR_PERIOD)
        fake_connect(self, ADDRESS, PORT)
        for x in range(messages_in_queue):
            reply = message_data.MessageData(
                message_data.SEND_SUCCESS,
                rpc_id=value
            )
            self.service.socket.sending_queue.put(reply)
        self.service.socket.my_socket.send = Mock(side_effect=KeyboardInterrupt)
        self.service.socket.connected = connected
        file_path = set_up_log(self, log_file_exists, file_size, make_zip)

        # Act
        try:
            # runs until mock object is run and its side_effect raises
            # exception
            with patch("logging.Logger.error", side_effect=check_for_logged_info), \
                    patch("logging.Logger.debug", side_effect=check_for_logged_info):
                self.service.socket.send_thread()
        except KeyboardInterrupt:
            pass

        # Assert
        assert os.path.isdir(self.service.event_storage.log_location)
        if connected or log_offline:
            if connected:
                args, kwargs = self.service.socket.my_socket.send.call_args
                args = args[0].decode("utf-8")
            else:
                with open(file_path, "r") as file:
                    args = file.readlines()[-1]
            arg = json.loads(args)
            assert len(arg) <= wappsto.connection.communication.MAX_BULK_SIZE
            assert self.service.socket.sending_queue.qsize() == max(
                messages_in_queue - wappsto.connection.communication.MAX_BULK_SIZE, 0)
            assert validate_json("successResponse", arg) == bool(value)
            for request in arg:
                assert request.get("id", None) == value
                assert bool(request["result"]) is True
        else:
            # Message not being sent or saved
            pass

    @pytest.mark.parametrize("value", ["test_info", None])
    @pytest.mark.parametrize("messages_in_queue", [1, 20])
    @pytest.mark.parametrize("log_location", ["test_logs/logs"])
    @pytest.mark.parametrize("file_size", [1, 0])
    @pytest.mark.parametrize("limit_action", [event_storage.REMOVE_OLD])
    @pytest.mark.parametrize("connected,log_offline,log_file_exists,make_zip", [
        (False, True, True, True),
        (False, True, True, False),
        (False, True, False, False),
        (False, False, False, False),
        (True, False, False, False)])
    def test_send_thread_report(self, messages_in_queue, value, log_offline,
                                connected, log_location, file_size, limit_action,
                                log_file_exists, make_zip):
        """
        Tests sending message.

        Tests what would happen when sending message.

        Args:
            messages_in_queue: How many messages should be sent
            value: value to be sent (when None is provided should make json invalid)
            log_offline: boolean indicating if data should be logged
            connected: boolean indicating if the is connection to server
            log_location: location of the logs
            file_size: how big is the current size of the folder
            limit_action: action to perform when limit is exeeded
            log_file_exists: boolean indicating if log file exist
            make_zip: boolean indicating if log file should be zip

        """
        # Arrange
        test_json_location = os.path.join(os.path.dirname(__file__), TEST_JSON)
        self.service = wappsto.Wappsto(json_file_name=test_json_location,
                                       log_offline=log_offline,
                                       log_location=log_location,
                                       log_data_limit=1,
                                       limit_action=limit_action,
                                       compression_period=event_storage.HOUR_PERIOD)
        fake_connect(self, ADDRESS, PORT)
        for x in range(messages_in_queue):
            reply = message_data.MessageData(
                message_data.SEND_REPORT,
                state_id=self.service.get_network().uuid,
                data=value
            )
            self.service.socket.sending_queue.put(reply)
        self.service.socket.my_socket.send = Mock(side_effect=KeyboardInterrupt)
        self.service.socket.connected = connected
        file_path = set_up_log(self, log_file_exists, file_size, make_zip)

        # Act
        try:
            # runs until mock object is run and its side_effect raises
            # exception
            with patch("logging.Logger.error", side_effect=check_for_logged_info), \
                    patch("logging.Logger.debug", side_effect=check_for_logged_info):
                self.service.socket.send_thread()
        except KeyboardInterrupt:
            pass

        # Assert
        assert os.path.isdir(self.service.event_storage.log_location)
        if connected or log_offline:
            if connected:
                args, kwargs = self.service.socket.my_socket.send.call_args
                args = args[0].decode("utf-8")
            else:
                with open(file_path, "r") as file:
                    args = file.readlines()[-1]
            arg = json.loads(args)
            assert len(arg) <= wappsto.connection.communication.MAX_BULK_SIZE
            assert self.service.socket.sending_queue.qsize() == max(
                messages_in_queue - wappsto.connection.communication.MAX_BULK_SIZE, 0)
            assert validate_json("request", arg) == bool(value)
            for request in arg:
                assert request["params"]["data"].get("data", None) == value
                assert request["params"]["data"]["type"] == "Report"
                assert request["method"] == "PUT"
        else:
            # Message not being sent or saved
            pass

    @pytest.mark.parametrize("value", [1, None])
    @pytest.mark.parametrize("messages_in_queue", [1, 20])
    @pytest.mark.parametrize("log_location", ["test_logs/logs"])
    @pytest.mark.parametrize("file_size", [1, 0])
    @pytest.mark.parametrize("limit_action", [event_storage.REMOVE_OLD])
    @pytest.mark.parametrize("connected,log_offline,log_file_exists,make_zip", [
        (False, True, True, True),
        (False, True, True, False),
        (False, True, False, False),
        (False, False, False, False),
        (True, False, False, False)])
    def test_send_thread_failed(self, messages_in_queue, value, log_offline,
                                connected, log_location, file_size, limit_action,
                                log_file_exists, make_zip):
        """
        Tests sending message.

        Tests what would happen when sending message.

        Args:
            messages_in_queue: How many messages should be sent
            value: value to be sent (when None is provided should make json invalid)
            log_offline: boolean indicating if data should be logged
            connected: boolean indicating if the is connection to server
            log_location: location of the logs
            file_size: how big is the current size of the folder
            limit_action: action to perform when limit is exeeded
            log_file_exists: boolean indicating if log file exist
            make_zip: boolean indicating if log file should be zip

        """
        # Arrange
        test_json_location = os.path.join(os.path.dirname(__file__), TEST_JSON)
        self.service = wappsto.Wappsto(json_file_name=test_json_location,
                                       log_offline=log_offline,
                                       log_location=log_location,
                                       log_data_limit=1,
                                       limit_action=limit_action,
                                       compression_period=event_storage.HOUR_PERIOD)
        fake_connect(self, ADDRESS, PORT)
        for x in range(messages_in_queue):
            reply = message_data.MessageData(
                message_data.SEND_FAILED,
                rpc_id=value
            )
            self.service.socket.sending_queue.put(reply)
        self.service.socket.my_socket.send = Mock(side_effect=KeyboardInterrupt)
        self.service.socket.connected = connected
        file_path = set_up_log(self, log_file_exists, file_size, make_zip)

        # Act
        try:
            # runs until mock object is run and its side_effect raises
            # exception
            with patch("logging.Logger.error", side_effect=check_for_logged_info), \
                    patch("logging.Logger.debug", side_effect=check_for_logged_info):
                self.service.socket.send_thread()
        except KeyboardInterrupt:
            pass

        # Assert
        assert os.path.isdir(self.service.event_storage.log_location)
        if connected or log_offline:
            if connected:
                args, kwargs = self.service.socket.my_socket.send.call_args
                args = args[0].decode("utf-8")
            else:
                with open(file_path, "r") as file:
                    args = file.readlines()[-1]
            arg = json.loads(args)
            assert len(arg) <= wappsto.connection.communication.MAX_BULK_SIZE
            assert self.service.socket.sending_queue.qsize() == max(
                messages_in_queue - wappsto.connection.communication.MAX_BULK_SIZE, 0)
            assert validate_json("errorResponse", arg) == bool(value)
            for request in arg:
                assert request.get("id", None) == value
                assert request["error"] == {"code": -32020}
        else:
            # Message not being sent or saved
            pass

    @pytest.mark.parametrize("valid_message", [True, False])
    @pytest.mark.parametrize("messages_in_queue", [1, 20])
    @pytest.mark.parametrize("log_location", ["test_logs/logs"])
    @pytest.mark.parametrize("file_size", [1, 0])
    @pytest.mark.parametrize("limit_action", [event_storage.REMOVE_OLD])
    @pytest.mark.parametrize("upgradable", [True, False])
    @pytest.mark.parametrize("connected,log_offline,log_file_exists,make_zip", [
        (False, True, True, True),
        (False, True, True, False),
        (False, True, False, False),
        (False, False, False, False),
        (True, False, False, False)])
    def test_send_thread_reconnect(self, messages_in_queue, valid_message, log_offline,
                                   connected, log_location, file_size, limit_action,
                                   log_file_exists, upgradable, make_zip):
        """
        Tests sending message.

        Tests what would happen when sending message.

        Args:
            messages_in_queue: How many messages should be sent
            valid_message: Boolean indicating if the sent json should be valid
            log_offline: boolean indicating if data should be logged
            connected: boolean indicating if the is connection to server
            log_location: location of the logs
            file_size: how big is the current size of the folder
            limit_action: action to perform when limit is exeeded
            log_file_exists: boolean indicating if log file exist
            upgradable: specifies if object is upgradable
            make_zip: boolean indicating if log file should be zip

        """
        # Arrange
        test_json_location = os.path.join(os.path.dirname(__file__), TEST_JSON)
        self.service = wappsto.Wappsto(json_file_name=test_json_location,
                                       log_offline=log_offline,
                                       log_location=log_location,
                                       log_data_limit=1,
                                       limit_action=limit_action,
                                       compression_period=event_storage.HOUR_PERIOD)
        fake_connect(self, ADDRESS, PORT)
        if valid_message:
            value = self.service.get_network().uuid
        else:
            value = self.service.get_network().uuid = 1
        for x in range(messages_in_queue):
            reply = message_data.MessageData(
                message_data.SEND_RECONNECT,
                data=value
            )
            self.service.socket.sending_queue.put(reply)
        self.service.socket.my_socket.send = Mock(side_effect=KeyboardInterrupt)
        self.service.socket.connected = connected
        file_path = set_up_log(self, log_file_exists, file_size, make_zip)

        # Act
        try:
            # runs until mock object is run and its side_effect raises
            # exception
            with patch('os.getenv', return_value=str(upgradable)), \
                patch("logging.Logger.error", side_effect=check_for_logged_info), \
                    patch("logging.Logger.debug", side_effect=check_for_logged_info):
                self.service.socket.send_thread()
        except KeyboardInterrupt:
            pass

        # Assert
        assert os.path.isdir(self.service.event_storage.log_location)
        if connected or log_offline:
            if connected:
                args, kwargs = self.service.socket.my_socket.send.call_args
                args = args[0].decode("utf-8")
            else:
                with open(file_path, "r") as file:
                    args = file.readlines()[-1]
            arg = json.loads(args)
            assert len(arg) <= wappsto.connection.communication.MAX_BULK_SIZE
            assert self.service.socket.sending_queue.qsize() == max(
                messages_in_queue - wappsto.connection.communication.MAX_BULK_SIZE, 0)
            assert validate_json("request", arg) == valid_message
            for request in arg:
                assert request["params"]["data"]["meta"].get("id", None) == value
                assert request["params"]["data"]["meta"]["type"] == "network"
                assert request["method"] == "POST"
        else:
            # Message not being sent or saved
            pass

    @pytest.mark.parametrize("valid_message", [True, False])
    @pytest.mark.parametrize("messages_in_queue", [1, 20])
    @pytest.mark.parametrize("log_location", ["test_logs/logs"])
    @pytest.mark.parametrize("file_size", [1, 0])
    @pytest.mark.parametrize("limit_action", [event_storage.REMOVE_OLD])
    @pytest.mark.parametrize("connected,log_offline,log_file_exists,make_zip", [
        (False, True, True, True),
        (False, True, True, False),
        (False, True, False, False),
        (False, False, False, False),
        (True, False, False, False)])
    def test_send_thread_control(self, messages_in_queue, valid_message, log_offline,
                                 connected, log_location, file_size, limit_action,
                                 log_file_exists, make_zip):
        """
        Tests sending message.

        Tests what would happen when sending message.

        Args:
            messages_in_queue: How many messages should be sent
            valid_message: Boolean indicating if the sent json should be valid
            log_offline: boolean indicating if data should be logged
            connected: boolean indicating if the is connection to server
            log_location: location of the logs
            file_size: how big is the current size of the folder
            limit_action: action to perform when limit is exeeded
            log_file_exists: boolean indicating if log file exist
            make_zip: boolean indicating if log file should be zip

        """
        # Arrange
        test_json_location = os.path.join(os.path.dirname(__file__), TEST_JSON)
        self.service = wappsto.Wappsto(json_file_name=test_json_location,
                                       log_offline=log_offline,
                                       log_location=log_location,
                                       log_data_limit=1,
                                       limit_action=limit_action,
                                       compression_period=event_storage.HOUR_PERIOD)
        fake_connect(self, ADDRESS, PORT)
        if valid_message:
            value = self.service.get_network().uuid
        else:
            value = 1
        for x in range(messages_in_queue):
            reply = message_data.MessageData(
                message_data.SEND_CONTROL,
                state_id=value,
                data="",
                trace_id=1
            )
            self.service.socket.sending_queue.put(reply)
        self.service.socket.my_socket.send = Mock(side_effect=KeyboardInterrupt)
        self.service.socket.connected = connected
        file_path = set_up_log(self, log_file_exists, file_size, make_zip)

        # Act
        try:
            # runs until mock object is run and its side_effect raises
            # exception
            with patch("logging.Logger.error", side_effect=check_for_logged_info), \
                    patch("logging.Logger.debug", side_effect=check_for_logged_info):
                self.service.socket.send_thread()
        except KeyboardInterrupt:
            pass

        # Assert
        assert os.path.isdir(self.service.event_storage.log_location)
        if connected or log_offline:
            if connected:
                args, kwargs = self.service.socket.my_socket.send.call_args
                args = args[0].decode("utf-8")
            else:
                with open(file_path, "r") as file:
                    args = file.readlines()[-1]
            arg = json.loads(args)
            assert len(arg) <= wappsto.connection.communication.MAX_BULK_SIZE
            assert self.service.socket.sending_queue.qsize() == max(
                messages_in_queue - wappsto.connection.communication.MAX_BULK_SIZE, 0)
            assert validate_json("request", arg) == valid_message
            for request in arg:
                assert request["params"]["data"]["meta"].get("id", None) == value
                assert request["params"]["data"]["type"] == "Control"
                assert request["method"] == "PUT"
        else:
            # Message not being sent or saved
            pass

    @pytest.mark.parametrize("object_name", ["network", "device", "value", "control_state", "report_state"])
    @pytest.mark.parametrize("messages_in_queue", [1, 20])
    @pytest.mark.parametrize("log_location", ["test_logs/logs"])
    @pytest.mark.parametrize("file_size", [1, 0])
    @pytest.mark.parametrize("limit_action", [event_storage.REMOVE_OLD])
    @pytest.mark.parametrize("connected,log_offline,log_file_exists,make_zip", [
        (False, True, True, True),
        (False, True, True, False),
        (False, True, False, False),
        (False, False, False, False),
        (True, False, False, False)])
    def test_send_thread_delete(self, object_name, messages_in_queue, log_offline,
                                connected, log_location, file_size, limit_action,
                                log_file_exists, make_zip):
        """
        Tests sending DELETE message.

        Tests what would happen when sending DELETE message.

        Args:
            object_name: name of the object to be updated
            messages_in_queue: value indicating how many messages should be sent at once
            log_offline: boolean indicating if data should be logged
            connected: boolean indicating if the is connection to server
            log_location: location of the logs
            file_size: how big is the current size of the folder
            limit_action: action to perform when limit is exeeded
            log_file_exists: boolean indicating if log file exist
            make_zip: boolean indicating if log file should be zip

        """
        # Arrange
        test_json_location = os.path.join(os.path.dirname(__file__), TEST_JSON)
        self.service = wappsto.Wappsto(json_file_name=test_json_location,
                                       log_offline=log_offline,
                                       log_location=log_location,
                                       log_data_limit=1,
                                       limit_action=limit_action,
                                       compression_period=event_storage.HOUR_PERIOD)
        fake_connect(self, ADDRESS, PORT)
        actual_object = get_object(self, object_name)

        if object_name == "control_state" or object_name == "report_state":
            reply = message_data.MessageData(
                message_data.SEND_DELETE,
                network_id=actual_object.parent.parent.parent.uuid,
                device_id=actual_object.parent.parent.uuid,
                value_id=actual_object.parent.uuid,
                state_id=actual_object.uuid
            )
        if object_name == "value":
            reply = message_data.MessageData(
                message_data.SEND_DELETE,
                network_id=actual_object.parent.parent.uuid,
                device_id=actual_object.parent.uuid,
                value_id=actual_object.uuid
            )
        if object_name == "device":
            reply = message_data.MessageData(
                message_data.SEND_DELETE,
                network_id=actual_object.parent.uuid,
                device_id=actual_object.uuid
            )
        if object_name == "network":
            reply = message_data.MessageData(
                message_data.SEND_DELETE,
                network_id=actual_object.uuid
            )

        for x in range(messages_in_queue):
            self.service.socket.sending_queue.put(reply)

        self.service.socket.my_socket.send = Mock(side_effect=KeyboardInterrupt)
        self.service.socket.add_id_to_confirm_list = Mock()
        self.service.socket.connected = connected
        file_path = set_up_log(self, log_file_exists, file_size, make_zip)

        # Act
        try:
            # runs until mock object is run and its side_effect raises
            # exception
            with patch("logging.Logger.error", side_effect=check_for_logged_info), \
                    patch("logging.Logger.debug", side_effect=check_for_logged_info):
                self.service.socket.send_thread()
        except KeyboardInterrupt:
            pass

        # Assert
        assert os.path.isdir(self.service.event_storage.log_location)
        if connected or log_offline:
            if connected:
                args, kwargs = self.service.socket.my_socket.send.call_args
                args = args[0].decode("utf-8")
            else:
                with open(file_path, "r") as file:
                    args = file.readlines()[-1]
            arg = json.loads(args)
            assert len(arg) <= wappsto.connection.communication.MAX_BULK_SIZE
            assert self.service.socket.sending_queue.qsize() == max(
                messages_in_queue - wappsto.connection.communication.MAX_BULK_SIZE, 0)
            for request in arg:
                assert request["params"]["url"] is not None
        else:
            # Message not being sent or saved
            pass

    @pytest.mark.parametrize("expected_trace_id", [332])
    def test_send_thread_send_trace(self, expected_trace_id):
        """
        Tests sending trace message.

        Tests what would happen when sending trace message.

        Args:
            expected_trace_id: trace id expected to be sent

        """
        # Arrange
        test_json_location = os.path.join(os.path.dirname(__file__), TEST_JSON)
        self.service = wappsto.Wappsto(json_file_name=test_json_location)
        fake_connect(self, ADDRESS, PORT)
        reply = message_data.MessageData(
            message_data.SEND_TRACE,
            trace_id=expected_trace_id,
            control_value_id=1,
            rpc_id=93043873
        )
        self.service.socket.sending_queue.put(reply)

        # Act
        with patch("urllib.request.urlopen", side_effect=KeyboardInterrupt) as urlopen:
            try:
                # runs until mock object is run and its side_effect raises
                # exception
                self.service.socket.send_thread()
            except KeyboardInterrupt:
                args, kwargs = urlopen.call_args
                arg = urllib.parse.parse_qs(args[0])
        result_trace_id = int(arg["https://tracer.iot.seluxit.com/trace?id"][0])

        # Assert
        assert result_trace_id == expected_trace_id<|MERGE_RESOLUTION|>--- conflicted
+++ resolved
@@ -92,15 +92,6 @@
     if object_name == "network":
         actual_object = self.service.data_manager.network
     elif object_name == "device":
-<<<<<<< HEAD
-        actual_object = self.service.get_devices()[0]
-    elif object_name == "value":
-        actual_object = self.service.get_devices()[0].values[0]
-    elif object_name == "control_state":
-        actual_object = self.service.get_devices()[0].values[0].get_control_state()
-    elif object_name == "report_state":
-        actual_object = self.service.get_devices()[0].values[0].get_report_state()
-=======
         actual_object = self.service.data_manager.network.devices[0]
     elif object_name == "value":
         actual_object = self.service.data_manager.network.devices[0].values[0]
@@ -108,7 +99,6 @@
         actual_object = self.service.data_manager.network.devices[0].values[0].get_control_state()
     elif object_name == "report_state":
         actual_object = self.service.data_manager.network.devices[0].values[0].get_report_state()
->>>>>>> 2fbdfb50
     return actual_object
 
 
@@ -366,13 +356,9 @@
             service = None
 
         # Assert
-<<<<<<< HEAD
         assert (valid_location and valid_json) == bool(service)
         if service is not None:
-            assert service.instance.decoded == decoded
-=======
-        assert service.data_manager.decoded == decoded
->>>>>>> 2fbdfb50
+            assert service.data_manager.decoded == decoded
 
     @pytest.mark.parametrize("object_exists", [True, False])
     @pytest.mark.parametrize("object_name", ["network", "device", "value", "control_state", "report_state"])
@@ -454,11 +440,6 @@
                                        log_location=log_location)
         status_service = self.service.get_status()
         fix_object(callback_exists, status_service)
-<<<<<<< HEAD
-=======
-        if value_changed_to_none:
-            self.service.data_manager.network.name = None
->>>>>>> 2fbdfb50
         if not valid_json:
             self.service.data_manager.network.uuid = None
 
@@ -510,8 +491,8 @@
         self.service = wappsto.Wappsto(json_file_name=test_json_location,
                                        load_from_state_file=load_from_state_file)
         fake_connect(self, ADDRESS, PORT)
-        path = self.service.object_saver.path
-        network_id = self.service.instance.network.uuid
+        path = self.service.data_manager.path_to_calling_file
+        network_id = self.service.data_manager.json_file_name
         path_open = os.path.join(path, '{}.json'.format(network_id))
         if os.path.exists(path_open):
             os.remove(path_open)
@@ -789,7 +770,6 @@
         """
         # Arrange
         actual_object = get_object(self, object_name)
-<<<<<<< HEAD
         fix_object(callback_exists, actual_object)
         actual_object.control_state.data = "1"
         if type == "state":
@@ -797,20 +777,7 @@
         elif type == "value":
             id = str(actual_object.uuid)
         if not object_exists:
-            self.service.instance.network = None
-=======
-        if actual_object:
-            fix_object(callback_exists, actual_object)
-            actual_object.control_state.data = '1'
-            if type == "state":
-                id = str(actual_object.control_state.uuid)
-            elif type == "value":
-                id = str(actual_object.uuid)
-            if not object_exists:
-                self.service.data_manager.network = None
-                expected_msg_id = message_data.SEND_FAILED
-        else:
->>>>>>> 2fbdfb50
+            self.service.data_manager.network = None
             expected_msg_id = message_data.SEND_FAILED
 
         send_response(self, 'PUT', trace_id=trace_id, bulk=bulk, element_id=id,
@@ -877,20 +844,10 @@
         """
         # Arrange
         actual_object = get_object(self, object_name)
-<<<<<<< HEAD
         fix_object(callback_exists, actual_object)
         id = str(actual_object.report_state.uuid)
         if not object_exists:
-            self.service.instance.network = None
-=======
-        if actual_object:
-            fix_object(callback_exists, actual_object)
-            id = str(actual_object.report_state.uuid)
-            if not object_exists:
-                self.service.data_manager.network = None
-                expected_msg_id = message_data.SEND_FAILED
-        else:
->>>>>>> 2fbdfb50
+            self.service.data_manager.network = None
             expected_msg_id = message_data.SEND_FAILED
 
         if not id_exists:
@@ -954,20 +911,10 @@
         """
         # Arrange
         actual_object = get_object(self, object_name)
-<<<<<<< HEAD
         fix_object(callback_exists, actual_object)
         id = str(actual_object.uuid)
         if not object_exists:
-            self.service.instance.network = None
-=======
-        if actual_object:
-            fix_object(callback_exists, actual_object)
-            id = str(actual_object.uuid)
-            if not object_exists:
-                self.service.data_manager.network = None
-                expected_msg_id = message_data.SEND_FAILED
-        else:
->>>>>>> 2fbdfb50
+            self.service.data_manager.network = None
             expected_msg_id = message_data.SEND_FAILED
 
         if not id_exists:
@@ -1020,11 +967,7 @@
 
         """
         # Arrange
-<<<<<<< HEAD
         state = self.service.get_devices()[0].get_value("temp").control_state
-=======
-        state = self.service.data_manager.network.devices[0].values[0].control_state
->>>>>>> 2fbdfb50
         state.data = 1
         send_response(self, "result", bulk=bulk, message_id=state.uuid, element_id=state.uuid,
                       data=data, split_message=split_message)
