"""
The test module.

Tests wappsto project functionality.
"""
import re
import os
import math
import json
import pytest
import wappsto
import jsonschema
from mock import Mock
from unittest.mock import patch
import urllib.parse as urlparse
from urllib.parse import parse_qs

from wappsto import status
from wappsto.connection import message_data
from wappsto.connection import event_storage
from wappsto.connection.network_classes.errors import wappsto_errors

ADDRESS = "wappsto.com"
PORT = 11006
TEST_JSON = "test_JSON/test_json.json"
TEST_JSON_prettyprint = "test_JSON/test_json_prettyprint.json"


def check_for_correct_conn(*args, **kwargs):
    """
    Check if connection is valid.

    Reviews the provided address and port, if it does not correspond to expected values raises the same exception,
    that would be raised when inputting wrong details.

    Args:
        args: arguments that method was called with
        kwargs: key worded arguments

    """
    if args[0][0] != ADDRESS or args[0][1] != PORT:
        raise wappsto_errors.ServerConnectionException


def fake_connect(self, address, port, send_trace=False):
    """
    Creates fake connection.

    Mocks the connection so no call would leave this environment, also makes application faster for tests.

    Args:
        self: the instance of the calling object
        address: address used for connecting to server
        port: port used for connecting to server
        send_trace: Boolean indicating if trace should be automatically sent

    """
    def check_for_correct_conn(*args, **kwargs):
        if args[0][0] != ADDRESS or args[0][1] != PORT:
            raise wappsto_errors.ServerConnectionException

    wappsto.RETRY_LIMIT = 2
    with patch("ssl.SSLContext.wrap_socket") as context:
        context.connect = Mock(side_effect=check_for_correct_conn)
        with patch('time.sleep', return_value=None), \
            patch('threading.Thread'), \
            patch('threading.Timer'), \
            patch('wappsto.communication.ClientSocket.add_id_to_confirm_list'), \
            patch('wappsto.Wappsto.keep_running'), \
            patch('socket.socket'), \
                patch('ssl.SSLContext.wrap_socket', return_value=context):
            self.service.start(address=address, port=port, automatic_trace=send_trace)


def fix_object_callback(callback_exists, testing_object):
    """
    Add callback to object.

    Depending on callback_exists variable, either adds mock to callback or sets it to None.

    Args:
        callback_exists: boolean indicating if callback should exist.
        testing_object: object to whom callback needs to be set.

    """
    if callback_exists:
        test_callback = Mock(return_value=True)
        testing_object.set_callback(test_callback)
    else:
        testing_object.callback = None


def get_object(self, object_name):
    """
    Get object from newtwork.

    Get object based on the name provided.

    Args:
        object_name: name indicating the object being searched for.

    Returns:
        the found object

    """
    actual_object = None
    if object_name == "network":
        actual_object = self.service.instance.network
    elif object_name == "device":
        actual_object = self.service.instance.network.devices[0]
    elif object_name == "value":
        actual_object = self.service.instance.network.devices[0].values[0]
    elif object_name == "control_state":
        actual_object = self.service.instance.network.devices[0].values[0].get_control_state()
    elif object_name == "report_state":
        actual_object = self.service.instance.network.devices[0].values[0].get_report_state()
    return actual_object


def send_response(self,
                  verb,
                  trace_id=None,
                  bulk=None,
                  id=None,
                  data=None,
                  split_message=None,
                  type=None,
                  period=None,
                  delta=None):
    """
    Sends response.

    Sends responses to be used in receive tests based on the parameters provided.

    Args:
        verb: specifies if request is DELETE/PUT/POST/GET
        trace_id: id used for tracing messages
        bulk: Boolean value indicating if multiple messages should be sent at once.
        id: specifies id used in message
        data: data to be sent
        split_message: Boolean value indicating if message should be sent in parts
        type: type of module being used.
        delta: delta of value (determines if change was significant enough to be sent)
        period: parameter indicating whether value should be updated periodically

    Returns:
        the generated message

    """
    trace = ""

    if verb == "DELETE" or verb == "PUT" or verb == "GET":
        if trace_id is not None:
            trace = {"trace": str(trace_id)}

        message = {"jsonrpc": "2.0",
                   "id": "1",
                   "params": {
                       "meta": trace,
                       "data": {
                           "meta": {
                               "id": id,
                               "type": type},
                           "data": data,
                           "period": period,
                           "delta": delta}},
                   "method": verb}
    else:
        if verb == "error" or verb == "result":
            if data:
                message_value = {"data": data,
                                 "type": "Control",
                                 "timestamp": "2020-01-20T09:20:21.092Z",
                                 "meta": {
                                     "type": "state",
                                     "version": "2.0",
                                     "id": id,
                                     "manufacturer": "31439b87-040b-4b41-b5b8-f3774b2a1c19",
                                     "updated": "2020-02-18T09:14:12.880+00:00",
                                     "created": "2020-01-20T09:20:21.290+00:00",
                                     "revision": 1035,
                                     "contract": [],
                                     "owner": "bb10f0f1-390f-478e-81c2-a67f58de88be"}}
            else:
                message_value = "True"
            message = {"jsonrpc": "2.0",
                       "id": str(id),
                       verb: {
                           "value": message_value,
                           "meta": {
                               "server_send_time": "2020-01-22T08:22:55.315Z"}}}
            self.service.socket.packet_awaiting_confirm[str(id)] = message
        else:
            message = {"jsonrpc": "2.0", "id": "1", "params": {}, "method": "??????"}

    if bulk:
        message = [message, message]
    message = json.dumps(message)

    if split_message:
        message_size = math.ceil(len(message) / 2)
        message1 = message[:message_size]
        message2 = message[message_size:]
        wappsto.connection.communication.RECEIVE_SIZE = message_size
        self.service.socket.my_socket.recv = Mock(side_effect=[message1.encode("utf-8"),
                                                               message2.encode("utf-8"),
                                                               KeyboardInterrupt])
    else:
        self.service.socket.my_socket.recv = Mock(side_effect=[message.encode("utf-8"),
                                                               KeyboardInterrupt])


def validate_json(json_schema, arg):
    """
    Validates json.

    Validates json and returns Boolean value indicating if it is valid.

    Args:
        json_schema: Schema to validate message against
        arg: sent message

    Returns:
        Boolean value indicating if message is valid

    """
    schema_location = os.path.join(
        os.path.dirname(__file__),
        "schema/" + json_schema + ".json")
    with open(schema_location, "r") as json_file:
        schema = json.load(json_file)
    base_uri = os.path.join(os.path.dirname(__file__), "schema")
    base_uri = base_uri.replace("\\", "/")
    base_uri = "file:///" + base_uri + "/"
    resolver = jsonschema.RefResolver(base_uri, schema)
    try:
        for i in arg:
            jsonschema.validate(i, schema, resolver=resolver)
        return True
    except jsonschema.exceptions.ValidationError:
        return False


def set_up_log(log_location, log_file_exists, file_path, file_size):
    """
    Sets up logs.

    Deletes all log files and creates new one if log file should exist.

    Args:
        log_location: location of the logs
        log_file_exists: boolean indicating if log file should exist
        file_path: path to the file
        file_size: how big is the current size of the folder

    """
    # removes all files
    for root, dirs, files in os.walk(log_location):
        for file in files:
            os.remove(os.path.join(root, file))

    # creates file
    if log_file_exists:
        with open(file_path, "w") as file:
            num_chars = 1024 * 1024 * file_size
            string = "0" * num_chars + "\n"
            file.write(string)


def check_for_logged_info(*args, **kwargs):
    """
    Checks for provided data in logger.

    If the logger is provided with the necessary information,
    KeyboardInterrupt is raised to stop the test.

    Args:
        args: arguments that method was called with
        kwargs: key worded arguments

    """
    if (re.search("^Raw log Json:", args[0])
            or re.search("^Sending while not connected$", args[0])):
        raise KeyboardInterrupt


# ################################## TESTS ################################## #


class TestJsonLoadClass:
    """
    TestJsonLoadClass instance.

    Tests loading json files in wappsto.

    """

    @classmethod
    def setup_class(self):
        """
        Sets up the class.

        Sets locations to be used in test.

        """
        self.test_json_prettyprint_location = os.path.join(
            os.path.dirname(__file__),
            TEST_JSON_prettyprint)
        self.test_json_location = os.path.join(
            os.path.dirname(__file__),
            TEST_JSON)

    def test_load_prettyprint_json(self):
        """
        Tests loading pretty print json.

        Loads pretty print json file and checks if it is read the same way
        as normal json file.

        """
        # Arrange
        with open(self.test_json_location, "r") as json_file:
            decoded = json.load(json_file)

        # Act
        service = wappsto.Wappsto(json_file_name=self.test_json_prettyprint_location)

        # Assert
        assert service.instance.decoded == decoded

    @pytest.mark.parametrize("object_exists", [True, False])
    @pytest.mark.parametrize("object_name", ["network", "device", "value", "control_state", "report_state"])
    def test_get_by_id(self, object_exists, object_name):
        """
        Tests getting element  by id.

        Gets id and checks if result is the expected one.

        Args:
            object_exists: indicates if element should exist
            object_name: name of the object to be updated

        """
        # Arrange
        self.service = wappsto.Wappsto(json_file_name=self.test_json_prettyprint_location)
        get_object(self, "network").conn = Mock()
        actual_object = get_object(self, object_name)
        id = actual_object.uuid
        if not object_exists:
            actual_object.delete()

        # Act
        result = self.service.get_by_id(id)

        # Assert
        assert (object_exists and result is not None) or (not object_exists and result is None)


class TestConnClass:
    """
    TestConnClass instance.

    Tests connecting to wappsto server.

    """

    @pytest.mark.parametrize("address,port,expected_status",
                             [(ADDRESS, PORT, status.RUNNING),
                              (ADDRESS, -1, status.DISCONNECTING),
                              ("wappstoFail.com", PORT, status.DISCONNECTING),
                              ("wappstoFail.com", -1, status.DISCONNECTING)])
    @pytest.mark.parametrize("send_trace", [True, False])
    @pytest.mark.parametrize("callback_exists", [True, False])
    @pytest.mark.parametrize("value_changed_to_none", [True, False])
    @pytest.mark.parametrize("upgradable", [True, False])
    @pytest.mark.parametrize("valid_json", [True, False])
    @pytest.mark.parametrize("log_offline", [True, False])
    @pytest.mark.parametrize("log_location", ["test_logs/logs"])
    @pytest.mark.parametrize("log_file_exists", [True, False])
    def test_connection(self, address, port, expected_status, callback_exists, send_trace,
                        value_changed_to_none, upgradable, valid_json, log_offline,
                        log_location, log_file_exists):
        """
        Tests connection.

        Tests if connecting works es expected within different setup.

        Args:
            address: address used for connecting to server
            port: port used for connecting to server
            callback_exists: specifies if object should have callback
            expected_status: status expected after execution of the test
            value_changed_to_none: specifies if value should be replaced with none
            upgradable: specifies if object is upgradable
            send_trace: Boolean indicating if trace should be automatically sent
            valid_json: Boolean indicating if the sent json should be valid
            log_offline: boolean indicating if data should be logged
            log_location: location of the logs
            log_file_exists: boolean indicating if log file exist

        """
        # Arrange
        test_json_location = os.path.join(os.path.dirname(__file__), TEST_JSON)
        self.service = wappsto.Wappsto(json_file_name=test_json_location,
                                       log_offline=log_offline,
                                       log_location=log_location)
        status_service = self.service.get_status()
        fix_object_callback(callback_exists, status_service)
        urlopen_trace_id = sent_json_trace_id = ''
        if value_changed_to_none:
            self.service.instance.network.name = None
        if not valid_json:
            self.service.instance.network.uuid = None

        file_name = self.service.event_storage.get_log_name()
        file_path = self.service.event_storage.get_file_path(file_name)
        log_location = self.service.event_storage.log_location
        set_up_log(log_location, log_file_exists, file_path, 1)

        def send_log():
            self.service.event_storage.send_log(self.service.socket)

        # Act
        with patch("os.getenv", return_value=str(upgradable)), \
            patch('urllib.request.urlopen') as urlopen, \
                patch("wappsto.communication.ClientSocket.send_logged_data", side_effect=send_log):
            try:
                fake_connect(self, address, port, send_trace)
                args, kwargs = self.service.socket.my_socket.send.call_args
                arg = json.loads(args[0].decode("utf-8"))
                sent_json = arg[-1]["params"]["data"]
                if send_trace:
                    urlopen_args, urlopen_kwargs = urlopen.call_args

                    parsed_urlopen = urlparse.urlparse(urlopen_args[0])
                    urlopen_trace_id = parse_qs(parsed_urlopen.query)['id']

                    parsed_sent_json = urlparse.urlparse(arg[0]['params']['url'])
                    sent_json_trace_id = parse_qs(parsed_sent_json.query)['trace']
            except wappsto_errors.ServerConnectionException:
                sent_json = None
                arg = []
                pass

        # Assert
        if sent_json is not None:
            if log_offline:
                assert len(os.listdir(log_location)) == 0
            assert validate_json("request", arg) == valid_json
            assert "None" not in str(sent_json)
            assert sent_json_trace_id == urlopen_trace_id
            assert (send_trace and urlopen_trace_id != ''
                    or not send_trace and urlopen_trace_id == '')
            assert (upgradable and "upgradable" in str(sent_json["meta"])
                    or not upgradable and "upgradable" not in str(sent_json["meta"]))
        assert self.service.status.get_status() == expected_status


class TestValueSendClass:
    """
    TestValueSendClass instance.

    Tests sending value to wappsto server.

    """

    def setup_method(self):
        """
        Sets up each method.

        Sets location to be used in test, initializes service and creates connection.

        """
        test_json_location = os.path.join(os.path.dirname(__file__), TEST_JSON)
        self.service = wappsto.Wappsto(json_file_name=test_json_location)

    @pytest.mark.parametrize("input,step_size,expected", [
        (8, 1, "8"),  # value on the step
        (8, -1, "8"),
        (-8, 1, "-8"),
        (-8, -1, "-8"),
        (100, 1, "100"),
        (-100, 1, "-100"),
        (0, 1, "0"),
        (-0, 1, "0"),
        (-99.9, 1, "-100"),  # decimal value
        (-0.1, 1, "-1"),
        (0.1, 1, "0"),
        (3.3, 1, "3"),
        (3.0, 1, "3"),
        (3.9, 1, "3"),
        (0.02442002442002442, 1, "0"),
        (-0.1, 1, "-1"),
        (-3.3, 1, "-4"),
        (-3.0, 1, "-3"),
        (-3.9, 1, "-4"),
        (-101, 1, None),  # out of range
        (101, 1, None),
        (3, 2, "2"),  # big steps
        (3.999, 2, "2"),
        (4, 2, "4"),
        (-3, 2, "-4"),
        (-3.999, 2, "-4"),
        (-4, 2, "-4"),
        (1, 0.5, "1"),  # decimal steps
        (1.01, 0.02, "1"),
        (2.002, 0.02, "2"),
        (2.002, 0.0002, "2.002"),
        (-1, 0.5, "-1"),
        (-1.01, 0.02, "-1.02"),
        (-2.002, 0.02, "-2.02"),
        (-2.002, 0.0002, "-2.002"),
        (2, 1.0e-07, "2"),
        (2, 123.456e-5, "1.9999872"),
        (1, 9.0e-20, "0.99999999999999999999"),
        (0.02442002442002442001001, 0.00000000000002, "0.02442002442002")])
    @pytest.mark.parametrize("send_trace", [True, False])
    @pytest.mark.parametrize("delta", [None, 0.1, 1, 100])
    @pytest.mark.parametrize("period", [True, False])
    def test_send_value_update_number_type(self, input, step_size, expected, send_trace, delta, period):
        """
        Tests sending update for number value.

        Tests if expected message is being sent.

        Args:
            input: value to be updated
            step_size: step size value should follow
            expected: value expected to be sent
            send_trace: Boolean indicating if trace should be automatically sent
            delta: delta of value (determines if change was significant enough to be sent)
            period: parameter indicating whether value should be updated periodically

        """
        # Arrange
        with patch('urllib.request.urlopen'):
            fake_connect(self, ADDRESS, PORT, send_trace)
        self.service.socket.my_socket.send = Mock()
        urlopen_trace_id = sent_json_trace_id = ''
        device = self.service.get_devices()[0]
        value = device.values[0]
        value.data_type == "number"
        value.number_step = step_size
        if delta:
            value.last_update_of_report = 0
            value.set_delta(delta)
            if abs(input - value.last_update_of_report) < value.delta:
                # if change is less then delta then no message would be sent
                expected = None

        # Act
        with patch('urllib.request.urlopen') as urlopen:
            try:
                if period is True and delta is None:
                    with patch('threading.Timer.start') as start:
                        value.set_period(1)
                        value.timer_elapsed = True
                        if start.called:
                            value.update(input)
                else:
                    value.update(input)
                args, kwargs = self.service.socket.my_socket.send.call_args
                arg = json.loads(args[0].decode("utf-8"))
                result = arg[0]["params"]["data"]["data"]

                if send_trace:
                    urlopen_args, urlopen_kwargs = urlopen.call_args

                    parsed_urlopen = urlparse.urlparse(urlopen_args[0])
                    urlopen_trace_id = parse_qs(parsed_urlopen.query)['id']

                    parsed_sent_json = urlparse.urlparse(arg[0]['params']['url'])
                    sent_json_trace_id = parse_qs(parsed_sent_json.query)['trace']
            except TypeError:
                result = None
                arg = []

        # Assert
        assert validate_json("request", arg) is True
        assert result == expected
        assert sent_json_trace_id == urlopen_trace_id
        if send_trace and result is not None:
            assert urlopen_trace_id != ''
        else:
            assert urlopen_trace_id == ''

    @pytest.mark.parametrize("input,max,expected", [
        ("test", 10, "test"),  # value under max
        ("", 10, ""),
        ("", 0, ""),  # value on max
        ("testtestte", 10, "testtestte"),
        ("", None, ""),  # no max
        ("testtesttesttesttesttest", None,
         "testtesttesttesttesttest"),
        (None, 10, None),  # no value
        (None, None, None),
        ("test", 1, None)])  # value over max
    @pytest.mark.parametrize("type", ["string", "blob"])
    @pytest.mark.parametrize("send_trace", [True, False])
    @pytest.mark.parametrize("delta", [None, 0.1, 1, 100])
    @pytest.mark.parametrize("period", [True, False])
    def test_send_value_update_text_type(self, input, max, expected, type, send_trace, delta, period):
        """
        Tests sending update for text/blob value.

        Tests if expected message is being sent.

        Args:
            input: value to be updated
            max: maximum length of the message
            expected: value expected to be sent
            type: indicates if it is string or blob types of value
            send_trace: Boolean indicating if trace should be automatically sent
            delta: delta of value (determines if change was significant enough to be sent)
            period: parameter indicating whether value should be updated periodically

        """
        # Arrange
        with patch('urllib.request.urlopen'):
            fake_connect(self, ADDRESS, PORT, send_trace)
        self.service.socket.my_socket.send = Mock()
        urlopen_trace_id = sent_json_trace_id = ''
        device = self.service.get_devices()[0]
        value = device.values[0]
        value.data_type = type
        value.string_max = max
        value.blob_max = max
        if delta:
            value.last_update_of_report = 0
            value.set_delta(delta)
            # delta should not have eny effect

        # Act
        with patch('urllib.request.urlopen') as urlopen:
            try:
                if period is True:
                    with patch('threading.Timer.start') as start:
                        value.set_period(1)
                        value.timer_elapsed = True
                        if start.called:
                            value.update(input)
                else:
                    value.update(input)
                args, kwargs = self.service.socket.my_socket.send.call_args
                arg = json.loads(args[0].decode("utf-8"))
                result = arg[0]["params"]["data"]["data"]

                if send_trace:
                    urlopen_args, urlopen_kwargs = urlopen.call_args

                    parsed_urlopen = urlparse.urlparse(urlopen_args[0])
                    urlopen_trace_id = parse_qs(parsed_urlopen.query)['id']

                    parsed_sent_json = urlparse.urlparse(arg[0]['params']['url'])
                    sent_json_trace_id = parse_qs(parsed_sent_json.query)['trace']
            except TypeError:
                result = None

        # Assert
        assert result == expected
        assert sent_json_trace_id == urlopen_trace_id
        if send_trace and result is not None:
            assert urlopen_trace_id != ''
        else:
            assert urlopen_trace_id == ''


class TestReceiveThreadClass:
    """
    TestReceiveThreadClass instance.

    Tests receiving messages from wappsto server.

    """

    def setup_method(self):
        """
        Sets up each method.

        Sets location to be used in test, initializes service and creates connection.

        """
        test_json_location = os.path.join(os.path.dirname(__file__), TEST_JSON)
        self.service = wappsto.Wappsto(json_file_name=test_json_location)
        fake_connect(self, ADDRESS, PORT)

    @pytest.mark.parametrize("trace_id", [None, "321"])
    @pytest.mark.parametrize("expected_msg_id", [message_data.SEND_FAILED])
    @pytest.mark.parametrize("bulk", [False, True])
    @pytest.mark.parametrize("split_message", [False, True])
    def test_receive_thread_wrong_verb(self, trace_id, expected_msg_id, bulk,
                                       split_message):
        """
        Tests receiving message with wrong verb.

        Tests what would happen if wrong verb would be provided in incoming message.

        Args:
            trace_id: id used for tracing
            expected_msg_id: message id expected to be received
            bulk: Boolean value indicating if multiple messages should be sent at once
            split_message: Boolean value indicating if message should be sent in parts

        """
        # Arrange
        send_response(self, "wrong_verb", trace_id=trace_id, bulk=bulk, split_message=split_message)

        # Act
        try:
            # runs until mock object is run and its side_effect raises
            # exception
            self.service.socket.receive_thread()
        except KeyboardInterrupt:
            pass

        # Assert
        assert self.service.socket.sending_queue.qsize() > 0
        while self.service.socket.sending_queue.qsize() > 0:
            message = self.service.socket.sending_queue.get()
            assert message.msg_id == expected_msg_id

    @pytest.mark.parametrize("callback_exists", [False, True])
    @pytest.mark.parametrize("trace_id", [None, "321"])
    @pytest.mark.parametrize("expected_msg_id", [message_data.SEND_SUCCESS])
    @pytest.mark.parametrize("object_name", ["value", "wrong"])
    @pytest.mark.parametrize("object_exists", [False, True])
    @pytest.mark.parametrize("bulk", [False, True])
    @pytest.mark.parametrize("data", ["44"])
    @pytest.mark.parametrize("split_message", [False, True])
    @pytest.mark.parametrize("type", ["state", "value"])
    @pytest.mark.parametrize("period", [1])
    @pytest.mark.parametrize("delta", [1])
    def test_receive_thread_Put(self, callback_exists, trace_id,
                                expected_msg_id, object_name, object_exists,
                                bulk, data, split_message, type, period, delta):
        """
        Tests receiving message with PUT verb.

        Tests what would happen if PUT method would be provided in incoming message.

        Args:
            callback_exists: Boolean indicating if object should have callback
            trace_id: id used for tracing
            expected_msg_id: message id expected to be received
            object_name: name of the object to be updated
            object_exists: indicates if object would exists
            bulk: Boolean value indicating if multiple messages should be sent at once
            data: data value provided in the message
            split_message: Boolean value indicating if message should be sent in parts
            type: type of module being used.
            delta: delta of value (determines if change was significant enough to be sent)
            period: parameter indicating whether value should be updated periodically

        """
        # Arrange
        actual_object = get_object(self, object_name)
        if actual_object:
<<<<<<< HEAD
            fix_object_callback(callback_exists, actual_object)
            actual_object.control_state.data = "1"
            id = str(actual_object.control_state.uuid)
            url = str(actual_object.report_state.uuid)
=======
            fix_object(callback_exists, actual_object)
            actual_object.control_state.data = '1'
            if type == "state":
                id = str(actual_object.control_state.uuid)
            elif type == "value":
                id = str(actual_object.uuid)
>>>>>>> f6e11aba
            if not object_exists:
                self.service.instance.network = None
                expected_msg_id = message_data.SEND_FAILED
        else:
            expected_msg_id = message_data.SEND_FAILED
            id = '1'

        send_response(self, 'PUT', trace_id=trace_id, bulk=bulk, id=id,
                      data=data, split_message=split_message, type=type, period=period,
                      delta=delta)

        # Act
        try:
            # runs until mock object is run and its side_effect raises
            # exception
            with patch('threading.Timer.start'):
                self.service.socket.receive_thread()
        except KeyboardInterrupt:
            pass

        # Assert
        if trace_id and object_exists and actual_object:
            assert any(message.msg_id == message_data.SEND_TRACE for message in self.service.socket.sending_queue.queue)
        if actual_object and object_exists:
            if type == "state":
                if callback_exists:
                    assert actual_object.callback.call_args[0][1] == 'set'
            elif type == "value":
                assert actual_object.period == period
                assert actual_object.delta == delta
        assert self.service.socket.sending_queue.qsize() > 0
        while self.service.socket.sending_queue.qsize() > 0:
            message = self.service.socket.sending_queue.get()
            assert (message.msg_id == message_data.SEND_TRACE
                    or message.msg_id == expected_msg_id)
            if message.msg_id == message_data.SEND_TRACE:
                assert message.trace_id == trace_id

    @pytest.mark.parametrize("callback_exists", [False, True])
    @pytest.mark.parametrize("trace_id", [None, "321"])
    @pytest.mark.parametrize("expected_msg_id", [message_data.SEND_SUCCESS])
    @pytest.mark.parametrize("object_name", ["value", "wrong"])
    @pytest.mark.parametrize("object_exists", [False, True])
    @pytest.mark.parametrize("bulk", [False, True])
    @pytest.mark.parametrize("split_message", [False, True])
    def test_receive_thread_Get(self, callback_exists, trace_id,
                                expected_msg_id, object_name, object_exists,
                                bulk, split_message):
        """
        Tests receiving message with GET verb.

        Tests what would happen if GET method would be provided in incoming message.

        Args:
            callback_exists: Boolean indicating if object should have callback
            trace_id: id used for tracing
            expected_msg_id: message id expected to be received
            object_name: name of the object to be updated
            object_exists: indicates if object would exists
            bulk: Boolean value indicating if multiple messages should be sent at once
            split_message: Boolean value indicating if message should be sent in parts

        """
        # Arrange
        actual_object = get_object(self, object_name)
        if actual_object:
<<<<<<< HEAD
            fix_object_callback(callback_exists, actual_object)
            id = str(actual_object.control_state.uuid)
            url = str(actual_object.report_state.uuid)
=======
            fix_object(callback_exists, actual_object)
            id = str(actual_object.report_state.uuid)
>>>>>>> f6e11aba
            if not object_exists:
                self.service.instance.network = None
                expected_msg_id = message_data.SEND_FAILED
        else:
            expected_msg_id = message_data.SEND_FAILED
            id = '1'

        send_response(self, 'GET', trace_id=trace_id, bulk=bulk, id=id,
                      split_message=split_message)

        # Act
        try:
            # runs until mock object is run and its side_effect raises
            # exception
            self.service.socket.receive_thread()
        except KeyboardInterrupt:
            pass

        # Assert
        if trace_id and object_exists and actual_object:
            assert any(message.msg_id == message_data.SEND_TRACE for message in self.service.socket.sending_queue.queue)
        if actual_object and object_exists:
            if callback_exists:
                assert actual_object.callback.call_args[0][1] == "refresh"
        assert self.service.socket.sending_queue.qsize() > 0
        while self.service.socket.sending_queue.qsize() > 0:
            message = self.service.socket.sending_queue.get()
            assert (message.msg_id == message_data.SEND_TRACE
                    or message.msg_id == expected_msg_id)
            if message.msg_id == message_data.SEND_TRACE:
                assert message.trace_id == trace_id

    @pytest.mark.parametrize("callback_exists", [False, True])
    @pytest.mark.parametrize("trace_id", [None, "321"])
    @pytest.mark.parametrize("expected_msg_id", [message_data.SEND_SUCCESS])
    @pytest.mark.parametrize("object_name", ["network", "device", "value", "control_state", "report_state", "wrong"])
    @pytest.mark.parametrize("object_exists", [False, True])
    @pytest.mark.parametrize("bulk", [False, True])
    @pytest.mark.parametrize("split_message", [False, True])
    def test_receive_thread_Delete(self, callback_exists, trace_id,
                                   expected_msg_id, object_name, object_exists,
                                   bulk, split_message):
        """
        Tests receiving message with DELETE verb.

        Tests what would happen if DELETE method would be provided in incoming message.

        Args:
            callback_exists: Boolean indicating if object should have callback
            trace_id: id used for tracing
            expected_msg_id: message id expected to be received
            object_name: name of the object to be updated
            object_exists: indicates if object would exists
            bulk: Boolean value indicating if multiple messages should be sent at once
            split_message: Boolean value indicating if message should be sent in parts

        """
        # Arrange
        actual_object = get_object(self, object_name)
        if actual_object:
<<<<<<< HEAD
            fix_object_callback(callback_exists, actual_object)
            id = url = str(actual_object.uuid)
=======
            fix_object(callback_exists, actual_object)
            id = str(actual_object.uuid)
>>>>>>> f6e11aba
            if not object_exists:
                self.service.instance.network = None
                expected_msg_id = message_data.SEND_FAILED
        else:
            expected_msg_id = message_data.SEND_FAILED
            id = '1'

        send_response(self, 'DELETE', trace_id=trace_id, bulk=bulk, id=id,
                      split_message=split_message)

        # Act
        try:
            # runs until mock object is run and its side_effect raises
            # exception
            self.service.socket.receive_thread()
        except KeyboardInterrupt:
            pass

        # Assert
        if trace_id and object_exists and actual_object:
            assert any(message.msg_id == message_data.SEND_TRACE for message in self.service.socket.sending_queue.queue)
        if actual_object and object_exists:
            if callback_exists:
                assert actual_object.callback.call_args[0][1] == "remove"
        assert self.service.socket.sending_queue.qsize() > 0
        while self.service.socket.sending_queue.qsize() > 0:
            message = self.service.socket.sending_queue.get()
            assert (message.msg_id == message_data.SEND_TRACE
                    or message.msg_id == expected_msg_id)
            if message.msg_id == message_data.SEND_TRACE:
                assert message.trace_id == trace_id

    @pytest.mark.parametrize("id", ["93043873"])
    @pytest.mark.parametrize("data", ["55"])
    @pytest.mark.parametrize("bulk", [False, True])
    @pytest.mark.parametrize("split_message", [False, True])
    def test_receive_thread_result(self, id, data, bulk, split_message):
        """
        Tests receiving success message.

        Tests what would happen if result response would be provided in incoming message.

        Args:
            id: id of the message
            data: value state should be in
            bulk: Boolean value indicating if multiple messages should be sent at once
            split_message: Boolean value indicating if message should be sent in parts

        """
        # Arrange
        state = self.service.instance.network.devices[0].values[0].control_state
        state.data = 1
        send_response(self, 'result', bulk=bulk, id=state.uuid, data=data, split_message=split_message)

        # Act
        try:
            # runs until mock object is run and its side_effect raises
            # exception
            self.service.socket.receive_thread()
        except KeyboardInterrupt:
            pass

        # Assert
        assert state.data == data
        assert len(self.service.socket.packet_awaiting_confirm) == 0

    @pytest.mark.parametrize("bulk", [False, True])
    @pytest.mark.parametrize("split_message", [False, True])
    def test_receive_thread_error(self, bulk, split_message):
        """
        Tests receiving error message.

        Tests what would happen if error response would be provided in incoming message.

        Args:
            id: id of the message
            bulk: Boolean value indicating if multiple messages should be sent at once
            split_message: Boolean value indicating if message should be sent in parts

        """
        # Arrange
        send_response(self, 'error', bulk=bulk, id="93043873", split_message=split_message)

        # Act
        try:
            # runs until mock object is run and its side_effect raises
            # exception
            self.service.socket.receive_thread()
        except KeyboardInterrupt:
            pass

        # Assert
        assert len(self.service.socket.packet_awaiting_confirm) == 0


class TestSendThreadClass:
    """
    TestSendThreadClass instance.

    Tests sending messages to wappsto server.

    """

    @pytest.mark.parametrize("value", [1, None])
    @pytest.mark.parametrize("messages_in_queue", [1, 2, 20])
    @pytest.mark.parametrize("log_offline", [True, False])
    @pytest.mark.parametrize("connected", [True, False])
    @pytest.mark.parametrize("log_location", ["test_logs/logs"])
    @pytest.mark.parametrize("file_size", [2, 0])
    @pytest.mark.parametrize("limit_action", [event_storage.REMOVE_OLD])
    @pytest.mark.parametrize("log_file_exists", [True, False])
    def test_send_thread_success(self, messages_in_queue, value, log_offline,
                                 connected, log_location, file_size, limit_action,
                                 log_file_exists):
        """
        Tests sending message.

        Tests what would happen when sending message.

        Args:
            value: value to be sent (when None is provided should make json invalid)
            messages_in_queue: How many messages should be sent
            log_offline: boolean indicating if data should be logged
            connected: boolean indicating if the is connection to server
            log_location: location of the logs
            file_size: how big is the current size of the folder
            limit_action: action to perform when limit is exeeded
            log_file_exists: boolean indicating if log file exist

        """
        # Arrange
        test_json_location = os.path.join(os.path.dirname(__file__), TEST_JSON)
        self.service = wappsto.Wappsto(json_file_name=test_json_location,
                                       log_offline=log_offline,
                                       log_location=log_location,
                                       log_data_limit=1,
                                       limit_action=limit_action,
                                       compression_period=event_storage.DAY_PERIOD)
        fake_connect(self, ADDRESS, PORT)
        for x in range(messages_in_queue):
            reply = message_data.MessageData(
                message_data.SEND_SUCCESS,
                rpc_id=value
            )
            self.service.socket.sending_queue.put(reply)
        self.service.socket.my_socket.send = Mock(side_effect=KeyboardInterrupt)
        self.service.socket.connected = connected
        file_name = self.service.event_storage.get_log_name()
        file_path = self.service.event_storage.get_file_path(file_name)
        set_up_log(self.service.event_storage.log_location, log_file_exists, file_path, file_size)

        # Act
        try:
            # runs until mock object is run and its side_effect raises
            # exception
            with patch("logging.Logger.error", side_effect=check_for_logged_info), \
                    patch("logging.Logger.debug", side_effect=check_for_logged_info):
                self.service.socket.send_thread()
        except KeyboardInterrupt:
            pass

        # Assert
        assert os.path.isdir(self.service.event_storage.log_location)
        if connected or log_offline:
            if connected:
                args, kwargs = self.service.socket.my_socket.send.call_args
                args = args[0].decode("utf-8")
            else:
                with open(file_path, "r") as file:
                    args = file.readlines()[-1]
            arg = json.loads(args)
            assert len(arg) <= wappsto.connection.communication.MAX_BULK_SIZE
            assert self.service.socket.sending_queue.qsize() == max(
                messages_in_queue - wappsto.connection.communication.MAX_BULK_SIZE, 0)
            assert validate_json("successResponse", arg) == bool(value)
            for request in arg:
                assert request.get("id", None) == value
                assert bool(request["result"]) is True
        else:
            # Message not being sent or saved
            pass

    @pytest.mark.parametrize("value", ["test_info", None])
    @pytest.mark.parametrize("messages_in_queue", [1, 2, 20])
    @pytest.mark.parametrize("log_offline", [True, False])
    @pytest.mark.parametrize("connected", [True, False])
    @pytest.mark.parametrize("log_location", ["test_logs/logs"])
    @pytest.mark.parametrize("file_size", [2, 0])
    @pytest.mark.parametrize("limit_action", [event_storage.REMOVE_OLD])
    @pytest.mark.parametrize("log_file_exists", [True, False])
    @pytest.mark.parametrize("send_trace", [True, False])
    def test_send_thread_report(self, messages_in_queue, value, log_offline,
                                connected, log_location, file_size, limit_action,
                                log_file_exists, send_trace):
        """
        Tests sending message.

        Tests what would happen when sending message.

        Args:
            messages_in_queue: How many messages should be sent
            value: value to be sent (when None is provided should make json invalid)
            log_offline: boolean indicating if data should be logged
            connected: boolean indicating if the is connection to server
            log_location: location of the logs
            file_size: how big is the current size of the folder
            limit_action: action to perform when limit is exeeded
            log_file_exists: boolean indicating if log file exist
            send_trace: Boolean indicating if trace should be automatically sent

        """
        # Arrange
        test_json_location = os.path.join(os.path.dirname(__file__), TEST_JSON)
        self.service = wappsto.Wappsto(json_file_name=test_json_location,
                                       log_offline=log_offline,
                                       log_location=log_location,
                                       log_data_limit=1,
                                       limit_action=limit_action,
                                       compression_period=event_storage.DAY_PERIOD)
        fake_connect(self, ADDRESS, PORT)
        for x in range(messages_in_queue):
            reply = message_data.MessageData(
                message_data.SEND_REPORT,
                state_id=self.service.get_network().uuid,
                data=value
            )
            self.service.socket.sending_queue.put(reply)
        self.service.socket.my_socket.send = Mock(side_effect=KeyboardInterrupt)
        self.service.socket.connected = connected
        self.service.socket.automatic_trace = send_trace
        urlopen_trace_id = sent_json_trace_id = ''
        file_name = self.service.event_storage.get_log_name()
        file_path = self.service.event_storage.get_file_path(file_name)
        set_up_log(self.service.event_storage.log_location, log_file_exists, file_path, file_size)

        # Act
        with patch('urllib.request.urlopen') as urlopen:
            try:
                # runs until mock object is run and its side_effect raises
                # exception
                with patch("logging.Logger.error", side_effect=check_for_logged_info), \
                        patch("logging.Logger.debug", side_effect=check_for_logged_info):
                    self.service.socket.send_thread()
            except KeyboardInterrupt:
                pass

        # Assert
        assert os.path.isdir(self.service.event_storage.log_location)
        if connected or log_offline:
            if connected:
                args, kwargs = self.service.socket.my_socket.send.call_args
                args = args[0].decode("utf-8")
            else:
                with open(file_path, "r") as file:
                    args = file.readlines()[-1]
            arg = json.loads(args)
            if urlopen.called:
                urlopen_args, urlopen_kwargs = urlopen.call_args

                parsed_urlopen = urlparse.urlparse(urlopen_args[0])
                urlopen_trace_id = parse_qs(parsed_urlopen.query)['id']

                parsed_sent_json = urlparse.urlparse(arg[-1]['params']['url'])
                sent_json_trace_id = parse_qs(parsed_sent_json.query)['trace']
            assert urlopen_trace_id == sent_json_trace_id
            if send_trace:
                assert urlopen_trace_id != ''
            else:
                assert urlopen_trace_id == ''
            assert len(arg) <= wappsto.connection.communication.MAX_BULK_SIZE
            assert self.service.socket.sending_queue.qsize() == max(
                messages_in_queue - wappsto.connection.communication.MAX_BULK_SIZE, 0)
            assert validate_json("request", arg) == bool(value)
            for request in arg:
                assert request["params"]["data"].get("data", None) == value
                assert request["params"]["data"]["type"] == "Report"
                assert request["method"] == "PUT"
        else:
            # Message not being sent or saved
            pass

    @pytest.mark.parametrize("value", [1, None])
    @pytest.mark.parametrize("messages_in_queue", [1, 2, 20])
    @pytest.mark.parametrize("log_offline", [True, False])
    @pytest.mark.parametrize("connected", [True, False])
    @pytest.mark.parametrize("log_location", ["test_logs/logs"])
    @pytest.mark.parametrize("file_size", [2, 0])
    @pytest.mark.parametrize("limit_action", [event_storage.REMOVE_OLD])
    @pytest.mark.parametrize("log_file_exists", [True, False])
    def test_send_thread_failed(self, messages_in_queue, value, log_offline,
                                connected, log_location, file_size, limit_action,
                                log_file_exists):
        """
        Tests sending message.

        Tests what would happen when sending message.

        Args:
            messages_in_queue: How many messages should be sent
            value: value to be sent (when None is provided should make json invalid)
            log_offline: boolean indicating if data should be logged
            connected: boolean indicating if the is connection to server
            log_location: location of the logs
            file_size: how big is the current size of the folder
            limit_action: action to perform when limit is exeeded
            log_file_exists: boolean indicating if log file exist

        """
        # Arrange
        test_json_location = os.path.join(os.path.dirname(__file__), TEST_JSON)
        self.service = wappsto.Wappsto(json_file_name=test_json_location,
                                       log_offline=log_offline,
                                       log_location=log_location,
                                       log_data_limit=1,
                                       limit_action=limit_action,
                                       compression_period=event_storage.DAY_PERIOD)
        fake_connect(self, ADDRESS, PORT)
        for x in range(messages_in_queue):
            reply = message_data.MessageData(
                message_data.SEND_FAILED,
                rpc_id=value
            )
            self.service.socket.sending_queue.put(reply)
        self.service.socket.my_socket.send = Mock(side_effect=KeyboardInterrupt)
        self.service.socket.connected = connected
        file_name = self.service.event_storage.get_log_name()
        file_path = self.service.event_storage.get_file_path(file_name)
        set_up_log(self.service.event_storage.log_location, log_file_exists, file_path, file_size)

        # Act
        try:
            # runs until mock object is run and its side_effect raises
            # exception
            with patch("logging.Logger.error", side_effect=check_for_logged_info), \
                    patch("logging.Logger.debug", side_effect=check_for_logged_info):
                self.service.socket.send_thread()
        except KeyboardInterrupt:
            pass

        # Assert
        assert os.path.isdir(self.service.event_storage.log_location)
        if connected or log_offline:
            if connected:
                args, kwargs = self.service.socket.my_socket.send.call_args
                args = args[0].decode("utf-8")
            else:
                with open(file_path, "r") as file:
                    args = file.readlines()[-1]
            arg = json.loads(args)
            assert len(arg) <= wappsto.connection.communication.MAX_BULK_SIZE
            assert self.service.socket.sending_queue.qsize() == max(
                messages_in_queue - wappsto.connection.communication.MAX_BULK_SIZE, 0)
            assert validate_json("errorResponse", arg) == bool(value)
            for request in arg:
                assert request.get("id", None) == value
                assert request["error"] == {"code": -32020}
        else:
            # Message not being sent or saved
            pass

    @pytest.mark.parametrize("valid_message", [True, False])
    @pytest.mark.parametrize("messages_in_queue", [1, 2, 20])
    @pytest.mark.parametrize("log_offline", [True, False])
    @pytest.mark.parametrize("connected", [True, False])
    @pytest.mark.parametrize("log_location", ["test_logs/logs"])
    @pytest.mark.parametrize("file_size", [2, 0])
    @pytest.mark.parametrize("limit_action", [event_storage.REMOVE_OLD])
    @pytest.mark.parametrize("log_file_exists", [True, False])
    @pytest.mark.parametrize("send_trace", [True, False])
    def test_send_thread_reconnect(self, messages_in_queue, valid_message, log_offline,
                                   connected, log_location, file_size, limit_action,
                                   log_file_exists, send_trace):
        """
        Tests sending message.

        Tests what would happen when sending message.

        Args:
            messages_in_queue: How many messages should be sent
            valid_message: Boolean indicating if the sent json should be valid
            log_offline: boolean indicating if data should be logged
            connected: boolean indicating if the is connection to server
            log_location: location of the logs
            file_size: how big is the current size of the folder
            limit_action: action to perform when limit is exeeded
            log_file_exists: boolean indicating if log file exist
            send_trace: Boolean indicating if trace should be automatically sent

        """
        # Arrange
        test_json_location = os.path.join(os.path.dirname(__file__), TEST_JSON)
        self.service = wappsto.Wappsto(json_file_name=test_json_location,
                                       log_offline=log_offline,
                                       log_location=log_location,
                                       log_data_limit=1,
                                       limit_action=limit_action,
                                       compression_period=event_storage.DAY_PERIOD)
        fake_connect(self, ADDRESS, PORT)
        if valid_message:
            value = self.service.get_network().uuid
        else:
            value = self.service.get_network().uuid = 1
        for x in range(messages_in_queue):
            reply = message_data.MessageData(
                message_data.SEND_RECONNECT
            )
            self.service.socket.sending_queue.put(reply)
        self.service.socket.my_socket.send = Mock(side_effect=KeyboardInterrupt)
        self.service.socket.connected = connected
        self.service.socket.automatic_trace = send_trace
        urlopen_trace_id = sent_json_trace_id = ''
        file_name = self.service.event_storage.get_log_name()
        file_path = self.service.event_storage.get_file_path(file_name)
        set_up_log(self.service.event_storage.log_location, log_file_exists, file_path, file_size)

        # Act
        with patch('urllib.request.urlopen') as urlopen:
            try:
                # runs until mock object is run and its side_effect raises
                # exception
                with patch("logging.Logger.error", side_effect=check_for_logged_info), \
                        patch("logging.Logger.debug", side_effect=check_for_logged_info):
                    self.service.socket.send_thread()
            except KeyboardInterrupt:
                pass

        # Assert
        assert os.path.isdir(self.service.event_storage.log_location)
        if connected or log_offline:
            if connected:
                args, kwargs = self.service.socket.my_socket.send.call_args
                args = args[0].decode("utf-8")
            else:
                with open(file_path, "r") as file:
                    args = file.readlines()[-1]
            arg = json.loads(args)
            if urlopen.called:
                urlopen_args, urlopen_kwargs = urlopen.call_args

                parsed_urlopen = urlparse.urlparse(urlopen_args[0])
                urlopen_trace_id = parse_qs(parsed_urlopen.query)['id']

                parsed_sent_json = urlparse.urlparse(arg[-1]['params']['url'])
                sent_json_trace_id = parse_qs(parsed_sent_json.query)['trace']
            assert urlopen_trace_id == sent_json_trace_id
            if send_trace:
                assert urlopen_trace_id != ''
            else:
                assert urlopen_trace_id == ''
            assert len(arg) <= wappsto.connection.communication.MAX_BULK_SIZE
            assert self.service.socket.sending_queue.qsize() == max(
                messages_in_queue - wappsto.connection.communication.MAX_BULK_SIZE, 0)
            assert validate_json("request", arg) == valid_message
            for request in arg:
                assert request["params"]["data"]["meta"].get("id", None) == value
                assert request["params"]["data"]["meta"]["type"] == "network"
                assert request["method"] == "POST"
        else:
            # Message not being sent or saved
            pass

    @pytest.mark.parametrize("valid_message", [True, False])
    @pytest.mark.parametrize("messages_in_queue", [1, 2, 20])
    @pytest.mark.parametrize("log_offline", [True, False])
    @pytest.mark.parametrize("connected", [True, False])
    @pytest.mark.parametrize("log_location", ["test_logs/logs"])
    @pytest.mark.parametrize("file_size", [2, 0])
    @pytest.mark.parametrize("limit_action", [event_storage.REMOVE_OLD])
    @pytest.mark.parametrize("log_file_exists", [True, False])
    @pytest.mark.parametrize("send_trace", [True, False])
    def test_send_thread_control(self, messages_in_queue, valid_message, log_offline,
                                 connected, log_location, file_size, limit_action,
                                 log_file_exists, send_trace):
        """
        Tests sending message.

        Tests what would happen when sending message.

        Args:
            messages_in_queue: How many messages should be sent
            valid_message: Boolean indicating if the sent json should be valid
            log_offline: boolean indicating if data should be logged
            connected: boolean indicating if the is connection to server
            log_location: location of the logs
            file_size: how big is the current size of the folder
            limit_action: action to perform when limit is exeeded
            log_file_exists: boolean indicating if log file exist
            send_trace: Boolean indicating if trace should be automatically sent

        """
        # Arrange
        test_json_location = os.path.join(os.path.dirname(__file__), TEST_JSON)
        self.service = wappsto.Wappsto(json_file_name=test_json_location,
                                       log_offline=log_offline,
                                       log_location=log_location,
                                       log_data_limit=1,
                                       limit_action=limit_action,
                                       compression_period=event_storage.DAY_PERIOD)
        fake_connect(self, ADDRESS, PORT)
        if valid_message:
            value = self.service.get_network().uuid
        else:
            value = 1
        for x in range(messages_in_queue):
            reply = message_data.MessageData(
                message_data.SEND_CONTROL,
                state_id=value,
                data=""
            )
            self.service.socket.sending_queue.put(reply)
        self.service.socket.my_socket.send = Mock(side_effect=KeyboardInterrupt)
        self.service.socket.connected = connected
        self.service.socket.automatic_trace = send_trace
        urlopen_trace_id = sent_json_trace_id = ''
        file_name = self.service.event_storage.get_log_name()
        file_path = self.service.event_storage.get_file_path(file_name)
        set_up_log(self.service.event_storage.log_location, log_file_exists, file_path, file_size)

        # Act
        with patch('urllib.request.urlopen') as urlopen:
            try:
                # runs until mock object is run and its side_effect raises
                # exception
                with patch("logging.Logger.error", side_effect=check_for_logged_info), \
                        patch("logging.Logger.debug", side_effect=check_for_logged_info):
                    self.service.socket.send_thread()
            except KeyboardInterrupt:
                pass

        # Assert
        assert os.path.isdir(self.service.event_storage.log_location)
        if connected or log_offline:
            if connected:
                args, kwargs = self.service.socket.my_socket.send.call_args
                args = args[0].decode("utf-8")
            else:
                with open(file_path, "r") as file:
                    args = file.readlines()[-1]
            arg = json.loads(args)
            if urlopen.called:
                urlopen_args, urlopen_kwargs = urlopen.call_args

                parsed_urlopen = urlparse.urlparse(urlopen_args[0])
                urlopen_trace_id = parse_qs(parsed_urlopen.query)['id']

                parsed_sent_json = urlparse.urlparse(arg[-1]['params']['url'])
                sent_json_trace_id = parse_qs(parsed_sent_json.query)['trace']
            assert urlopen_trace_id == sent_json_trace_id
            if send_trace:
                assert urlopen_trace_id != ''
            else:
                assert urlopen_trace_id == ''
            assert len(arg) <= wappsto.connection.communication.MAX_BULK_SIZE
            assert self.service.socket.sending_queue.qsize() == max(
                messages_in_queue - wappsto.connection.communication.MAX_BULK_SIZE, 0)
            assert validate_json("request", arg) == valid_message
            for request in arg:
                assert request["params"]["data"]["meta"].get("id", None) == value
                assert request["params"]["data"]["type"] == "Control"
                assert request["method"] == "PUT"
        else:
            # Message not being sent or saved
            pass

    @pytest.mark.parametrize("object_name", ["network", "device", "value", "control_state", "report_state"])
    @pytest.mark.parametrize("messages_in_queue", [1, 2, 20])
    @pytest.mark.parametrize("log_offline", [True, False])
    @pytest.mark.parametrize("connected", [True, False])
    @pytest.mark.parametrize("log_location", ["test_logs/logs"])
    @pytest.mark.parametrize("file_size", [2, 0])
    @pytest.mark.parametrize("limit_action", [event_storage.REMOVE_OLD])
    @pytest.mark.parametrize("log_file_exists", [True, False])
    @pytest.mark.parametrize("send_trace", [True, False])
    def test_send_thread_delete(self, object_name, messages_in_queue, log_offline,
                                connected, log_location, file_size, limit_action,
                                log_file_exists, send_trace):
        """
        Tests sending DELETE message.

        Tests what would happen when sending DELETE message.

        Args:
            object_name: name of the object to be updated
            messages_in_queue: value indicating how many messages should be sent at once
            log_offline: boolean indicating if data should be logged
            connected: boolean indicating if the is connection to server
            log_location: location of the logs
            file_size: how big is the current size of the folder
            limit_action: action to perform when limit is exeeded
            log_file_exists: boolean indicating if log file exist
            send_trace: Boolean indicating if trace should be automatically sent

        """
        # Arrange
        test_json_location = os.path.join(os.path.dirname(__file__), TEST_JSON)
        self.service = wappsto.Wappsto(json_file_name=test_json_location,
                                       log_offline=log_offline,
                                       log_location=log_location,
                                       log_data_limit=1,
                                       limit_action=limit_action,
                                       compression_period=event_storage.DAY_PERIOD)
        fake_connect(self, ADDRESS, PORT)
        actual_object = get_object(self, object_name)

        if object_name == "control_state" or object_name == "report_state":
            reply = message_data.MessageData(
                message_data.SEND_DELETE,
                network_id=actual_object.parent.parent.parent.uuid,
                device_id=actual_object.parent.parent.uuid,
                value_id=actual_object.parent.uuid,
                state_id=actual_object.uuid
            )
        if object_name == "value":
            reply = message_data.MessageData(
                message_data.SEND_DELETE,
                network_id=actual_object.parent.parent.uuid,
                device_id=actual_object.parent.uuid,
                value_id=actual_object.uuid
            )
        if object_name == "device":
            reply = message_data.MessageData(
                message_data.SEND_DELETE,
                network_id=actual_object.parent.uuid,
                device_id=actual_object.uuid
            )
        if object_name == "network":
            reply = message_data.MessageData(
                message_data.SEND_DELETE,
                network_id=actual_object.uuid
            )

        for x in range(messages_in_queue):
            self.service.socket.sending_queue.put(reply)

        self.service.socket.my_socket.send = Mock(side_effect=KeyboardInterrupt)
        self.service.socket.add_id_to_confirm_list = Mock()
        self.service.socket.connected = connected
        self.service.socket.automatic_trace = send_trace
        urlopen_trace_id = sent_json_trace_id = ''
        file_name = self.service.event_storage.get_log_name()
        file_path = self.service.event_storage.get_file_path(file_name)
        set_up_log(self.service.event_storage.log_location, log_file_exists, file_path, file_size)

        # Act
        with patch('urllib.request.urlopen') as urlopen:
            try:
                # runs until mock object is run and its side_effect raises
                # exception
                with patch("logging.Logger.error", side_effect=check_for_logged_info), \
                        patch("logging.Logger.debug", side_effect=check_for_logged_info):
                    self.service.socket.send_thread()
            except KeyboardInterrupt:
                pass

        # Assert
        assert os.path.isdir(self.service.event_storage.log_location)
        if connected or log_offline:
            if connected:
                args, kwargs = self.service.socket.my_socket.send.call_args
                args = args[0].decode("utf-8")
            else:
                with open(file_path, "r") as file:
                    args = file.readlines()[-1]
            arg = json.loads(args)
            if urlopen.called:
                urlopen_args, urlopen_kwargs = urlopen.call_args

                parsed_urlopen = urlparse.urlparse(urlopen_args[0])
                urlopen_trace_id = parse_qs(parsed_urlopen.query)['id']

                parsed_sent_json = urlparse.urlparse(arg[-1]['params']['url'])
                sent_json_trace_id = parse_qs(parsed_sent_json.query)['trace']
            assert urlopen_trace_id == sent_json_trace_id
            if send_trace:
                assert urlopen_trace_id != ''
            else:
                assert urlopen_trace_id == ''
            assert len(arg) <= wappsto.connection.communication.MAX_BULK_SIZE
            assert self.service.socket.sending_queue.qsize() == max(
                messages_in_queue - wappsto.connection.communication.MAX_BULK_SIZE, 0)
            for request in arg:
                assert request["params"]["url"] is not None
        else:
            # Message not being sent or saved
            pass

    @pytest.mark.parametrize("trace_id", [(332)])
    def test_send_thread_send_trace(self, trace_id):
        """
        Tests sending trace message.

        Tests what would happen when sending trace message.

        Args:
            trace_id: trace id expected to be sent

        """
        # Arrange
        test_json_location = os.path.join(os.path.dirname(__file__), TEST_JSON)
        self.service = wappsto.Wappsto(json_file_name=test_json_location)
        fake_connect(self, ADDRESS, PORT)
        reply = message_data.MessageData(
            message_data.SEND_TRACE,
            trace_id=trace_id,
            rpc_id=93043873
        )
        self.service.socket.sending_queue.put(reply)

        # Act
        with patch("urllib.request.urlopen", side_effect=KeyboardInterrupt) as urlopen:
            try:
                # runs until mock object is run and its side_effect raises
                # exception
                self.service.socket.send_thread()
            except KeyboardInterrupt:
                if urlopen.called:
                    urlopen_args, urlopen_kwargs = urlopen.call_args

                    parsed_id = urlparse.urlparse(urlopen_args[0])
                    parsed_id = int(parse_qs(parsed_id.query)['id'][0])

        # Assert
        assert parsed_id == trace_id<|MERGE_RESOLUTION|>--- conflicted
+++ resolved
@@ -755,19 +755,12 @@
         # Arrange
         actual_object = get_object(self, object_name)
         if actual_object:
-<<<<<<< HEAD
             fix_object_callback(callback_exists, actual_object)
             actual_object.control_state.data = "1"
-            id = str(actual_object.control_state.uuid)
-            url = str(actual_object.report_state.uuid)
-=======
-            fix_object(callback_exists, actual_object)
-            actual_object.control_state.data = '1'
             if type == "state":
                 id = str(actual_object.control_state.uuid)
             elif type == "value":
                 id = str(actual_object.uuid)
->>>>>>> f6e11aba
             if not object_exists:
                 self.service.instance.network = None
                 expected_msg_id = message_data.SEND_FAILED
@@ -834,14 +827,8 @@
         # Arrange
         actual_object = get_object(self, object_name)
         if actual_object:
-<<<<<<< HEAD
             fix_object_callback(callback_exists, actual_object)
-            id = str(actual_object.control_state.uuid)
-            url = str(actual_object.report_state.uuid)
-=======
-            fix_object(callback_exists, actual_object)
             id = str(actual_object.report_state.uuid)
->>>>>>> f6e11aba
             if not object_exists:
                 self.service.instance.network = None
                 expected_msg_id = message_data.SEND_FAILED
@@ -902,13 +889,8 @@
         # Arrange
         actual_object = get_object(self, object_name)
         if actual_object:
-<<<<<<< HEAD
             fix_object_callback(callback_exists, actual_object)
-            id = url = str(actual_object.uuid)
-=======
-            fix_object(callback_exists, actual_object)
             id = str(actual_object.uuid)
->>>>>>> f6e11aba
             if not object_exists:
                 self.service.instance.network = None
                 expected_msg_id = message_data.SEND_FAILED
