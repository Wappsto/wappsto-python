--- conflicted
+++ resolved
@@ -297,7 +297,6 @@
         self.service = wappsto.Wappsto(json_file_name=test_json_location)
         fake_connect(self, ADDRESS, PORT)
 
-<<<<<<< HEAD
     @pytest.mark.parametrize("type", [message_data.SEND_SUCCESS,
                                       message_data.SEND_REPORT,
                                       message_data.SEND_FAILED,
@@ -310,29 +309,15 @@
     @pytest.mark.parametrize("messages_in_queue", [1, 2])
     def test_send_thread(self, type, messages_in_queue, value, expected_value):
         # Arrange
+        self.service.socket.message_received = True
         self.service.get_network().name = value
-=======
-    @pytest.mark.parametrize("id,type", [(93043873, message_data.SEND_SUCCESS),
-                                         (93043873, message_data.SEND_REPORT),
-                                         (93043873, message_data.SEND_FAILED),
-                                         (93043873, message_data.SEND_RECONNECT),
-                                         (93043873, message_data.SEND_CONTROL)])
-    @pytest.mark.parametrize("messages_in_queue", [1, 2])
-    def test_send_thread(self, id, type, messages_in_queue):
-        # Arrange
-        self.service.socket.message_received = True
->>>>>>> eb5fbdd8
         i = 0
         while i < messages_in_queue:
             i += 1
             reply = message_data.MessageData(
                 type,
-<<<<<<< HEAD
                 rpc_id=value,
                 data=value
-=======
-                rpc_id=id
->>>>>>> eb5fbdd8
             )
             self.service.socket.sending_queue.put(reply)
         self.service.socket.my_socket.send = Mock(side_effect=KeyboardInterrupt)
@@ -353,7 +338,6 @@
         assert messages_in_queue == len(requests)
         for request in requests:
             if type == message_data.SEND_SUCCESS:
-<<<<<<< HEAD
                 assert request.get('id', None) == expected_value
                 assert bool(request['result']) == True
             elif type == message_data.SEND_FAILED:
@@ -369,20 +353,6 @@
                 assert request['method'] == "POST"
             elif type == message_data.SEND_CONTROL:
                 assert request['params']['data'].get('data', None) == expected_value
-=======
-                assert request['id'] == id
-                assert bool(request['result']) == True
-            elif type == message_data.SEND_FAILED:
-                assert request['id'] == id
-                assert request['error'] == {"code": -32020, "message": None}
-            elif type == message_data.SEND_REPORT:
-                assert request['params']['data']['type'] == "Report"
-                assert request['method'] == "PUT"
-            elif type == message_data.SEND_RECONNECT:
-                assert request['params']['data']['meta']['type'] == "network"
-                assert request['method'] == "POST"
-            elif type == message_data.SEND_CONTROL:
->>>>>>> eb5fbdd8
                 assert request['params']['data']['type'] == "Control"
                 assert request['method'] == "PUT"
 
