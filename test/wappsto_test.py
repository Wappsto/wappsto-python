--- conflicted
+++ resolved
@@ -146,10 +146,20 @@
 
     return message
 
-<<<<<<< HEAD
-=======
-
 def validate_json(json_schema, arg):
+    """
+    Validates json.
+
+    Validates json and returns Boolean value indicating if it is valid.
+
+    Args:
+        json_schema: Schema to validate message against
+        arg: sent message
+
+    Returns:
+        Boolean value indicating if message is valid
+
+    """
     schema_location = os.path.join(os.path.dirname(__file__),"schema/"+json_schema+".json")
     with open(schema_location, "r") as json_file:
         schema = json.load(json_file)
@@ -164,11 +174,6 @@
     except jsonschema.exceptions.ValidationError:
         return False
 
-
-def exists_in_dictionary(key, dict):
-    return True if key in dict else False
-
->>>>>>> 371d9629
 # ################################## TESTS ################################## #
 
 
@@ -231,7 +236,6 @@
         self.test_json_location = os.path.join(os.path.dirname(__file__), TEST_JSON)
         self.service = wappsto.Wappsto(json_file_name=self.test_json_location)
 
-<<<<<<< HEAD
     @pytest.mark.parametrize("""address,port,callback_exists,expected_status,
                              value_changed_to_none,upgradable""", [
         (ADDRESS, PORT, True, status.RUNNING, False, False),
@@ -258,8 +262,9 @@
         (ADDRESS, PORT, False, status.RUNNING, True, True),
         (ADDRESS, -1, False, status.DISCONNECTING, True, True),
         ("wappstoFail.com", PORT, False, status.DISCONNECTING, True, True)])
+    @pytest.mark.parametrize("valid_json", [True, False])
     def test_connection(self, address, port, callback_exists, expected_status,
-                        value_changed_to_none, upgradable):
+                        value_changed_to_none, upgradable, valid_json):
         """
         Tests connection.
 
@@ -272,36 +277,9 @@
             expected_status: status expected after execution of the test
             value_changed_to_none: specifies if value should be replaced with none
             upgradable: specifies if object is upgradable
-
-        """
-=======
-    @pytest.mark.parametrize("address,port,callback_exists,expected_status,value_changed_to_none,upgradable", [(ADDRESS, PORT, True, status.RUNNING, False, False),
-                                                     (ADDRESS, -1, True, status.DISCONNECTING, False, False),
-                                                     ("wappstoFail.com", PORT, True, status.DISCONNECTING, False, False),
-                                                     (ADDRESS, PORT, False, status.RUNNING, False, False),
-                                                     (ADDRESS, -1, False, status.DISCONNECTING, False, False),
-                                                     ("wappstoFail.com", PORT, False, status.DISCONNECTING, False, False),
-                                                     (ADDRESS, PORT, True, status.RUNNING, True, False),
-                                                     (ADDRESS, -1, True, status.DISCONNECTING, True, False),
-                                                     ("wappstoFail.com", PORT, True, status.DISCONNECTING, True, False),
-                                                     (ADDRESS, PORT, False, status.RUNNING, True, False),
-                                                     (ADDRESS, -1, False, status.DISCONNECTING, True, False),
-                                                     ("wappstoFail.com", PORT, False, status.DISCONNECTING, True, False),
-                                                     (ADDRESS, PORT, True, status.RUNNING, False, True),
-                                                     (ADDRESS, -1, True, status.DISCONNECTING, False, True),
-                                                     ("wappstoFail.com", PORT, True, status.DISCONNECTING, False, True),
-                                                     (ADDRESS, PORT, False, status.RUNNING, False, True),
-                                                     (ADDRESS, -1, False, status.DISCONNECTING, False, True),
-                                                     ("wappstoFail.com", PORT, False, status.DISCONNECTING, False, True),
-                                                     (ADDRESS, PORT, True, status.RUNNING, True, True),
-                                                     (ADDRESS, -1, True, status.DISCONNECTING, True, True),
-                                                     ("wappstoFail.com", PORT, True, status.DISCONNECTING, True, True),
-                                                     (ADDRESS, PORT, False, status.RUNNING, True, True),
-                                                     (ADDRESS, -1, False, status.DISCONNECTING, True, True),
-                                                     ("wappstoFail.com", PORT, False, status.DISCONNECTING, True, True)])
-    @pytest.mark.parametrize("valid_json", [True, False])
-    def test_connection(self, address, port, callback_exists, expected_status, value_changed_to_none, upgradable, valid_json):
->>>>>>> 371d9629
+            valid_json: Boolean indicating if the sent json should be valid
+
+        """
         # Arrange
         status_service = self.service.get_status()
         fix_object(callback_exists, status_service)
@@ -323,18 +301,11 @@
                 pass
 
         # Assert
-<<<<<<< HEAD
-        if sent_json is not None:
-            assert 'None' not in str(sent_json)
-            assert (upgradable and 'upgradable' in str(sent_json['meta'])
-                    or not upgradable and 'upgradable' not in str(sent_json['meta']))
-=======
         if sent_json != None:
             assert validate_json("request",arg) == valid_json
             assert not 'None' in str(sent_json)
             assert (upgradable and 'upgradable' in str(sent_json['meta']) or
                     not upgradable and not 'upgradable' in str(sent_json['meta']))
->>>>>>> 371d9629
         assert self.service.status.get_status() == expected_status
 
 
@@ -744,43 +715,26 @@
         self.service = wappsto.Wappsto(json_file_name=test_json_location)
         fake_connect(self, ADDRESS, PORT)
 
-<<<<<<< HEAD
     @pytest.mark.parametrize("type", [
         message_data.SEND_SUCCESS,
         message_data.SEND_REPORT,
         message_data.SEND_FAILED,
         message_data.SEND_RECONNECT,
         message_data.SEND_CONTROL])
-    @pytest.mark.parametrize("value,expected_value", [
-        ('test_value', 'test_value'),
-        ('', ''),
-        (None, None),
-        ([], None)])
-    @pytest.mark.parametrize("messages_in_queue", [1, 2])
-    def test_send_thread(self, type, messages_in_queue, value, expected_value):
-        """
-        Tests sending message.
-
-        Tests what would happen when sending message.
-
-        Args:
-            type: Type of message being sent
-            messages_in_queue: How many messages should be sent
-            value: what value should be sent
-            expected_value: what value is expceted to be sent
-
-        """
-=======
-    @pytest.mark.parametrize("type", [message_data.SEND_SUCCESS,
-                                      message_data.SEND_REPORT,
-                                      message_data.SEND_FAILED,
-                                      message_data.SEND_RECONNECT,
-                                      message_data.SEND_CONTROL])
-
     @pytest.mark.parametrize("valid_message", [True, False])
     @pytest.mark.parametrize("messages_in_queue", [1, 2])
     def test_send_thread(self, type, messages_in_queue, valid_message):
->>>>>>> 371d9629
+        """
+        Tests sending message.
+
+        Tests what would happen when sending message.
+
+        Args:
+            type: Type of message being sent
+            messages_in_queue: How many messages should be sent
+            valid_message: Boolean indicating if the sent json should be valid
+
+        """
         # Arrange
         self.service.socket.message_received = True
         if valid_message:
@@ -820,14 +774,9 @@
         assert messages_in_queue == len(arg)
         for request in arg:
             if type == message_data.SEND_SUCCESS:
-<<<<<<< HEAD
-                assert request.get('id', None) == expected_value
-                assert bool(request['result']) is True
-=======
                 assert request.get('id', None) == rpc_id
                 assert validate_json("successResponse",arg) == valid_message
-                assert bool(request['result']) == True
->>>>>>> 371d9629
+                assert bool(request['result']) is True
             elif type == message_data.SEND_FAILED:
                 assert request.get('id', None) == rpc_id
                 assert validate_json("errorResponse",arg) == valid_message
