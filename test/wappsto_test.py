--- conflicted
+++ resolved
@@ -414,39 +414,24 @@
 
     """
 
-<<<<<<< HEAD
     @pytest.mark.parametrize("address,port,expected_status", [
         (ADDRESS, PORT, status.RUNNING),
         (ADDRESS, -1, status.DISCONNECTING),
         ("wappstoFail.com", PORT, status.DISCONNECTING)])
-=======
-    @pytest.mark.parametrize("address,port,expected_status",
-                             [(ADDRESS, PORT, status.RUNNING),
-                              (ADDRESS, -1, status.DISCONNECTING),
-                              ("wappstoFail.com", PORT, status.DISCONNECTING),
-                              ("wappstoFail.com", -1, status.DISCONNECTING)])
     @pytest.mark.parametrize("send_trace", [True, False])
->>>>>>> c66062d6
     @pytest.mark.parametrize("callback_exists", [True, False])
     @pytest.mark.parametrize("upgradable", [True, False])
     @pytest.mark.parametrize("valid_json", [True, False])
     @pytest.mark.parametrize("log_location", ["test_logs/logs"])
-<<<<<<< HEAD
     @pytest.mark.parametrize("log_offline,log_file_exists,make_zip", [
         (True, True, True),
         (True, True, False),
         (True, False, False),
         (False, False, False)])
     @pytest.mark.parametrize("load_from_state_file", [True, False])
-    def test_connection(self, address, port, expected_status, callback_exists,
+    def test_connection(self, address, port, expected_status, callback_exists, send_trace,
                         upgradable, valid_json, log_offline, log_location,
                         log_file_exists, load_from_state_file, make_zip):
-=======
-    @pytest.mark.parametrize("log_file_exists", [True, False])
-    def test_connection(self, address, port, expected_status, callback_exists, send_trace,
-                        value_changed_to_none, upgradable, valid_json, log_offline,
-                        log_location, log_file_exists):
->>>>>>> c66062d6
         """
         Tests connection.
 
@@ -474,14 +459,8 @@
                                        log_offline=log_offline,
                                        log_location=log_location)
         status_service = self.service.get_status()
-<<<<<<< HEAD
-        fix_object(callback_exists, status_service)
-=======
         fix_object_callback(callback_exists, status_service)
         urlopen_trace_id = sent_json_trace_id = ''
-        if value_changed_to_none:
-            self.service.data_manager.network.name = None
->>>>>>> c66062d6
         if not valid_json:
             self.service.data_manager.network.uuid = None
 
@@ -638,15 +617,10 @@
         with patch('urllib.request.urlopen'):
             fake_connect(self, ADDRESS, PORT, send_trace)
         self.service.socket.my_socket.send = Mock()
-<<<<<<< HEAD
+        urlopen_trace_id = sent_json_trace_id = ''
         device = self.service.get_device("device-1")
         value = next(val for val in device.values if val.data_type == "number")
-=======
-        urlopen_trace_id = sent_json_trace_id = ''
-        device = self.service.get_devices()[0]
-        value = device.values[0]
         value.data_type == "number"
->>>>>>> c66062d6
         value.number_step = step_size
         if delta:
             value.last_update_of_report = 0
@@ -726,15 +700,10 @@
         with patch('urllib.request.urlopen'):
             fake_connect(self, ADDRESS, PORT, send_trace)
         self.service.socket.my_socket.send = Mock()
-<<<<<<< HEAD
+        urlopen_trace_id = sent_json_trace_id = ''
         device = self.service.get_device("device-1")
         value = next(val for val in device.values if val.data_type == type)
-=======
-        urlopen_trace_id = sent_json_trace_id = ''
-        device = self.service.get_devices()[0]
-        value = device.values[0]
         value.data_type = type
->>>>>>> c66062d6
         value.string_max = max
         value.blob_max = max
         if delta:
@@ -875,8 +844,7 @@
         """
         # Arrange
         actual_object = get_object(self, object_name)
-<<<<<<< HEAD
-        fix_object(callback_exists, actual_object)
+        fix_object_callback(callback_exists, actual_object)
         actual_object.control_state.data = "1"
         if type == "state":
             id = str(actual_object.control_state.uuid)
@@ -884,19 +852,6 @@
             id = str(actual_object.uuid)
         if not object_exists:
             self.service.data_manager.network = None
-=======
-        if actual_object:
-            fix_object_callback(callback_exists, actual_object)
-            actual_object.control_state.data = "1"
-            if type == "state":
-                id = str(actual_object.control_state.uuid)
-            elif type == "value":
-                id = str(actual_object.uuid)
-            if not object_exists:
-                self.service.data_manager.network = None
-                expected_msg_id = message_data.SEND_FAILED
-        else:
->>>>>>> c66062d6
             expected_msg_id = message_data.SEND_FAILED
 
         send_response(self, 'PUT', trace_id=trace_id, bulk=bulk, element_id=id,
@@ -963,20 +918,10 @@
         """
         # Arrange
         actual_object = get_object(self, object_name)
-<<<<<<< HEAD
-        fix_object(callback_exists, actual_object)
+        fix_object_callback(callback_exists, actual_object)
         id = str(actual_object.report_state.uuid)
         if not object_exists:
             self.service.data_manager.network = None
-=======
-        if actual_object:
-            fix_object_callback(callback_exists, actual_object)
-            id = str(actual_object.report_state.uuid)
-            if not object_exists:
-                self.service.data_manager.network = None
-                expected_msg_id = message_data.SEND_FAILED
-        else:
->>>>>>> c66062d6
             expected_msg_id = message_data.SEND_FAILED
 
         if not id_exists:
@@ -1040,20 +985,10 @@
         """
         # Arrange
         actual_object = get_object(self, object_name)
-<<<<<<< HEAD
-        fix_object(callback_exists, actual_object)
+        fix_object_callback(callback_exists, actual_object)
         id = str(actual_object.uuid)
         if not object_exists:
             self.service.data_manager.network = None
-=======
-        if actual_object:
-            fix_object_callback(callback_exists, actual_object)
-            id = str(actual_object.uuid)
-            if not object_exists:
-                self.service.data_manager.network = None
-                expected_msg_id = message_data.SEND_FAILED
-        else:
->>>>>>> c66062d6
             expected_msg_id = message_data.SEND_FAILED
 
         if not id_exists:
@@ -1203,11 +1138,7 @@
     @pytest.mark.parametrize("value", [1, None])
     @pytest.mark.parametrize("messages_in_queue", [1, 20])
     @pytest.mark.parametrize("log_location", ["test_logs/logs"])
-<<<<<<< HEAD
     @pytest.mark.parametrize("file_size", [1, 0])
-=======
-    @pytest.mark.parametrize("file_size", [2, 0])
->>>>>>> c66062d6
     @pytest.mark.parametrize("limit_action", [event_storage.REMOVE_OLD])
     @pytest.mark.parametrize("connected,log_offline,log_file_exists,make_zip", [
         (False, True, True, True),
@@ -1288,7 +1219,6 @@
     @pytest.mark.parametrize("value", ["test_info", None])
     @pytest.mark.parametrize("messages_in_queue", [1, 20])
     @pytest.mark.parametrize("log_location", ["test_logs/logs"])
-<<<<<<< HEAD
     @pytest.mark.parametrize("file_size", [1, 0])
     @pytest.mark.parametrize("limit_action", [event_storage.REMOVE_OLD])
     @pytest.mark.parametrize("connected,log_offline,log_file_exists,make_zip", [
@@ -1297,18 +1227,10 @@
         (False, True, False, False),
         (False, False, False, False),
         (True, False, False, False)])
-    def test_send_thread_report(self, messages_in_queue, value, log_offline,
-                                connected, log_location, file_size, limit_action,
-                                log_file_exists, make_zip):
-=======
-    @pytest.mark.parametrize("file_size", [2, 0])
-    @pytest.mark.parametrize("limit_action", [event_storage.REMOVE_OLD])
-    @pytest.mark.parametrize("log_file_exists", [True, False])
     @pytest.mark.parametrize("send_trace", [True, False])
     def test_send_thread_report(self, messages_in_queue, value, log_offline,
                                 connected, log_location, file_size, limit_action,
-                                log_file_exists, send_trace):
->>>>>>> c66062d6
+                                log_file_exists, make_zip, send_trace):
         """
         Tests sending message.
 
@@ -1323,11 +1245,8 @@
             file_size: how big is the current size of the folder
             limit_action: action to perform when limit is exeeded
             log_file_exists: boolean indicating if log file exist
-<<<<<<< HEAD
             make_zip: boolean indicating if log file should be zip
-=======
             send_trace: Boolean indicating if trace should be automatically sent
->>>>>>> c66062d6
 
         """
         # Arrange
@@ -1348,15 +1267,9 @@
             self.service.socket.sending_queue.put(reply)
         self.service.socket.my_socket.send = Mock(side_effect=KeyboardInterrupt)
         self.service.socket.connected = connected
-<<<<<<< HEAD
+        self.service.socket.automatic_trace = send_trace
         file_path = set_up_log(self, log_file_exists, file_size, make_zip)
-=======
-        self.service.socket.automatic_trace = send_trace
         urlopen_trace_id = sent_json_trace_id = ''
-        file_name = self.service.event_storage.get_log_name()
-        file_path = self.service.event_storage.get_file_path(file_name)
-        set_up_log(self.service.event_storage.log_location, log_file_exists, file_path, file_size)
->>>>>>> c66062d6
 
         # Act
         with patch('urllib.request.urlopen') as urlopen:
@@ -1407,11 +1320,7 @@
     @pytest.mark.parametrize("value", [1, None])
     @pytest.mark.parametrize("messages_in_queue", [1, 20])
     @pytest.mark.parametrize("log_location", ["test_logs/logs"])
-<<<<<<< HEAD
     @pytest.mark.parametrize("file_size", [1, 0])
-=======
-    @pytest.mark.parametrize("file_size", [2, 0])
->>>>>>> c66062d6
     @pytest.mark.parametrize("limit_action", [event_storage.REMOVE_OLD])
     @pytest.mark.parametrize("connected,log_offline,log_file_exists,make_zip", [
         (False, True, True, True),
@@ -1492,7 +1401,6 @@
     @pytest.mark.parametrize("valid_message", [True, False])
     @pytest.mark.parametrize("messages_in_queue", [1, 20])
     @pytest.mark.parametrize("log_location", ["test_logs/logs"])
-<<<<<<< HEAD
     @pytest.mark.parametrize("file_size", [1, 0])
     @pytest.mark.parametrize("limit_action", [event_storage.REMOVE_OLD])
     @pytest.mark.parametrize("upgradable", [True, False])
@@ -1502,18 +1410,10 @@
         (False, True, False, False),
         (False, False, False, False),
         (True, False, False, False)])
-    def test_send_thread_reconnect(self, messages_in_queue, valid_message, log_offline,
-                                   connected, log_location, file_size, limit_action,
-                                   log_file_exists, upgradable, make_zip):
-=======
-    @pytest.mark.parametrize("file_size", [2, 0])
-    @pytest.mark.parametrize("limit_action", [event_storage.REMOVE_OLD])
-    @pytest.mark.parametrize("log_file_exists", [True, False])
     @pytest.mark.parametrize("send_trace", [True, False])
     def test_send_thread_reconnect(self, messages_in_queue, valid_message, log_offline,
                                    connected, log_location, file_size, limit_action,
-                                   log_file_exists, send_trace):
->>>>>>> c66062d6
+                                   log_file_exists, upgradable, make_zip, send_trace):
         """
         Tests sending message.
 
@@ -1528,12 +1428,9 @@
             file_size: how big is the current size of the folder
             limit_action: action to perform when limit is exeeded
             log_file_exists: boolean indicating if log file exist
-<<<<<<< HEAD
             upgradable: specifies if object is upgradable
             make_zip: boolean indicating if log file should be zip
-=======
             send_trace: Boolean indicating if trace should be automatically sent
->>>>>>> c66062d6
 
         """
         # Arrange
@@ -1557,7 +1454,8 @@
             self.service.socket.sending_queue.put(reply)
         self.service.socket.my_socket.send = Mock(side_effect=KeyboardInterrupt)
         self.service.socket.connected = connected
-<<<<<<< HEAD
+        self.service.socket.automatic_trace = send_trace
+        urlopen_trace_id = sent_json_trace_id = ''
         file_path = set_up_log(self, log_file_exists, file_size, make_zip)
 
         # Act
@@ -1566,28 +1464,11 @@
             # exception
             with patch('os.getenv', return_value=str(upgradable)), \
                 patch("logging.Logger.error", side_effect=check_for_logged_info), \
-                    patch("logging.Logger.debug", side_effect=check_for_logged_info):
+                patch("logging.Logger.debug", side_effect=check_for_logged_info), \
+                    patch("urllib.request.urlopen") as urlopen:
                 self.service.socket.send_thread()
         except KeyboardInterrupt:
             pass
-=======
-        self.service.socket.automatic_trace = send_trace
-        urlopen_trace_id = sent_json_trace_id = ''
-        file_name = self.service.event_storage.get_log_name()
-        file_path = self.service.event_storage.get_file_path(file_name)
-        set_up_log(self.service.event_storage.log_location, log_file_exists, file_path, file_size)
-
-        # Act
-        with patch('urllib.request.urlopen') as urlopen:
-            try:
-                # runs until mock object is run and its side_effect raises
-                # exception
-                with patch("logging.Logger.error", side_effect=check_for_logged_info), \
-                        patch("logging.Logger.debug", side_effect=check_for_logged_info):
-                    self.service.socket.send_thread()
-            except KeyboardInterrupt:
-                pass
->>>>>>> c66062d6
 
         # Assert
         assert os.path.isdir(self.service.event_storage.log_location)
@@ -1627,7 +1508,6 @@
     @pytest.mark.parametrize("valid_message", [True, False])
     @pytest.mark.parametrize("messages_in_queue", [1, 20])
     @pytest.mark.parametrize("log_location", ["test_logs/logs"])
-<<<<<<< HEAD
     @pytest.mark.parametrize("file_size", [1, 0])
     @pytest.mark.parametrize("limit_action", [event_storage.REMOVE_OLD])
     @pytest.mark.parametrize("connected,log_offline,log_file_exists,make_zip", [
@@ -1636,18 +1516,10 @@
         (False, True, False, False),
         (False, False, False, False),
         (True, False, False, False)])
-    def test_send_thread_control(self, messages_in_queue, valid_message, log_offline,
-                                 connected, log_location, file_size, limit_action,
-                                 log_file_exists, make_zip):
-=======
-    @pytest.mark.parametrize("file_size", [2, 0])
-    @pytest.mark.parametrize("limit_action", [event_storage.REMOVE_OLD])
-    @pytest.mark.parametrize("log_file_exists", [True, False])
     @pytest.mark.parametrize("send_trace", [True, False])
     def test_send_thread_control(self, messages_in_queue, valid_message, log_offline,
                                  connected, log_location, file_size, limit_action,
-                                 log_file_exists, send_trace):
->>>>>>> c66062d6
+                                 log_file_exists, make_zip, send_trace):
         """
         Tests sending message.
 
@@ -1662,11 +1534,8 @@
             file_size: how big is the current size of the folder
             limit_action: action to perform when limit is exeeded
             log_file_exists: boolean indicating if log file exist
-<<<<<<< HEAD
             make_zip: boolean indicating if log file should be zip
-=======
             send_trace: Boolean indicating if trace should be automatically sent
->>>>>>> c66062d6
 
         """
         # Arrange
@@ -1692,15 +1561,9 @@
             self.service.socket.sending_queue.put(reply)
         self.service.socket.my_socket.send = Mock(side_effect=KeyboardInterrupt)
         self.service.socket.connected = connected
-<<<<<<< HEAD
-        file_path = set_up_log(self, log_file_exists, file_size, make_zip)
-=======
         self.service.socket.automatic_trace = send_trace
         urlopen_trace_id = sent_json_trace_id = ''
-        file_name = self.service.event_storage.get_log_name()
-        file_path = self.service.event_storage.get_file_path(file_name)
-        set_up_log(self.service.event_storage.log_location, log_file_exists, file_path, file_size)
->>>>>>> c66062d6
+        file_path = set_up_log(self, log_file_exists, file_size, make_zip)
 
         # Act
         with patch('urllib.request.urlopen') as urlopen:
@@ -1751,7 +1614,6 @@
     @pytest.mark.parametrize("object_name", ["network", "device", "value", "control_state", "report_state"])
     @pytest.mark.parametrize("messages_in_queue", [1, 20])
     @pytest.mark.parametrize("log_location", ["test_logs/logs"])
-<<<<<<< HEAD
     @pytest.mark.parametrize("file_size", [1, 0])
     @pytest.mark.parametrize("limit_action", [event_storage.REMOVE_OLD])
     @pytest.mark.parametrize("connected,log_offline,log_file_exists,make_zip", [
@@ -1760,18 +1622,10 @@
         (False, True, False, False),
         (False, False, False, False),
         (True, False, False, False)])
-    def test_send_thread_delete(self, object_name, messages_in_queue, log_offline,
-                                connected, log_location, file_size, limit_action,
-                                log_file_exists, make_zip):
-=======
-    @pytest.mark.parametrize("file_size", [2, 0])
-    @pytest.mark.parametrize("limit_action", [event_storage.REMOVE_OLD])
-    @pytest.mark.parametrize("log_file_exists", [True, False])
     @pytest.mark.parametrize("send_trace", [True, False])
     def test_send_thread_delete(self, object_name, messages_in_queue, log_offline,
                                 connected, log_location, file_size, limit_action,
-                                log_file_exists, send_trace):
->>>>>>> c66062d6
+                                log_file_exists, make_zip, send_trace):
         """
         Tests sending DELETE message.
 
@@ -1786,11 +1640,8 @@
             file_size: how big is the current size of the folder
             limit_action: action to perform when limit is exeeded
             log_file_exists: boolean indicating if log file exist
-<<<<<<< HEAD
             make_zip: boolean indicating if log file should be zip
-=======
             send_trace: Boolean indicating if trace should be automatically sent
->>>>>>> c66062d6
 
         """
         # Arrange
@@ -1837,15 +1688,9 @@
         self.service.socket.my_socket.send = Mock(side_effect=KeyboardInterrupt)
         self.service.socket.add_id_to_confirm_list = Mock()
         self.service.socket.connected = connected
-<<<<<<< HEAD
-        file_path = set_up_log(self, log_file_exists, file_size, make_zip)
-=======
         self.service.socket.automatic_trace = send_trace
         urlopen_trace_id = sent_json_trace_id = ''
-        file_name = self.service.event_storage.get_log_name()
-        file_path = self.service.event_storage.get_file_path(file_name)
-        set_up_log(self.service.event_storage.log_location, log_file_exists, file_path, file_size)
->>>>>>> c66062d6
+        file_path = set_up_log(self, log_file_exists, file_size, make_zip)
 
         # Act
         with patch('urllib.request.urlopen') as urlopen:
@@ -1890,13 +1735,8 @@
             # Message not being sent or saved
             pass
 
-<<<<<<< HEAD
-    @pytest.mark.parametrize("expected_trace_id", [332])
-    def test_send_thread_send_trace(self, expected_trace_id):
-=======
     @pytest.mark.parametrize("trace_id", [(332)])
     def test_send_thread_send_trace(self, trace_id):
->>>>>>> c66062d6
         """
         Tests sending trace message.
 
@@ -1912,12 +1752,8 @@
         fake_connect(self, ADDRESS, PORT)
         reply = message_data.MessageData(
             message_data.SEND_TRACE,
-<<<<<<< HEAD
-            trace_id=expected_trace_id,
+            trace_id=trace_id,
             control_value_id=1,
-=======
-            trace_id=trace_id,
->>>>>>> c66062d6
             rpc_id=93043873
         )
         self.service.socket.sending_queue.put(reply)
