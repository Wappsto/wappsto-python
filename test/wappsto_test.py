"""
The test module.

Tests wappsto project functionality.
"""
import os
import json
import pytest
import wappsto
import jsonschema
import urllib.parse
from mock import Mock
from unittest.mock import patch

from wappsto import status
from wappsto.connection import message_data
from wappsto.connection.network_classes.errors import wappsto_errors

ADDRESS = "wappsto.com"
PORT = 11006
TEST_JSON = "test_JSON/test_json.json"
TEST_JSON_prettyprint = "test_JSON/test_json_prettyprint.json"


def check_for_correct_conn(*args, **kwargs):
    """
    Check if connection is valid.

    Reviews the provided address and port, if it does not correspond to expected values raises the same exception,
    that would be raised when inputting wrong details.

    Args:
        args: arguments that method was called with
        kwargs: key worded arguments

    """
    if args[0][0] != ADDRESS or args[0][1] != PORT:
        raise wappsto_errors.ServerConnectionException


def fake_connect(self, address, port):
    """
    Creates fake connection.

    Mocks the connection so no call would leave this environment, also makes application faster for tests.

    Args:
        self: the instance of the calling object
        address: address used for connecting to server
        port: port used for connecting to server

    """
    wappsto.RETRY_LIMIT = 2
    with patch('ssl.SSLContext.wrap_socket') as context:
        context.connect = Mock(side_effect=check_for_correct_conn)
        with patch('time.sleep', return_value=None), patch('threading.Thread'), \
            patch('wappsto.communication.ClientSocket.add_id_to_confirm_list'), \
                patch('socket.socket'), \
                patch('ssl.SSLContext.wrap_socket', return_value=context):
            self.service.start(address=address, port=port)


def fix_object(callback_exists, testing_object):
    """
    Add callback to object.

    Depending on callback_exists variable, either adds mock to callback or sets it to None.

    Args:
        callback_exists: boolean indicating if callback should exist.
        testing_object: object to whom callback needs to be set.

    """
    if callback_exists:
        test_callback = Mock(return_value=True)
        testing_object.set_callback(test_callback)
    else:
        testing_object.callback = None


def get_object(self, object_name):
    """
    Get object from newtwork.

    Get object based on the name provided.

    Args:
        object_name: name indicating the object being searched for.

    Returns:
        the found object

    """
    actual_object = None
    if object_name == "network":
        actual_object = self.service.instance.network_cl
    elif object_name == "device":
        actual_object = self.service.instance.network_cl.devices[0]
    elif object_name == "value":
        actual_object = self.service.instance.network_cl.devices[0].values[0]
    elif object_name == "control_state":
        actual_object = self.service.instance.network_cl.devices[0].values[0].get_control_state()
    elif object_name == "report_state":
        actual_object = self.service.instance.network_cl.devices[0].values[0].get_report_state()
    return actual_object


def create_response(self, verb, trace_id, bulk, id, url, data):
    """
    Creates response.

    Creates responses to be used in receive tests based on the parameters provided.

    Args:
        verb: specifies if request is DELETE/PUT/POST/GET
        trace_id: id used for tracing messages
        bulk: Boolean value indicating if multiple messages should be sent at once.
        id: specifies id used in message
        url: url sent in message parameters
        data: data to be sent

    Returns:
        the generated message

    """
    trace = ''

    if verb == "DELETE" or verb == "PUT" or verb == "GET":
        if trace_id is not None:
            trace = {"trace": str(trace_id)}

        message = {"jsonrpc": "2.0",
                   "id": "1",
                   "params": {
                       "url": str(url),
                       "meta": trace,
                       "data": {
                           "meta": {
                               "id": id},
                           "data": data}},
                   "method": verb}
    else:
        message = {"jsonrpc": "2.0", "id": "1", "params": {}, "method": "??????"}

    if bulk:
        message = [message, message]
    message = json.dumps(message)

    return message


def validate_json(json_schema, arg):
    """
    Validates json.

    Validates json and returns Boolean value indicating if it is valid.

    Args:
        json_schema: Schema to validate message against
        arg: sent message

    Returns:
        Boolean value indicating if message is valid

    """
    schema_location = os.path.join(
        os.path.dirname(__file__),
        "schema/" + json_schema + ".json")
    with open(schema_location, "r") as json_file:
        schema = json.load(json_file)
    base_uri = os.path.join(os.path.dirname(__file__), "schema")
    base_uri = base_uri.replace("\\", "/")
    base_uri = "file:///" + base_uri + "/"
    resolver = jsonschema.RefResolver(base_uri, schema)
    try:
        for i in arg:
            jsonschema.validate(i, schema, resolver=resolver)
        return True
    except jsonschema.exceptions.ValidationError:
        return False

# ################################## TESTS ################################## #


class TestJsonLoadClass:
    """
    TestJsonLoadClass instance.

    Tests loading json files in wappsto.

    """

    @classmethod
    def setup_class(self):
        """
        Sets up the class.

        Sets locations to be used in test.

        """
        self.test_json_prettyprint_location = os.path.join(
            os.path.dirname(__file__),
            TEST_JSON_prettyprint)
        self.test_json_location = os.path.join(
            os.path.dirname(__file__),
            TEST_JSON)

    def test_load_prettyprint_json(self):
        """
        Tests loading pretty print json.

        Loads pretty print json file and checks if it is read the same way as normal json file.

        """
        # Arrange
        with open(self.test_json_location, "r") as json_file:
            decoded = json.load(json_file)

        # Act
        service = wappsto.Wappsto(json_file_name=self.test_json_prettyprint_location)

        # Assert
        assert service.instance.decoded == decoded


class TestConnClass:
    """
    TestConnClass instance.

    Tests connecting to wappsto server.

    """

    def setup_method(self):
        """
        Sets up each method.

        Sets location to be used in test and initializes service.

        """
        self.test_json_location = os.path.join(os.path.dirname(__file__), TEST_JSON)
        self.service = wappsto.Wappsto(json_file_name=self.test_json_location)

    @pytest.mark.parametrize("""address,port,callback_exists,expected_status,
                             value_changed_to_none,upgradable""", [
        (ADDRESS, PORT, True, status.RUNNING, False, False),
        (ADDRESS, -1, True, status.DISCONNECTING, False, False),
        ("wappstoFail.com", PORT, True, status.DISCONNECTING, False, False),
        (ADDRESS, PORT, False, status.RUNNING, False, False),
        (ADDRESS, -1, False, status.DISCONNECTING, False, False),
        ("wappstoFail.com", PORT, False, status.DISCONNECTING, False, False),
        (ADDRESS, PORT, True, status.RUNNING, True, False),
        (ADDRESS, -1, True, status.DISCONNECTING, True, False),
        ("wappstoFail.com", PORT, True, status.DISCONNECTING, True, False),
        (ADDRESS, PORT, False, status.RUNNING, True, False),
        (ADDRESS, -1, False, status.DISCONNECTING, True, False),
        ("wappstoFail.com", PORT, False, status.DISCONNECTING, True, False),
        (ADDRESS, PORT, True, status.RUNNING, False, True),
        (ADDRESS, -1, True, status.DISCONNECTING, False, True),
        ("wappstoFail.com", PORT, True, status.DISCONNECTING, False, True),
        (ADDRESS, PORT, False, status.RUNNING, False, True),
        (ADDRESS, -1, False, status.DISCONNECTING, False, True),
        ("wappstoFail.com", PORT, False, status.DISCONNECTING, False, True),
        (ADDRESS, PORT, True, status.RUNNING, True, True),
        (ADDRESS, -1, True, status.DISCONNECTING, True, True),
        ("wappstoFail.com", PORT, True, status.DISCONNECTING, True, True),
        (ADDRESS, PORT, False, status.RUNNING, True, True),
        (ADDRESS, -1, False, status.DISCONNECTING, True, True),
        ("wappstoFail.com", PORT, False, status.DISCONNECTING, True, True)])
    @pytest.mark.parametrize("valid_json", [True, False])
    def test_connection(self, address, port, callback_exists, expected_status,
                        value_changed_to_none, upgradable, valid_json):
        """
        Tests connection.

        Tests if connecting works es expected within different setup.

        Args:
            address: address used for connecting to server
            port: port used for connecting to server
            callback_exists: specifies if object should have callback
            expected_status: status expected after execution of the test
            value_changed_to_none: specifies if value should be replaced with none
            upgradable: specifies if object is upgradable
            valid_json: Boolean indicating if the sent json should be valid

        """
        # Arrange
        status_service = self.service.get_status()
        fix_object(callback_exists, status_service)
        if value_changed_to_none:
            self.service.instance.network_cl.name = None
        if not valid_json:
            self.service.instance.network_cl.uuid = None

        # Act
        with patch('os.getenv', return_value=str(upgradable)):
            try:
                fake_connect(self, address, port)
                args, kwargs = self.service.socket.my_socket.send.call_args
                arg = json.loads(args[0].decode('utf-8'))
                sent_json = arg[0]['params']['data']
            except wappsto_errors.ServerConnectionException:
                sent_json = None
                arg = []
                pass

        # Assert
        if sent_json is not None:
            assert validate_json("request", arg) == valid_json
            assert 'None' not in str(sent_json)
            assert (upgradable and 'upgradable' in str(sent_json['meta'])
                    or not upgradable and 'upgradable' not in str(sent_json['meta']))
        assert self.service.status.get_status() == expected_status


class TestValueSendClass:
    """
    TestValueSendClass instance.

    Tests sending value to wappsto server.

    """

    def setup_method(self):
        """
        Sets up each method.

        Sets location to be used in test, initializes service and creates connection.

        """
        test_json_location = os.path.join(os.path.dirname(__file__), TEST_JSON)
        self.service = wappsto.Wappsto(json_file_name=test_json_location)
        fake_connect(self, ADDRESS, PORT)

    @pytest.mark.parametrize("input,step_size,expected", [
        (8, 1, "8"),  # value on the step
        (8, -1, "8"),
        (-8, 1, "-8"),
        (-8, -1, "-8"),
        (100, 1, "100"),
        (-100, 1, "-100"),
        (0, 1, "0"),
        (-0, 1, "0"),
        (-99.9, 1, "-100"),  # decimal value
        (-0.1, 1, "-1"),
        (0.1, 1, "0"),
        (3.3, 1, "3"),
        (3.0, 1, "3"),
        (3.9, 1, "3"),
        (-0.1, 1, "-1"),
        (-3.3, 1, "-4"),
        (-3.0, 1, "-3"),
        (-3.9, 1, "-4"),
        (-101, 1, None),  # out of range
        (101, 1, None),
        (3, 2, "2"),  # big steps
        (3.999, 2, "2"),
        (4, 2, "4"),
        (-3, 2, "-4"),
        (-3.999, 2, "-4"),
        (-4, 2, "-4"),
        (1, 0.5, "1"),  # decimal steps
        (1.01, 0.02, "1"),
        (2.002, 0.02, "2"),
        (2.002, 0.0002, "2.002"),
        (-1, 0.5, "-1"),
        (-1.01, 0.02, "-1.02"),
        (-2.002, 0.02, "-2.02"),
        (-2.002, 0.0002, "-2.002"),
        (2, 1.0e-07, "2"),
        (2, 123.456e-5, "1.9999872"),
        (1, 9.0e-20, "0.99999999999999999999")])
    def test_send_value_update_number_type(self, input, step_size, expected):
        """
        Tests sending update for number value.

        Tests if expected message is being sent.

        Args:
            input: value to be updated
            step_size: step size value should follow
            expected: value expected to be sent

        """
        # Arrange
        self.service.socket.message_received = True
        self.service.socket.my_socket.send = Mock()
        device = self.service.get_devices()[0]
        value = device.values[0]
        value.data_type == "number"
        value.number_step = step_size

        # Act
        try:
            value.update(input)
            args, kwargs = self.service.socket.my_socket.send.call_args
            arg = json.loads(args[0].decode('utf-8'))
            result = arg[0]['params']['data']['data']
        except TypeError:
            result = None
            arg = []

        # Assert
        assert validate_json("request", arg) is True
        assert result == expected

    @pytest.mark.parametrize("input,max,expected", [
        ("test", 10, "test"),  # value under max
        ("", 10, ""),
        ("", 0, ""),  # value on max
        ("testtestte", 10, "testtestte"),
        ("", None, ""),  # no max
        ("testtesttesttesttesttest", None,
         "testtesttesttesttesttest"),
        (None, 10, None),  # no value
        (None, None, None),
        ("test", 1, None)])  # value over max
    @pytest.mark.parametrize("type", ["string", "blob"])
    def test_send_value_update_text_type(self, input, max, expected, type):
        """
        Tests sending update for text/blob value.

        Tests if expected message is being sent.

        Args:
            input: value to be updated
            max: maximum length of the message
            expected: value expected to be sent
            type: indicates if it is string or blob types of value

        """
        # Arrange
        self.service.socket.message_received = True
        self.service.socket.my_socket.send = Mock()
        device = self.service.get_devices()[0]
        value = device.values[0]
        value.data_type = type
        value.string_max = max
        value.blob_max = max

        # Act
        try:
            value.update(input)
            args, kwargs = self.service.socket.my_socket.send.call_args
            arg = json.loads(args[0].decode('utf-8'))
            result = arg[0]['params']['data']['data']
        except TypeError:
            result = None

        # Assert
        assert result == expected


class TestReceiveThreadClass:
    """
    TestReceiveThreadClass instance.

    Tests receiving messages from wappsto server.

    """

    def setup_method(self):
        """
        Sets up each method.

        Sets location to be used in test, initializes service and creates connection.

        """
        test_json_location = os.path.join(os.path.dirname(__file__), TEST_JSON)
        self.service = wappsto.Wappsto(json_file_name=test_json_location)
        fake_connect(self, ADDRESS, PORT)

    @pytest.mark.parametrize("trace_id", [None, '321'])
    @pytest.mark.parametrize("expected_msg_id", [message_data.SEND_FAILED])
    @pytest.mark.parametrize("bulk", [False, True])
    def test_receive_thread_wrong_verb(self, trace_id, expected_msg_id, bulk):
        """
        Tests receiving message with wrong verb.

        Tests what would happen if wrong verb would be provided in incoming message.

        Args:
            trace_id: id used for tracing
            expected_msg_id: message id expected to be received
            bulk: Boolean value indicating if multiple messages should be sent at once

        """
        # Arrange
        response = create_response(self, "wrong_verb", trace_id, bulk, "1", "1", "1")
        self.service.socket.my_socket.recv = Mock(side_effect=[response.encode('utf-8'), KeyboardInterrupt])

        # Act
        try:
            # runs until mock object is run and its side_effect raises
            # exception
            self.service.socket.receive_thread()
        except KeyboardInterrupt:
            pass

        # Assert
        while self.service.socket.sending_queue.qsize() > 0:
            message = self.service.socket.sending_queue.get()
            assert message.msg_id == expected_msg_id

    @pytest.mark.parametrize("callback_exists", [False, True])
    @pytest.mark.parametrize("trace_id", [None, '321'])
    @pytest.mark.parametrize("expected_msg_id", [message_data.SEND_SUCCESS])
    @pytest.mark.parametrize("object_name", ["value", "wrong"])
    @pytest.mark.parametrize("bulk", [False, True])
    @pytest.mark.parametrize("data", ["44"])
    def test_receive_thread_Put(self, callback_exists, trace_id,
                                expected_msg_id, object_name, bulk, data):
        """
        Tests receiving message with PUT verb.

        Tests what would happen if PUT method would be provided in incoming message.

        Args:
            callback_exists: Boolean indicating if object should have callback
            trace_id: id used for tracing
            expected_msg_id: message id expected to be received
            object_name: name of the object to be updated
            bulk: Boolean value indicating if multiple messages should be sent at once
            data: data value provided in the message

        """
        # Arrange
        actual_object = get_object(self, object_name)
        if actual_object:
            fix_object(callback_exists, actual_object)
            actual_object.control_state.data = '1'
            id = str(actual_object.control_state.uuid)
            url = str(actual_object.report_state.uuid)
        else:
            expected_msg_id = message_data.SEND_FAILED
            id = url = '1'

        response = create_response(self, 'PUT', trace_id, bulk, id, url, data)
        self.service.socket.my_socket.recv = Mock(side_effect=[response.encode('utf-8'), KeyboardInterrupt])

        # Act
        try:
            # runs until mock object is run and its side_effect raises
            # exception
            self.service.socket.receive_thread()
        except KeyboardInterrupt:
            pass

        # Assert
        if actual_object:
            if callback_exists:
                assert actual_object.callback.call_args[0][1] == 'set'
        while self.service.socket.sending_queue.qsize() > 0:
            message = self.service.socket.sending_queue.get()
            if message.msg_id == message_data.SEND_SUCCESS:
                message.data == data
            assert (message.msg_id == message_data.SEND_TRACE
                    or message.msg_id == expected_msg_id)
            if message.msg_id == message_data.SEND_TRACE:
                assert message.trace_id == trace_id

    @pytest.mark.parametrize("callback_exists", [False, True])
    @pytest.mark.parametrize("trace_id", [None, '321'])
    @pytest.mark.parametrize("expected_msg_id", [message_data.SEND_SUCCESS])
    @pytest.mark.parametrize("object_name", ["value", "wrong"])
    @pytest.mark.parametrize("bulk", [False, True])
    def test_receive_thread_Get(self, callback_exists, trace_id,
                                expected_msg_id, object_name, bulk):
        """
        Tests receiving message with GET verb.

        Tests what would happen if GET method would be provided in incoming message.

        Args:
            callback_exists: Boolean indicating if object should have callback
            trace_id: id used for tracing
            expected_msg_id: message id expected to be received
            object_name: name of the object to be updated
            bulk: Boolean value indicating if multiple messages should be sent at once

        """
        # Arrange
        actual_object = get_object(self, object_name)
        if actual_object:
            fix_object(callback_exists, actual_object)
            id = str(actual_object.control_state.uuid)
            url = str(actual_object.report_state.uuid)
        else:
            expected_msg_id = message_data.SEND_FAILED
            id = url = '1'

        response = create_response(self, 'GET', trace_id, bulk, id, url, "1")
        self.service.socket.my_socket.recv = Mock(side_effect=[response.encode('utf-8'), KeyboardInterrupt])

        # Act
        try:
            # runs until mock object is run and its side_effect raises
            # exception
            self.service.socket.receive_thread()
        except KeyboardInterrupt:
            pass

        # Assert
        if actual_object:
            if callback_exists:
                assert actual_object.callback.call_args[0][1] == 'refresh'
        while self.service.socket.sending_queue.qsize() > 0:
            message = self.service.socket.sending_queue.get()
            assert (message.msg_id == message_data.SEND_TRACE
                    or message.msg_id == expected_msg_id)
            if message.msg_id == message_data.SEND_TRACE:
                assert message.trace_id == trace_id

    @pytest.mark.parametrize("callback_exists", [False, True])
    @pytest.mark.parametrize("trace_id", [None, '321'])
    @pytest.mark.parametrize("expected_msg_id", [message_data.SEND_SUCCESS])
    @pytest.mark.parametrize("object_name", ["network", "device", "value", "control_state", "report_state", "wrong"])
    @pytest.mark.parametrize("bulk", [False, True])
    def test_receive_thread_Delete(self, callback_exists, trace_id,
                                   expected_msg_id, object_name, bulk):
        """
        Tests receiving message with DELETE verb.

        Tests what would happen if DELETE method would be provided in incoming message.

        Args:
            callback_exists: Boolean indicating if object should have callback
            trace_id: id used for tracing
            expected_msg_id: message id expected to be received
            object_name: name of the object to be updated
            bulk: Boolean value indicating if multiple messages should be sent at once

        """
        # Arrange
        actual_object = get_object(self, object_name)
        if actual_object:
            fix_object(callback_exists, actual_object)
            id = url = str(actual_object.uuid)
        else:
            expected_msg_id = message_data.SEND_FAILED
            id = url = '1'

        response = create_response(self, 'DELETE', trace_id, bulk, id, url, "1")
        self.service.socket.my_socket.recv = Mock(side_effect=[response.encode('utf-8'), KeyboardInterrupt])

        # Act
        try:
            # runs until mock object is run and its side_effect raises
            # exception
            self.service.socket.receive_thread()
        except KeyboardInterrupt:
            pass

        # Assert
        if trace_id:
            assert any(message.msg_id == message_data.SEND_TRACE for message in self.service.socket.sending_queue.queue)
        if actual_object:
            if callback_exists:
                assert actual_object.callback.call_args[0][1] == 'remove'
        while self.service.socket.sending_queue.qsize() > 0:
            message = self.service.socket.sending_queue.get()
            assert (message.msg_id == message_data.SEND_TRACE
                    or message.msg_id == expected_msg_id)
            if message.msg_id == message_data.SEND_TRACE:
                assert message.trace_id == trace_id

    @pytest.mark.parametrize("id,type", [(93043873, "error"),
                                         (93043873, "result")])
    def test_receive_thread_other(self, id, type):
        """
        Tests receiving message with other data.

        Tests what would happen if error/result response would be provided in incoming message.

        Args:
            id: id of the message
            type: type of the message

        """
        # Arrange
        response = {"jsonrpc": "2.0",
                    "id": str(id),
                    type: {
                        "value": "True",
                        "meta": {
                            "server_send_time": "2020-01-22T08:22:55.315Z"}}}
        response = json.dumps(response)
        self.service.socket.packet_awaiting_confirm[str(id)] = response
        self.service.socket.my_socket.recv = Mock(side_effect=[response.encode('utf-8'), KeyboardInterrupt])

        # Act
        try:
            # runs until mock object is run and its side_effect raises
            # exception
            self.service.socket.receive_thread()
        except KeyboardInterrupt:
            pass

        # Assert
        assert len(self.service.socket.packet_awaiting_confirm) == 0


class TestSendThreadClass:
    """
    TestSendThreadClass instance.

    Tests sending messages to wappsto server.

    """

    def setup_method(self):
        """
        Sets up each method.

        Sets location to be used in test, initializes service and creates connection.

        """
        test_json_location = os.path.join(os.path.dirname(__file__), TEST_JSON)
        self.service = wappsto.Wappsto(json_file_name=test_json_location)
        fake_connect(self, ADDRESS, PORT)

    @pytest.mark.parametrize("type", [
        message_data.SEND_SUCCESS,
        message_data.SEND_REPORT,
        message_data.SEND_FAILED,
        message_data.SEND_RECONNECT,
        message_data.SEND_CONTROL])
    @pytest.mark.parametrize("valid_message", [True, False])
    @pytest.mark.parametrize("messages_in_queue", [1, 2])
    def test_send_thread(self, type, messages_in_queue, valid_message):
        """
        Tests sending message.

        Tests what would happen when sending message.

        Args:
            type: Type of message being sent
            messages_in_queue: How many messages should be sent
            valid_message: Boolean indicating if the sent json should be valid

        """
        # Arrange
        self.service.socket.message_received = True
        if valid_message:
            state_id = self.service.get_network().uuid
            rpc_id = 1
            value = "test_info"
        else:
            self.service.get_network().uuid = 1
            state_id = 1
            rpc_id = None
            value = None
        self.service.get_network().name = value
        i = 0
        while i < messages_in_queue:
            i += 1
            reply = message_data.MessageData(
                type,
                state_id=state_id,
                rpc_id=rpc_id,
                data=value
            )
            self.service.socket.sending_queue.put(reply)
        self.service.socket.my_socket.send = Mock(side_effect=KeyboardInterrupt)
        self.service.socket.add_id_to_confirm_list = Mock()

        # Act
        try:
            # runs until mock object is run and its side_effect raises
            # exception
            self.service.socket.send_thread()
        except KeyboardInterrupt:
            args, kwargs = self.service.socket.my_socket.send.call_args
            arg = json.loads(args[0].decode('utf-8'))

        # Assert
        assert self.service.socket.sending_queue.qsize() == 0
        assert messages_in_queue == len(arg)
        for request in arg:
            if type == message_data.SEND_SUCCESS:
                assert request.get('id', None) == rpc_id
                assert validate_json("successResponse", arg) == valid_message
                assert bool(request['result']) is True
            elif type == message_data.SEND_FAILED:
                assert request.get('id', None) == rpc_id
                assert validate_json("errorResponse", arg) == valid_message
                assert request['error'] == {"code": -32020}
            elif type == message_data.SEND_REPORT:
                assert validate_json("request", arg) == valid_message
                assert request['params']['data'].get('data', None) == value
                assert request['params']['data']['type'] == "Report"
                assert request['method'] == "PUT"
            elif type == message_data.SEND_RECONNECT:
                assert validate_json("request", arg) == valid_message
                assert request['params']['data'].get('name', None) == value
                assert request['params']['data']['meta']['type'] == "network"
                assert request['method'] == "POST"
            elif type == message_data.SEND_CONTROL:
                assert validate_json("request", arg) == valid_message
                assert request['params']['data'].get('data', None) == value
                assert request['params']['data']['type'] == "Control"
                assert request['method'] == "PUT"

<<<<<<< HEAD
    @pytest.mark.parametrize("object_name", ["network", "device", "value", "control_state", "report_state"])
    @pytest.mark.parametrize("messages_in_queue", [1, 2])
    def test_send_thread_send_delete(self, object_name, messages_in_queue):
        # Arrange
        actual_object = get_object(self, object_name)

        if object_name == "control_state" or object_name == "report_state":
            url = '/network/{}/device/{}/value/{}/state/{}'.format(
                actual_object.parent.parent.parent.uuid,
                actual_object.parent.parent.uuid,
                actual_object.parent.uuid,
                actual_object.uuid)
        if object_name == "value":
            url = '/network/{}/device/{}/value/{}'.format(
                actual_object.parent.parent.uuid,
                actual_object.parent.uuid,
                actual_object.uuid)
        if object_name == "device":
            url = '/network/{}/device/{}'.format(
                actual_object.parent.uuid,
                actual_object.uuid)
        if object_name == "network":
            url = '/network/{}'.format(
                actual_object.uuid)

        actual_object.delete()

        self.service.socket.message_received = True
        self.service.socket.my_socket.send = Mock(side_effect=KeyboardInterrupt)
        self.service.socket.add_id_to_confirm_list = Mock()

        # Act
        try:
            # runs until mock object is run and its side_effect raises
            # exception
            self.service.socket.send_thread()
        except KeyboardInterrupt:
            args, kwargs = self.service.socket.my_socket.send.call_args
            arg = args[0].decode('utf-8')
            requests = json.loads(arg)

        # Assert
        for request in requests:
            assert request['params']['url'] == url
        assert self.service.socket.sending_queue.qsize() == 0

    @pytest.mark.parametrize("rpc_id,expected_trace_id,type", [(93043873, 332, message_data.SEND_TRACE)])
    def test_send_thread_send_trace(self, rpc_id, expected_trace_id, type):
=======
    @pytest.mark.parametrize("expected_trace_id", [
        (332)])
    def test_send_thread_send_trace(self, expected_trace_id):
        """
        Tests sending trace message.

        Tests what would happen when sending trace message.

        Args:
            expected_trace_id: trace id expected to be sent

        """
>>>>>>> a0ff4f1b
        # Arrange
        reply = message_data.MessageData(
            message_data.SEND_TRACE,
            trace_id=expected_trace_id,
            rpc_id=93043873
        )
        self.service.socket.sending_queue.put(reply)

        # Act
        with patch('urllib.request.urlopen', side_effect=KeyboardInterrupt) as urlopen:
            try:
                # runs until mock object is run and its side_effect raises
                # exception
                self.service.socket.send_thread()
            except KeyboardInterrupt:
                args, kwargs = urlopen.call_args
                arg = urllib.parse.parse_qs(args[0])
        result_trace_id = int(arg['https://tracer.iot.seluxit.com/trace?id'][0])

        # Assert
        assert result_trace_id == expected_trace_id<|MERGE_RESOLUTION|>--- conflicted
+++ resolved
@@ -802,10 +802,19 @@
                 assert request['params']['data']['type'] == "Control"
                 assert request['method'] == "PUT"
 
-<<<<<<< HEAD
     @pytest.mark.parametrize("object_name", ["network", "device", "value", "control_state", "report_state"])
     @pytest.mark.parametrize("messages_in_queue", [1, 2])
     def test_send_thread_send_delete(self, object_name, messages_in_queue):
+        """
+        Tests sending DELETE message.
+
+        Tests what would happen when sending DELETE message.
+
+        Args:
+            object_name: name of the object to be updated
+            messages_in_queue: value indicating how many messages should be sent at once
+
+        """
         # Arrange
         actual_object = get_object(self, object_name)
 
@@ -849,9 +858,6 @@
             assert request['params']['url'] == url
         assert self.service.socket.sending_queue.qsize() == 0
 
-    @pytest.mark.parametrize("rpc_id,expected_trace_id,type", [(93043873, 332, message_data.SEND_TRACE)])
-    def test_send_thread_send_trace(self, rpc_id, expected_trace_id, type):
-=======
     @pytest.mark.parametrize("expected_trace_id", [
         (332)])
     def test_send_thread_send_trace(self, expected_trace_id):
@@ -864,7 +870,6 @@
             expected_trace_id: trace id expected to be sent
 
         """
->>>>>>> a0ff4f1b
         # Arrange
         reply = message_data.MessageData(
             message_data.SEND_TRACE,
