--- conflicted
+++ resolved
@@ -44,19 +44,12 @@
     wappsto.RETRY_LIMIT = 2
     with patch("ssl.SSLContext.wrap_socket") as context:
         context.connect = Mock(side_effect=check_for_correct_conn)
-<<<<<<< HEAD
-        with patch("time.sleep", return_value=None), patch("threading.Thread"), \
-            patch("wappsto.communication.ClientSocket.add_id_to_confirm_list"), \
-                patch("socket.socket"), \
-                patch("ssl.SSLContext.wrap_socket", return_value=context):
-=======
         with patch('time.sleep', return_value=None), \
             patch('threading.Thread'), \
             patch('threading.Timer'), \
             patch('wappsto.communication.ClientSocket.add_id_to_confirm_list'), \
                 patch('socket.socket'), \
                 patch('ssl.SSLContext.wrap_socket', return_value=context):
->>>>>>> 2408f546
             self.service.start(address=address, port=port)
 
 
