--- conflicted
+++ resolved
@@ -7,11 +7,8 @@
 import json
 import pytest
 import wappsto
-<<<<<<< HEAD
-=======
 import jsonschema
 import urllib.parse
->>>>>>> c140c73a
 from mock import Mock
 from unittest.mock import patch
 import urllib.parse as urlparse
@@ -43,29 +40,7 @@
         raise wappsto_errors.ServerConnectionException
 
 
-<<<<<<< HEAD
-def stop_if_success_or_failed(*args, **kwargs):
-    if args[0].msg_id == message_data.SEND_SUCCESS or args[0].msg_id == message_data.SEND_FAILED:
-        raise Exception
-
-
-def check_if_element_exists(change_indicator, key_name, dict1, dict2):
-    result1 = exists_in_dictionary(key_name, dict1)
-    result2 = exists_in_dictionary(key_name, dict2)
-    return (change_indicator and result1 != result2) or (not change_indicator and result1 == result2)
-
-
 def fake_connect(self, address, port, send_trace=False):
-    wappsto.RETRY_LIMIT = 2
-    with patch('ssl.SSLContext.wrap_socket') as context:
-        context.connect = Mock(side_effect=check_for_correct_conn)
-        with patch('time.sleep', return_value=None), patch('threading.Thread'), patch('wappsto.communication.ClientSocket.add_id_to_confirm_list'), patch('socket.socket'), patch('ssl.SSLContext.wrap_socket', return_value=context):
-            self.service.start(address=address, port=port, automatic_trace=send_trace)
-
-
-def fix_object_callback(callback_exists, testing_object):
-=======
-def fake_connect(self, address, port):
     """
     Creates fake connection.
 
@@ -75,6 +50,7 @@
         self: the instance of the calling object
         address: address used for connecting to server
         port: port used for connecting to server
+        send_trace: Boolean indicating if trace should be automatically sent
 
     """
     wappsto.RETRY_LIMIT = 2
@@ -84,10 +60,10 @@
             patch('wappsto.communication.ClientSocket.add_id_to_confirm_list'), \
                 patch('socket.socket'), \
                 patch('ssl.SSLContext.wrap_socket', return_value=context):
-            self.service.start(address=address, port=port)
-
-
-def fix_object(callback_exists, testing_object):
+            self.service.start(address=address, port=port, automatic_trace=send_trace)
+
+
+def fix_object_callback(callback_exists, testing_object):
     """
     Add callback to object.
 
@@ -98,7 +74,6 @@
         testing_object: object to whom callback needs to be set.
 
     """
->>>>>>> c140c73a
     if callback_exists:
         test_callback = Mock(return_value=True)
         testing_object.set_callback(test_callback)
@@ -152,10 +127,6 @@
     trace = ''
     if verb == "DELETE" or verb == "PUT" or verb == "GET":
         if trace_id is not None:
-<<<<<<< HEAD
-            trace = {"trace": trace_id}
-        message = {"jsonrpc": "2.0", "id": "1", "params": {"url": str(url), "meta": trace, "data": {"meta": {"id": id}, "data": data}}, "method": verb}
-=======
             trace = {"trace": str(trace_id)}
 
         message = {"jsonrpc": "2.0",
@@ -168,7 +139,6 @@
                                "id": id},
                            "data": data}},
                    "method": verb}
->>>>>>> c140c73a
     else:
         message = {"jsonrpc": "2.0", "id": "1", "params": {}, "method": "??????"}
 
@@ -271,7 +241,6 @@
         self.test_json_location = os.path.join(os.path.dirname(__file__), TEST_JSON)
         self.service = wappsto.Wappsto(json_file_name=self.test_json_location)
 
-<<<<<<< HEAD
     @pytest.mark.parametrize("address,port,expected_status",
                              [(ADDRESS, PORT, status.RUNNING),
                               (ADDRESS, -1, status.DISCONNECTING),
@@ -281,38 +250,10 @@
     @pytest.mark.parametrize("callback_exists", [True, False])
     @pytest.mark.parametrize("value_changed_to_none", [True, False])
     @pytest.mark.parametrize("upgradable", [True, False])
+    @pytest.mark.parametrize("valid_json", [True, False])
     def test_connection(self, address, port, expected_status, send_trace,
-                        callback_exists, value_changed_to_none, upgradable):
-=======
-    @pytest.mark.parametrize("""address,port,callback_exists,expected_status,
-                             value_changed_to_none,upgradable""", [
-        (ADDRESS, PORT, True, status.RUNNING, False, False),
-        (ADDRESS, -1, True, status.DISCONNECTING, False, False),
-        ("wappstoFail.com", PORT, True, status.DISCONNECTING, False, False),
-        (ADDRESS, PORT, False, status.RUNNING, False, False),
-        (ADDRESS, -1, False, status.DISCONNECTING, False, False),
-        ("wappstoFail.com", PORT, False, status.DISCONNECTING, False, False),
-        (ADDRESS, PORT, True, status.RUNNING, True, False),
-        (ADDRESS, -1, True, status.DISCONNECTING, True, False),
-        ("wappstoFail.com", PORT, True, status.DISCONNECTING, True, False),
-        (ADDRESS, PORT, False, status.RUNNING, True, False),
-        (ADDRESS, -1, False, status.DISCONNECTING, True, False),
-        ("wappstoFail.com", PORT, False, status.DISCONNECTING, True, False),
-        (ADDRESS, PORT, True, status.RUNNING, False, True),
-        (ADDRESS, -1, True, status.DISCONNECTING, False, True),
-        ("wappstoFail.com", PORT, True, status.DISCONNECTING, False, True),
-        (ADDRESS, PORT, False, status.RUNNING, False, True),
-        (ADDRESS, -1, False, status.DISCONNECTING, False, True),
-        ("wappstoFail.com", PORT, False, status.DISCONNECTING, False, True),
-        (ADDRESS, PORT, True, status.RUNNING, True, True),
-        (ADDRESS, -1, True, status.DISCONNECTING, True, True),
-        ("wappstoFail.com", PORT, True, status.DISCONNECTING, True, True),
-        (ADDRESS, PORT, False, status.RUNNING, True, True),
-        (ADDRESS, -1, False, status.DISCONNECTING, True, True),
-        ("wappstoFail.com", PORT, False, status.DISCONNECTING, True, True)])
-    @pytest.mark.parametrize("valid_json", [True, False])
-    def test_connection(self, address, port, callback_exists, expected_status,
-                        value_changed_to_none, upgradable, valid_json):
+                        callback_exists, value_changed_to_none, upgradable,
+                        valid_json):
         """
         Tests connection.
 
@@ -325,10 +266,10 @@
             expected_status: status expected after execution of the test
             value_changed_to_none: specifies if value should be replaced with none
             upgradable: specifies if object is upgradable
+            send_trace: Boolean indicating if trace should be automatically sent
             valid_json: Boolean indicating if the sent json should be valid
 
         """
->>>>>>> c140c73a
         # Arrange
         status_service = self.service.get_status()
         fix_object_callback(callback_exists, status_service)
@@ -357,27 +298,18 @@
 
             except wappsto_errors.ServerConnectionException:
                 sent_json = None
-<<<<<<< HEAD
+                arg = []
+                pass
 
         # Assert
         if sent_json is not None:
-            assert not 'None' in str(sent_json)
+            assert validate_json("request", arg) == valid_json
+            assert 'None' not in str(sent_json)
             assert sent_json_trace_id == urlopen_trace_id
             assert (send_trace and urlopen_trace_id != '' or
                     not send_trace and urlopen_trace_id == '')
-            assert (upgradable and 'upgradable' in str(sent_json['meta']) or
-                    not upgradable and not 'upgradable' in str(sent_json['meta']))
-=======
-                arg = []
-                pass
-
-        # Assert
-        if sent_json is not None:
-            assert validate_json("request", arg) == valid_json
-            assert 'None' not in str(sent_json)
             assert (upgradable and 'upgradable' in str(sent_json['meta'])
                     or not upgradable and 'upgradable' not in str(sent_json['meta']))
->>>>>>> c140c73a
         assert self.service.status.get_status() == expected_status
 
 
@@ -399,47 +331,6 @@
         test_json_location = os.path.join(os.path.dirname(__file__), TEST_JSON)
         self.service = wappsto.Wappsto(json_file_name=test_json_location)
 
-<<<<<<< HEAD
-    @pytest.mark.parametrize("input,step_size,expected", [(8, 1, "8"),# value on the step
-                                                     (8, -1, "8"),
-                                                     (-8, 1, "-8"),
-                                                     (-8, -1, "-8"),
-                                                     (100, 1, "100"),
-                                                     (-100, 1, "-100"),
-                                                     (0, 1, "0"),
-                                                     (-0, 1, "0"),
-                                                     (-99.9, 1, "-100"),# decimal value
-                                                     (-0.1, 1, "-1"),
-                                                     (0.1, 1, "0"),
-                                                     (3.3, 1, "3"),
-                                                     (3.0, 1, "3"),
-                                                     (3.9, 1, "3"),
-                                                     (-0.1, 1, "-1"),
-                                                     (-3.3, 1, "-4"),
-                                                     (-3.0, 1, "-3"),
-                                                     (-3.9, 1, "-4"),
-                                                     (-101, 1, None),# out of range
-                                                     (101, 1, None),
-                                                     (3, 2, "2"),# big steps
-                                                     (3.999, 2, "2"),
-                                                     (4, 2, "4"),
-                                                     (-3, 2, "-4"),
-                                                     (-3.999, 2, "-4"),
-                                                     (-4, 2, "-4"),
-                                                     (1, 0.5, "1"),# decimal steps
-                                                     (1.01, 0.02, "1"),
-                                                     (2.002, 0.02, "2"),
-                                                     (2.002, 0.0002, "2.002"),
-                                                     (-1, 0.5, "-1"),
-                                                     (-1.01, 0.02, "-1.02"),
-                                                     (-2.002, 0.02, "-2.02"),
-                                                     (-2.002, 0.0002, "-2.002"),
-                                                     (2, 1.0e-07, "2"),
-                                                     (2, 123.456e-5, "1.9999872"),
-                                                     (1, 9.0e-20, "0.99999999999999999999")])
-    @pytest.mark.parametrize("send_trace", [True, False])
-    def test_send_value_update_number_type(self, input, step_size, expected, send_trace):
-=======
     @pytest.mark.parametrize("input,step_size,expected", [
         (8, 1, "8"),  # value on the step
         (8, -1, "8"),
@@ -480,7 +371,8 @@
         (2, 123.456e-5, "1.9999872"),
         (1, 9.0e-20, "0.99999999999999999999"),
         (0.02442002442002442001001, 0.00000000000002, "0.02442002442002")])
-    def test_send_value_update_number_type(self, input, step_size, expected):
+    @pytest.mark.parametrize("send_trace", [True, False])
+    def test_send_value_update_number_type(self, input, step_size, expected, send_trace):
         """
         Tests sending update for number value.
 
@@ -490,9 +382,9 @@
             input: value to be updated
             step_size: step size value should follow
             expected: value expected to be sent
-
-        """
->>>>>>> c140c73a
+            send_trace: Boolean indicating if trace should be automatically sent
+
+        """
         # Arrange
         with patch('urllib.request.urlopen'):
             fake_connect(self, ADDRESS, PORT, send_trace)
@@ -505,7 +397,6 @@
         value.number_step = step_size
 
         # Act
-<<<<<<< HEAD
         with patch('urllib.request.urlopen') as urlopen:
             try:
                 value.update(input)
@@ -523,16 +414,7 @@
                     sent_json_trace_id = parse_qs(parsed_sent_json.query)['trace']
             except TypeError:
                 result = None
-=======
-        try:
-            value.update(input)
-            args, kwargs = self.service.socket.my_socket.send.call_args
-            arg = json.loads(args[0].decode('utf-8'))
-            result = arg[0]['params']['data']['data']
-        except TypeError:
-            result = None
-            arg = []
->>>>>>> c140c73a
+                arg = []
 
         # Assert
         assert validate_json("request", arg) is True
@@ -555,11 +437,8 @@
         (None, None, None),
         ("test", 1, None)])  # value over max
     @pytest.mark.parametrize("type", ["string", "blob"])
-<<<<<<< HEAD
     @pytest.mark.parametrize("send_trace", [True, False])
     def test_send_value_update_text_type(self, input, max, expected, type, send_trace):
-=======
-    def test_send_value_update_text_type(self, input, max, expected, type):
         """
         Tests sending update for text/blob value.
 
@@ -570,9 +449,9 @@
             max: maximum length of the message
             expected: value expected to be sent
             type: indicates if it is string or blob types of value
-
-        """
->>>>>>> c140c73a
+            send_trace: Boolean indicating if trace should be automatically sent
+
+        """
         # Arrange
         with patch('urllib.request.urlopen'):
             fake_connect(self, ADDRESS, PORT, send_trace)
@@ -881,31 +760,23 @@
         self.service = wappsto.Wappsto(json_file_name=test_json_location)
         fake_connect(self, ADDRESS, PORT)
 
-<<<<<<< HEAD
-    @pytest.mark.parametrize("type,send_trace", [(message_data.SEND_SUCCESS, False),
-                                                 (message_data.SEND_REPORT, False),
-                                                 (message_data.SEND_FAILED, False),
-                                                 (message_data.SEND_RECONNECT, False),
-                                                 (message_data.SEND_CONTROL, False),
-                                                 (message_data.SEND_REPORT, True),
-                                                 (message_data.SEND_RECONNECT, True),
-                                                 (message_data.SEND_CONTROL, True)])
-    @pytest.mark.parametrize("value,expected_value", [('test_value','test_value'),
-                                                                ('', ''),
-                                                                (None, None),
-                                                                ([],None)])
-    @pytest.mark.parametrize("messages_in_queue", [1, 2])
-    def test_send_thread(self, type, messages_in_queue, value, expected_value, send_trace):
-=======
-    @pytest.mark.parametrize("type", [
-        message_data.SEND_SUCCESS,
-        message_data.SEND_REPORT,
-        message_data.SEND_FAILED,
-        message_data.SEND_RECONNECT,
-        message_data.SEND_CONTROL])
+    @pytest.mark.parametrize("type,send_trace", [
+        (message_data.SEND_SUCCESS, False),
+        (message_data.SEND_REPORT, False),
+        (message_data.SEND_FAILED, False),
+        (message_data.SEND_RECONNECT, False),
+        (message_data.SEND_CONTROL, False),
+        (message_data.SEND_REPORT, True),
+        (message_data.SEND_RECONNECT, True),
+        (message_data.SEND_CONTROL, True)])
+    @pytest.mark.parametrize("value,expected_value", [
+        ('test_value','test_value'),
+        ('', ''),
+        (None, None),
+        ([],None)])
     @pytest.mark.parametrize("valid_message", [True, False])
     @pytest.mark.parametrize("messages_in_queue", [1, 2])
-    def test_send_thread(self, type, messages_in_queue, valid_message):
+    def test_send_thread(self, type, messages_in_queue, valid_message, value, expected_value, send_trace):
         """
         Tests sending message.
 
@@ -915,9 +786,11 @@
             type: Type of message being sent
             messages_in_queue: How many messages should be sent
             valid_message: Boolean indicating if the sent json should be valid
-
-        """
->>>>>>> c140c73a
+            value: value to be sent
+            expected_value: sent value
+            send_trace: Boolean indicating if trace should be automatically sent
+
+        """
         # Arrange
         self.service.socket.message_received = True
         if valid_message:
@@ -946,7 +819,6 @@
         urlopen_trace_id = sent_json_trace_id = ''
 
         # Act
-<<<<<<< HEAD
         with patch('urllib.request.urlopen') as urlopen:
             try:
                 # runs until mock object is run and its side_effect raises
@@ -968,15 +840,6 @@
 
                     parsed_sent_json = urlparse.urlparse(arg[messages_in_queue-1]['params']['url'])
                     sent_json_trace_id = parse_qs(parsed_sent_json.query)['trace']
-=======
-        try:
-            # runs until mock object is run and its side_effect raises
-            # exception
-            self.service.socket.send_thread()
-        except KeyboardInterrupt:
-            args, kwargs = self.service.socket.my_socket.send.call_args
-            arg = json.loads(args[0].decode('utf-8'))
->>>>>>> c140c73a
 
         # Assert
         assert urlopen_trace_id == sent_json_trace_id
@@ -1011,27 +874,15 @@
                 assert request['params']['data']['type'] == "Control"
                 assert request['method'] == "PUT"
 
-<<<<<<< HEAD
-    @pytest.mark.parametrize("rpc_id", [93043873])
-    @pytest.mark.parametrize("type", [message_data.SEND_TRACE])
     @pytest.mark.parametrize("trace_id", [332])
-    def test_send_thread_send_trace(self, rpc_id, trace_id, type):
-        # Arrange
-        reply = message_data.MessageData(
-            type,
-            trace_id=trace_id,
-            rpc_id=rpc_id
-=======
-    @pytest.mark.parametrize("expected_trace_id", [
-        (332)])
-    def test_send_thread_send_trace(self, expected_trace_id):
+    def test_send_thread_send_trace(self, trace_id):
         """
         Tests sending trace message.
 
         Tests what would happen when sending trace message.
 
         Args:
-            expected_trace_id: trace id expected to be sent
+            trace_id: trace id expected to be sent
 
         """
         # Arrange
@@ -1039,7 +890,6 @@
             message_data.SEND_TRACE,
             trace_id=expected_trace_id,
             rpc_id=93043873
->>>>>>> c140c73a
         )
         self.service.socket.sending_queue.put(reply)
 
