--- conflicted
+++ resolved
@@ -169,15 +169,9 @@
         message_size = math.ceil(len(message) / 2)
         message1 = message[:message_size]
         message2 = message[message_size:]
-<<<<<<< HEAD
         wappsto.connection.communication.receive_data.RECEIVE_SIZE = message_size
-        self.service.socket.my_socket.recv = Mock(side_effect=[message1.encode('utf-8'),
-                                                               message2.encode('utf-8'),
-=======
-        wappsto.connection.communication.RECEIVE_SIZE = message_size
         self.service.socket.my_socket.recv = Mock(side_effect=[message1.encode("utf-8"),
                                                                message2.encode("utf-8"),
->>>>>>> 107ba0dd
                                                                KeyboardInterrupt])
     else:
         self.service.socket.my_socket.recv = Mock(side_effect=[message.encode("utf-8"),
@@ -969,9 +963,9 @@
                 with open(file_path, "r") as file:
                     args = file.readlines()[-1]
             arg = json.loads(args)
-            assert len(arg) <= wappsto.connection.communication.MAX_BULK_SIZE
+            assert len(arg) <= wappsto.connection.communication.send_data.MAX_BULK_SIZE
             assert self.service.socket.sending_queue.qsize() == max(
-                messages_in_queue - wappsto.connection.communication.MAX_BULK_SIZE, 0)
+                messages_in_queue - wappsto.connection.communication.send_data.MAX_BULK_SIZE, 0)
             assert validate_json("successResponse", arg) == bool(value)
             for request in arg:
                 assert request.get("id", None) == value
@@ -1049,9 +1043,9 @@
                 with open(file_path, "r") as file:
                     args = file.readlines()[-1]
             arg = json.loads(args)
-            assert len(arg) <= wappsto.connection.communication.MAX_BULK_SIZE
+            assert len(arg) <= wappsto.connection.communication.send_data.MAX_BULK_SIZE
             assert self.service.socket.sending_queue.qsize() == max(
-                messages_in_queue - wappsto.connection.communication.MAX_BULK_SIZE, 0)
+                messages_in_queue - wappsto.connection.communication.send_data.MAX_BULK_SIZE, 0)
             assert validate_json("request", arg) == bool(value)
             for request in arg:
                 assert request["params"]["data"].get("data", None) == value
@@ -1129,9 +1123,9 @@
                 with open(file_path, "r") as file:
                     args = file.readlines()[-1]
             arg = json.loads(args)
-            assert len(arg) <= wappsto.connection.communication.MAX_BULK_SIZE
+            assert len(arg) <= wappsto.connection.communication.send_data.MAX_BULK_SIZE
             assert self.service.socket.sending_queue.qsize() == max(
-                messages_in_queue - wappsto.connection.communication.MAX_BULK_SIZE, 0)
+                messages_in_queue - wappsto.connection.communication.send_data.MAX_BULK_SIZE, 0)
             assert validate_json("errorResponse", arg) == bool(value)
             for request in arg:
                 assert request.get("id", None) == value
@@ -1186,27 +1180,18 @@
             )
             self.service.socket.sending_queue.put(reply)
         self.service.socket.my_socket.send = Mock(side_effect=KeyboardInterrupt)
-<<<<<<< HEAD
-        self.service.socket.add_id_to_confirm_list = Mock()
-        bulk_size = wappsto.connection.communication.send_data.MAX_BULK_SIZE
-=======
         self.service.socket.connected = connected
         file_name = self.service.event_storage.get_log_name()
         file_path = self.service.event_storage.get_file_path(file_name)
         set_up_log(self.service.event_storage.log_location, log_file_exists, file_path, file_size)
->>>>>>> 107ba0dd
 
         # Act
         try:
             # runs until mock object is run and its side_effect raises
             # exception
-<<<<<<< HEAD
-            self.service.socket.send_data.send_thread()
-=======
             with patch("logging.Logger.error", side_effect=check_for_logged_info), \
                     patch("logging.Logger.debug", side_effect=check_for_logged_info):
-                self.service.socket.send_thread()
->>>>>>> 107ba0dd
+                self.service.socket.send_data.send_thread()
         except KeyboardInterrupt:
             pass
 
@@ -1220,9 +1205,9 @@
                 with open(file_path, "r") as file:
                     args = file.readlines()[-1]
             arg = json.loads(args)
-            assert len(arg) <= wappsto.connection.communication.MAX_BULK_SIZE
+            assert len(arg) <= wappsto.connection.communication.send_data.MAX_BULK_SIZE
             assert self.service.socket.sending_queue.qsize() == max(
-                messages_in_queue - wappsto.connection.communication.MAX_BULK_SIZE, 0)
+                messages_in_queue - wappsto.connection.communication.send_data.MAX_BULK_SIZE, 0)
             assert validate_json("request", arg) == valid_message
             for request in arg:
                 assert request["params"]["data"]["meta"].get("id", None) == value
@@ -1305,9 +1290,9 @@
                 with open(file_path, "r") as file:
                     args = file.readlines()[-1]
             arg = json.loads(args)
-            assert len(arg) <= wappsto.connection.communication.MAX_BULK_SIZE
+            assert len(arg) <= wappsto.connection.communication.send_data.MAX_BULK_SIZE
             assert self.service.socket.sending_queue.qsize() == max(
-                messages_in_queue - wappsto.connection.communication.MAX_BULK_SIZE, 0)
+                messages_in_queue - wappsto.connection.communication.send_data.MAX_BULK_SIZE, 0)
             assert validate_json("request", arg) == valid_message
             for request in arg:
                 assert request["params"]["data"]["meta"].get("id", None) == value
@@ -1396,13 +1381,9 @@
         try:
             # runs until mock object is run and its side_effect raises
             # exception
-<<<<<<< HEAD
-            self.service.socket.send_data.send_thread()
-=======
             with patch("logging.Logger.error", side_effect=check_for_logged_info), \
                     patch("logging.Logger.debug", side_effect=check_for_logged_info):
-                self.service.socket.send_thread()
->>>>>>> 107ba0dd
+                self.service.socket.send_data.send_thread()
         except KeyboardInterrupt:
             pass
 
@@ -1416,9 +1397,9 @@
                 with open(file_path, "r") as file:
                     args = file.readlines()[-1]
             arg = json.loads(args)
-            assert len(arg) <= wappsto.connection.communication.MAX_BULK_SIZE
+            assert len(arg) <= wappsto.connection.communication.send_data.MAX_BULK_SIZE
             assert self.service.socket.sending_queue.qsize() == max(
-                messages_in_queue - wappsto.connection.communication.MAX_BULK_SIZE, 0)
+                messages_in_queue - wappsto.connection.communication.send_data.MAX_BULK_SIZE, 0)
             for request in arg:
                 assert request["params"]["url"] is not None
         else:
