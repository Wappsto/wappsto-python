"""
The test module.

Tests wappsto project functionality.
"""
import os
import json
import pytest
import wappsto
import jsonschema
from mock import Mock
from unittest.mock import patch
import urllib.parse as urlparse
from urllib.parse import parse_qs

from wappsto import status
from wappsto.connection import message_data
from wappsto.connection.network_classes.errors import wappsto_errors

ADDRESS = "wappsto.com"
PORT = 11006
TEST_JSON = "test_JSON/test_json.json"
TEST_JSON_prettyprint = "test_JSON/test_json_prettyprint.json"


def check_for_correct_conn(*args, **kwargs):
    """
    Check if connection is valid.

    Reviews the provided address and port, if it does not correspond to expected values raises the same exception,
    that would be raised when inputting wrong details.

    Args:
        args: arguments that method was called with
        kwargs: key worded arguments

    """
    if args[0][0] != ADDRESS or args[0][1] != PORT:
        raise wappsto_errors.ServerConnectionException


def fake_connect(self, address, port, send_trace=False):
    """
    Creates fake connection.

    Mocks the connection so no call would leave this environment, also makes application faster for tests.

    Args:
        self: the instance of the calling object
        address: address used for connecting to server
        port: port used for connecting to server
        send_trace: Boolean indicating if trace should be automatically sent

    """
    wappsto.RETRY_LIMIT = 2
    with patch('ssl.SSLContext.wrap_socket') as context:
        context.connect = Mock(side_effect=check_for_correct_conn)
        with patch('time.sleep', return_value=None), patch('threading.Thread'), \
            patch('wappsto.communication.ClientSocket.add_id_to_confirm_list'), \
                patch('socket.socket'), \
                patch('ssl.SSLContext.wrap_socket', return_value=context):
            self.service.start(address=address, port=port, automatic_trace=send_trace)


def fix_object_callback(callback_exists, testing_object):
    """
    Add callback to object.

    Depending on callback_exists variable, either adds mock to callback or sets it to None.

    Args:
        callback_exists: boolean indicating if callback should exist.
        testing_object: object to whom callback needs to be set.

    """
    if callback_exists:
        test_callback = Mock(return_value=True)
        testing_object.set_callback(test_callback)
    else:
        testing_object.callback = None


def get_object(self, object_name):
    """
    Get object from newtwork.

    Get object based on the name provided.

    Args:
        object_name: name indicating the object being searched for.

    Returns:
        the found object

    """
    actual_object = None
    if object_name == "network":
        actual_object = self.service.instance.network_cl
    elif object_name == "device":
        actual_object = self.service.instance.device_list[0]
    elif object_name == "value":
        actual_object = self.service.instance.device_list[0].value_list[0]
    elif object_name == "state":
        actual_object = self.service.instance.device_list[0].value_list[0].state_list[0]
    return actual_object


def create_response(self, verb, trace_id, bulk, id, url, data):
    """
    Creates response.

    Creates responses to be used in receive tests based on the parameters provided.

    Args:
        verb: specifies if request is DELETE/PUT/POST/GET
        trace_id: id used for tracing messages
        bulk: Boolean value indicating if multiple messages should be sent at once.
        id: specifies id used in message
        url: url sent in message parameters
        data: data to be sent

    Returns:
        the generated message

    """
    trace = ''
    if verb == "DELETE" or verb == "PUT" or verb == "GET":
        if trace_id is not None:
            trace = {"trace": str(trace_id)}

        message = {"jsonrpc": "2.0",
                   "id": "1",
                   "params": {
                       "url": str(url),
                       "meta": trace,
                       "data": {
                           "meta": {
                               "id": id},
                           "data": data}},
                   "method": verb}
    else:
        message = {"jsonrpc": "2.0", "id": "1", "params": {}, "method": "??????"}

    if bulk:
        message = [message, message]
    message = json.dumps(message)

    return message


def validate_json(json_schema, arg):
    """
    Validates json.

    Validates json and returns Boolean value indicating if it is valid.

    Args:
        json_schema: Schema to validate message against
        arg: sent message

    Returns:
        Boolean value indicating if message is valid

    """
    schema_location = os.path.join(
        os.path.dirname(__file__),
        "schema/" + json_schema + ".json")
    with open(schema_location, "r") as json_file:
        schema = json.load(json_file)
    base_uri = os.path.join(os.path.dirname(__file__), "schema")
    base_uri = base_uri.replace("\\", "/")
    base_uri = "file:///" + base_uri + "/"
    resolver = jsonschema.RefResolver(base_uri, schema)
    try:
        for i in arg:
            jsonschema.validate(i, schema, resolver=resolver)
        return True
    except jsonschema.exceptions.ValidationError:
        return False

# ################################## TESTS ################################## #


class TestJsonLoadClass:
    """
    TestJsonLoadClass instance.

    Tests loading json files in wappsto.

    """

    @classmethod
    def setup_class(self):
        """
        Sets up the class.

        Sets locations to be used in test.

        """
        self.test_json_prettyprint_location = os.path.join(
            os.path.dirname(__file__),
            TEST_JSON_prettyprint)
        self.test_json_location = os.path.join(
            os.path.dirname(__file__),
            TEST_JSON)

    def test_load_prettyprint_json(self):
        """
        Tests loading pretty print json.

        Loads pretty print json file and checks if it is read the same way as normal json file.

        """
        # Arrange
        with open(self.test_json_location, "r") as json_file:
            decoded = json.load(json_file)

        # Act
        service = wappsto.Wappsto(json_file_name=self.test_json_prettyprint_location)

        # Assert
        assert service.instance.decoded == decoded


class TestConnClass:
    """
    TestConnClass instance.

    Tests connecting to wappsto server.

    """

    def setup_method(self):
        """
        Sets up each method.

        Sets location to be used in test and initializes service.

        """
        self.test_json_location = os.path.join(os.path.dirname(__file__), TEST_JSON)
        self.service = wappsto.Wappsto(json_file_name=self.test_json_location)

    @pytest.mark.parametrize("address,port,expected_status",
                             [(ADDRESS, PORT, status.RUNNING),
                              (ADDRESS, -1, status.DISCONNECTING),
                              ("wappstoFail.com", PORT, status.DISCONNECTING),
                              ("wappstoFail.com", -1, status.DISCONNECTING)])
    @pytest.mark.parametrize("send_trace", [True, False])
    @pytest.mark.parametrize("callback_exists", [True, False])
    @pytest.mark.parametrize("value_changed_to_none", [True, False])
    @pytest.mark.parametrize("upgradable", [True, False])
    @pytest.mark.parametrize("valid_json", [True, False])
    def test_connection(self, address, port, expected_status, send_trace,
                        callback_exists, value_changed_to_none, upgradable,
                        valid_json):
        """
        Tests connection.

        Tests if connecting works es expected within different setup.

        Args:
            address: address used for connecting to server
            port: port used for connecting to server
            callback_exists: specifies if object should have callback
            expected_status: status expected after execution of the test
            value_changed_to_none: specifies if value should be replaced with none
            upgradable: specifies if object is upgradable
            send_trace: Boolean indicating if trace should be automatically sent
            valid_json: Boolean indicating if the sent json should be valid

        """
        # Arrange
        status_service = self.service.get_status()
        fix_object_callback(callback_exists, status_service)
        urlopen_trace_id = sent_json_trace_id = ''
        if value_changed_to_none:
            self.service.instance.network_cl.name = None
        if not valid_json:
            self.service.instance.network_cl.uuid = None

        # Act
        with patch('urllib.request.urlopen') as urlopen, patch('os.getenv', return_value=str(upgradable)):
            try:
                fake_connect(self, address, port, send_trace)
                args, kwargs = self.service.socket.my_socket.send.call_args
                arg = json.loads(args[0].decode('utf-8'))
                sent_json = arg[0]['params']['data']

                if send_trace:
                    urlopen_args, urlopen_kwargs = urlopen.call_args

                    parsed_urlopen = urlparse.urlparse(urlopen_args[0])
                    urlopen_trace_id = parse_qs(parsed_urlopen.query)['id']

                    parsed_sent_json = urlparse.urlparse(arg[0]['params']['url'])
                    sent_json_trace_id = parse_qs(parsed_sent_json.query)['trace']

            except wappsto_errors.ServerConnectionException:
                sent_json = None
                arg = []
                pass

        # Assert
        if sent_json is not None:
            assert validate_json("request", arg) == valid_json
            assert 'None' not in str(sent_json)
            assert sent_json_trace_id == urlopen_trace_id
            assert (send_trace and urlopen_trace_id != ''
                    or not send_trace and urlopen_trace_id == '')
            assert (upgradable and 'upgradable' in str(sent_json['meta'])
                    or not upgradable and 'upgradable' not in str(sent_json['meta']))
        assert self.service.status.get_status() == expected_status


class TestValueSendClass:
    """
    TestValueSendClass instance.

    Tests sending value to wappsto server.

    """

    def setup_method(self):
        """
        Sets up each method.

        Sets location to be used in test, initializes service and creates connection.

        """
        test_json_location = os.path.join(os.path.dirname(__file__), TEST_JSON)
        self.service = wappsto.Wappsto(json_file_name=test_json_location)

    @pytest.mark.parametrize("input,step_size,expected", [
        (8, 1, "8"),  # value on the step
        (8, -1, "8"),
        (-8, 1, "-8"),
        (-8, -1, "-8"),
        (100, 1, "100"),
        (-100, 1, "-100"),
        (0, 1, "0"),
        (-0, 1, "0"),
        (-99.9, 1, "-100"),  # decimal value
        (-0.1, 1, "-1"),
        (0.1, 1, "0"),
        (3.3, 1, "3"),
        (3.0, 1, "3"),
        (3.9, 1, "3"),
        (0.02442002442002442, 1, "0"),
        (-0.1, 1, "-1"),
        (-3.3, 1, "-4"),
        (-3.0, 1, "-3"),
        (-3.9, 1, "-4"),
        (-101, 1, None),  # out of range
        (101, 1, None),
        (3, 2, "2"),  # big steps
        (3.999, 2, "2"),
        (4, 2, "4"),
        (-3, 2, "-4"),
        (-3.999, 2, "-4"),
        (-4, 2, "-4"),
        (1, 0.5, "1"),  # decimal steps
        (1.01, 0.02, "1"),
        (2.002, 0.02, "2"),
        (2.002, 0.0002, "2.002"),
        (-1, 0.5, "-1"),
        (-1.01, 0.02, "-1.02"),
        (-2.002, 0.02, "-2.02"),
        (-2.002, 0.0002, "-2.002"),
        (2, 1.0e-07, "2"),
        (2, 123.456e-5, "1.9999872"),
        (1, 9.0e-20, "0.99999999999999999999"),
        (0.02442002442002442001001, 0.00000000000002, "0.02442002442002")])
    @pytest.mark.parametrize("send_trace", [True, False])
    def test_send_value_update_number_type(self, input, step_size, expected, send_trace):
        """
        Tests sending update for number value.

        Tests if expected message is being sent.

        Args:
            input: value to be updated
            step_size: step size value should follow
            expected: value expected to be sent
            send_trace: Boolean indicating if trace should be automatically sent

        """
        # Arrange
        with patch('urllib.request.urlopen'):
            fake_connect(self, ADDRESS, PORT, send_trace)
        self.service.socket.message_received = True
        self.service.socket.my_socket.send = Mock()
        urlopen_trace_id = sent_json_trace_id = ''
        device = self.service.get_devices()[0]
        value = device.value_list[0]
        value.data_type == "number"
        value.number_step = step_size

        # Act
        with patch('urllib.request.urlopen') as urlopen:
            try:
                value.update(input)
                args, kwargs = self.service.socket.my_socket.send.call_args
                arg = json.loads(args[0].decode('utf-8'))
                result = arg[0]['params']['data']['data']

                if send_trace:
                    urlopen_args, urlopen_kwargs = urlopen.call_args

                    parsed_urlopen = urlparse.urlparse(urlopen_args[0])
                    urlopen_trace_id = parse_qs(parsed_urlopen.query)['id']

                    parsed_sent_json = urlparse.urlparse(arg[0]['params']['url'])
                    sent_json_trace_id = parse_qs(parsed_sent_json.query)['trace']
            except TypeError:
                result = None
                arg = []

        # Assert
        assert validate_json("request", arg) is True
        assert result == expected
        assert sent_json_trace_id == urlopen_trace_id
        if send_trace and result is not None:
            assert urlopen_trace_id != ''
        else:
            assert urlopen_trace_id == ''

    @pytest.mark.parametrize("input,max,expected", [
        ("test", 10, "test"),  # value under max
        ("", 10, ""),
        ("", 0, ""),  # value on max
        ("testtestte", 10, "testtestte"),
        ("", None, ""),  # no max
        ("testtesttesttesttesttest", None,
         "testtesttesttesttesttest"),
        (None, 10, None),  # no value
        (None, None, None),
        ("test", 1, None)])  # value over max
    @pytest.mark.parametrize("type", ["string", "blob"])
    @pytest.mark.parametrize("send_trace", [True, False])
    def test_send_value_update_text_type(self, input, max, expected, type, send_trace):
        """
        Tests sending update for text/blob value.

        Tests if expected message is being sent.

        Args:
            input: value to be updated
            max: maximum length of the message
            expected: value expected to be sent
            type: indicates if it is string or blob types of value
            send_trace: Boolean indicating if trace should be automatically sent

        """
        # Arrange
        with patch('urllib.request.urlopen'):
            fake_connect(self, ADDRESS, PORT, send_trace)
        self.service.socket.message_received = True
        self.service.socket.my_socket.send = Mock()
        urlopen_trace_id = sent_json_trace_id = ''
        device = self.service.get_devices()[0]
        value = device.value_list[0]
        value.data_type = type
        value.string_max = max
        value.blob_max = max

        # Act
        with patch('urllib.request.urlopen') as urlopen:
            try:
                value.update(input)
                args, kwargs = self.service.socket.my_socket.send.call_args
                arg = json.loads(args[0].decode('utf-8'))
                result = arg[0]['params']['data']['data']

                if send_trace:
                    urlopen_args, urlopen_kwargs = urlopen.call_args

                    parsed_urlopen = urlparse.urlparse(urlopen_args[0])
                    urlopen_trace_id = parse_qs(parsed_urlopen.query)['id']

                    parsed_sent_json = urlparse.urlparse(arg[0]['params']['url'])
                    sent_json_trace_id = parse_qs(parsed_sent_json.query)['trace']
            except TypeError:
                result = None

        # Assert
        assert result == expected
        assert sent_json_trace_id == urlopen_trace_id
        if send_trace and result is not None:
            assert urlopen_trace_id != ''
        else:
            assert urlopen_trace_id == ''


class TestReceiveThreadClass:
    """
    TestReceiveThreadClass instance.

    Tests receiving messages from wappsto server.

    """

    def setup_method(self):
        """
        Sets up each method.

        Sets location to be used in test, initializes service and creates connection.

        """
        test_json_location = os.path.join(os.path.dirname(__file__), TEST_JSON)
        self.service = wappsto.Wappsto(json_file_name=test_json_location)
        fake_connect(self, ADDRESS, PORT)

    @pytest.mark.parametrize("trace_id", [None, '321'])
    @pytest.mark.parametrize("expected_msg_id", [message_data.SEND_FAILED])
    @pytest.mark.parametrize("bulk", [False, True])
    def test_receive_thread_wrong_verb(self, trace_id, expected_msg_id, bulk):
        """
        Tests receiving message with wrong verb.

        Tests what would happen if wrong verb would be provided in incoming message.

        Args:
            trace_id: id used for tracing
            expected_msg_id: message id expected to be received
            bulk: Boolean value indicating if multiple messages should be sent at once

        """
        # Arrange
        response = create_response(self, "wrong_verb", trace_id, bulk, "1", "1", "1")
        self.service.socket.my_socket.recv = Mock(side_effect=[response.encode('utf-8'), KeyboardInterrupt])

        # Act
        try:
            # runs until mock object is run and its side_effect raises
            # exception
            self.service.socket.receive_thread()
        except KeyboardInterrupt:
            pass

        # Assert
        while self.service.socket.sending_queue.qsize() > 0:
            message = self.service.socket.sending_queue.get()
            assert message.msg_id == expected_msg_id

    @pytest.mark.parametrize("callback_exists", [False, True])
    @pytest.mark.parametrize("trace_id", [None, '321'])
    @pytest.mark.parametrize("expected_msg_id", [message_data.SEND_SUCCESS])
    @pytest.mark.parametrize("object_name", ["value", "wrong"])
    @pytest.mark.parametrize("bulk", [False, True])
    @pytest.mark.parametrize("data", ["44"])
    def test_receive_thread_Put(self, callback_exists, trace_id,
                                expected_msg_id, object_name, bulk, data):
        """
        Tests receiving message with PUT verb.

        Tests what would happen if PUT method would be provided in incoming message.

        Args:
            callback_exists: Boolean indicating if object should have callback
            trace_id: id used for tracing
            expected_msg_id: message id expected to be received
            object_name: name of the object to be updated
            bulk: Boolean value indicating if multiple messages should be sent at once
            data: data value provided in the message

        """
        # Arrange
        actual_object = get_object(self, object_name)
        if actual_object:
            fix_object_callback(callback_exists, actual_object)
            actual_object.control_state.data = '1'
            id = str(actual_object.control_state.uuid)
            url = str(actual_object.report_state.uuid)
        else:
            expected_msg_id = message_data.SEND_FAILED
            id = url = '1'

        response = create_response(self, 'PUT', trace_id, bulk, id, url, data)
        self.service.socket.my_socket.recv = Mock(side_effect=[response.encode('utf-8'), KeyboardInterrupt])

        # Act
        try:
            # runs until mock object is run and its side_effect raises
            # exception
            self.service.socket.receive_thread()
        except KeyboardInterrupt:
            pass

        # Assert
        if actual_object:
            if callback_exists:
                assert actual_object.callback.call_args[0][1] == 'set'
        while self.service.socket.sending_queue.qsize() > 0:
            message = self.service.socket.sending_queue.get()
            if message.msg_id == message_data.SEND_SUCCESS:
                message.data == data
            assert (message.msg_id == message_data.SEND_TRACE
                    or message.msg_id == expected_msg_id)
            if message.msg_id == message_data.SEND_TRACE:
                assert message.trace_id == trace_id

    @pytest.mark.parametrize("callback_exists", [False, True])
    @pytest.mark.parametrize("trace_id", [None, '321'])
    @pytest.mark.parametrize("expected_msg_id", [message_data.SEND_SUCCESS])
    @pytest.mark.parametrize("object_name", ["value", "wrong"])
    @pytest.mark.parametrize("bulk", [False, True])
    def test_receive_thread_Get(self, callback_exists, trace_id,
                                expected_msg_id, object_name, bulk):
        """
        Tests receiving message with GET verb.

        Tests what would happen if GET method would be provided in incoming message.

        Args:
            callback_exists: Boolean indicating if object should have callback
            trace_id: id used for tracing
            expected_msg_id: message id expected to be received
            object_name: name of the object to be updated
            bulk: Boolean value indicating if multiple messages should be sent at once

        """
        # Arrange
        actual_object = get_object(self, object_name)
        if actual_object:
            fix_object_callback(callback_exists, actual_object)
            id = str(actual_object.control_state.uuid)
            url = str(actual_object.report_state.uuid)
        else:
            expected_msg_id = message_data.SEND_FAILED
            id = url = '1'

        response = create_response(self, 'GET', trace_id, bulk, id, url, "1")
        self.service.socket.my_socket.recv = Mock(side_effect=[response.encode('utf-8'), KeyboardInterrupt])

        # Act
        try:
            # runs until mock object is run and its side_effect raises
            # exception
            self.service.socket.receive_thread()
        except KeyboardInterrupt:
            pass

        # Assert
        if actual_object:
            if callback_exists:
                assert actual_object.callback.call_args[0][1] == 'refresh'
        while self.service.socket.sending_queue.qsize() > 0:
            message = self.service.socket.sending_queue.get()
            assert (message.msg_id == message_data.SEND_TRACE
                    or message.msg_id == expected_msg_id)
            if message.msg_id == message_data.SEND_TRACE:
                assert message.trace_id == trace_id

    @pytest.mark.parametrize("callback_exists", [False, True])
    @pytest.mark.parametrize("trace_id", [None, '321'])
    @pytest.mark.parametrize("expected_msg_id", [message_data.SEND_SUCCESS])
    @pytest.mark.parametrize("object_name", ["network", "device", "value", "state", "wrong"])
    @pytest.mark.parametrize("bulk", [False, True])
    def test_receive_thread_Delete(self, callback_exists, trace_id,
                                   expected_msg_id, object_name, bulk):
        """
        Tests receiving message with DELETE verb.

        Tests what would happen if DELETE method would be provided in incoming message.

        Args:
            callback_exists: Boolean indicating if object should have callback
            trace_id: id used for tracing
            expected_msg_id: message id expected to be received
            object_name: name of the object to be updated
            bulk: Boolean value indicating if multiple messages should be sent at once

        """
        # Arrange
        actual_object = get_object(self, object_name)
        if actual_object:
            fix_object_callback(callback_exists, actual_object)
            id = url = str(actual_object.uuid)
        else:
            expected_msg_id = message_data.SEND_FAILED
            id = url = '1'

        response = create_response(self, 'DELETE', trace_id, bulk, id, url, "1")
        self.service.socket.my_socket.recv = Mock(side_effect=[response.encode('utf-8'), KeyboardInterrupt])

        # Act
        try:
            # runs until mock object is run and its side_effect raises
            # exception
            self.service.socket.receive_thread()
        except KeyboardInterrupt:
            pass

        # Assert
        if trace_id:
            assert any(message.msg_id == message_data.SEND_TRACE for message in self.service.socket.sending_queue.queue)
        if actual_object:
            if callback_exists:
                assert actual_object.callback.call_args[0][1] == 'remove'
        while self.service.socket.sending_queue.qsize() > 0:
            message = self.service.socket.sending_queue.get()
            assert (message.msg_id == message_data.SEND_TRACE
                    or message.msg_id == expected_msg_id)
            if message.msg_id == message_data.SEND_TRACE:
                assert message.trace_id == trace_id

    @pytest.mark.parametrize("id,type", [(93043873, "error"),
                                         (93043873, "result")])
    def test_receive_thread_other(self, id, type):
        """
        Tests receiving message with other data.

        Tests what would happen if error/result response would be provided in incoming message.

        Args:
            id: id of the message
            type: type of the message

        """
        # Arrange
        response = {"jsonrpc": "2.0",
                    "id": str(id),
                    type: {
                        "value": "True",
                        "meta": {
                            "server_send_time": "2020-01-22T08:22:55.315Z"}}}
        response = json.dumps(response)
        self.service.socket.packet_awaiting_confirm[str(id)] = response
        self.service.socket.my_socket.recv = Mock(side_effect=[response.encode('utf-8'), KeyboardInterrupt])

        # Act
        try:
            # runs until mock object is run and its side_effect raises
            # exception
            self.service.socket.receive_thread()
        except KeyboardInterrupt:
            pass

        # Assert
        assert len(self.service.socket.packet_awaiting_confirm) == 0


class TestSendThreadClass:
    """
    TestSendThreadClass instance.

    Tests sending messages to wappsto server.

    """

    def setup_method(self):
        """
        Sets up each method.

        Sets location to be used in test, initializes service and creates connection.

        """
        test_json_location = os.path.join(os.path.dirname(__file__), TEST_JSON)
        self.service = wappsto.Wappsto(json_file_name=test_json_location)
        fake_connect(self, ADDRESS, PORT)

    @pytest.mark.parametrize("type,send_trace", [
        (message_data.SEND_SUCCESS, False),
        (message_data.SEND_REPORT, False),
        (message_data.SEND_FAILED, False),
        (message_data.SEND_RECONNECT, False),
        (message_data.SEND_CONTROL, False),
        (message_data.SEND_REPORT, True),
        (message_data.SEND_RECONNECT, True),
        (message_data.SEND_CONTROL, True)])
    @pytest.mark.parametrize("value,expected_value", [
        ('test_value', 'test_value'),
        ('', ''),
        (None, None),
        ([], None)])
    @pytest.mark.parametrize("valid_message", [True, False])
<<<<<<< HEAD
    @pytest.mark.parametrize("messages_in_queue", [1, 2])
    def test_send_thread(self, type, messages_in_queue, valid_message, value, expected_value, send_trace):
=======
    @pytest.mark.parametrize("messages_in_queue", [1, 2, 20])
    def test_send_thread(self, type, messages_in_queue, valid_message):
>>>>>>> 56ca12b7
        """
        Tests sending message.

        Tests what would happen when sending message.

        Args:
            type: Type of message being sent
            messages_in_queue: How many messages should be sent
            valid_message: Boolean indicating if the sent json should be valid
            value: value to be sent
            expected_value: sent value
            send_trace: Boolean indicating if trace should be automatically sent

        """
        # Arrange
        self.service.socket.message_received = True
        if valid_message:
            state_id = self.service.get_network().uuid
            rpc_id = 1
            value = "test_info"
        else:
            self.service.get_network().uuid = 1
            state_id = 1
            rpc_id = None
            value = None
        self.service.get_network().name = value
        i = 0
        while i < messages_in_queue:
            i += 1
            reply = message_data.MessageData(
                type,
                state_id=state_id,
                rpc_id=rpc_id,
                data=value
            )
            self.service.socket.sending_queue.put(reply)
        self.service.socket.my_socket.send = Mock(side_effect=KeyboardInterrupt)
        self.service.socket.add_id_to_confirm_list = Mock()
<<<<<<< HEAD
        self.service.socket.automatic_trace = send_trace
        urlopen_trace_id = sent_json_trace_id = ''
=======
        bulk_size = wappsto.connection.communication.MAX_BULK_SIZE
>>>>>>> 56ca12b7

        # Act
        with patch('urllib.request.urlopen') as urlopen:
            try:
                # runs until mock object is run and its side_effect raises
                # exception
                self.service.socket.send_thread()
            except KeyboardInterrupt:
                args, kwargs = self.service.socket.my_socket.send.call_args
                arg = json.loads(args[0].decode('utf-8'))

                if urlopen.called:
                    urlopen_args, urlopen_kwargs = urlopen.call_args

                    parsed_urlopen = urlparse.urlparse(urlopen_args[0])
                    urlopen_trace_id = parse_qs(parsed_urlopen.query)['id']

                    parsed_sent_json = urlparse.urlparse(arg[messages_in_queue - 1]['params']['url'])
                    sent_json_trace_id = parse_qs(parsed_sent_json.query)['trace']

        # Assert
<<<<<<< HEAD
        assert urlopen_trace_id == sent_json_trace_id
        if send_trace:
            assert urlopen_trace_id != ''
        else:
            assert urlopen_trace_id == ''
        assert self.service.socket.sending_queue.qsize() == 0
        assert messages_in_queue == len(arg)
=======
        assert len(arg) <= bulk_size
        assert self.service.socket.sending_queue.qsize() == max(messages_in_queue - bulk_size, 0)
>>>>>>> 56ca12b7
        for request in arg:
            if type == message_data.SEND_SUCCESS:
                assert request.get('id', None) == rpc_id
                assert validate_json("successResponse", arg) == valid_message
                assert bool(request['result']) is True
            elif type == message_data.SEND_FAILED:
                assert request.get('id', None) == rpc_id
                assert validate_json("errorResponse", arg) == valid_message
                assert request['error'] == {"code": -32020}
            elif type == message_data.SEND_REPORT:
                assert validate_json("request", arg) == valid_message
                assert request['params']['data'].get('data', None) == value
                assert request['params']['data']['type'] == "Report"
                assert request['method'] == "PUT"
            elif type == message_data.SEND_RECONNECT:
                assert validate_json("request", arg) == valid_message
                assert request['params']['data'].get('name', None) == value
                assert request['params']['data']['meta']['type'] == "network"
                assert request['method'] == "POST"
            elif type == message_data.SEND_CONTROL:
                assert validate_json("request", arg) == valid_message
                assert request['params']['data'].get('data', None) == value
                assert request['params']['data']['type'] == "Control"
                assert request['method'] == "PUT"

    @pytest.mark.parametrize("trace_id", [332])
    def test_send_thread_send_trace(self, trace_id):
        """
        Tests sending trace message.

        Tests what would happen when sending trace message.

        Args:
            trace_id: trace id expected to be sent

        """
        # Arrange
        reply = message_data.MessageData(
            message_data.SEND_TRACE,
            trace_id=trace_id,
            rpc_id=93043873
        )
        self.service.socket.sending_queue.put(reply)

        # Act
        with patch('urllib.request.urlopen', side_effect=KeyboardInterrupt) as urlopen:
            try:
                # runs until mock object is run and its side_effect raises
                # exception
                self.service.socket.send_thread()
            except KeyboardInterrupt:
                if urlopen.called:
                    urlopen_args, urlopen_kwargs = urlopen.call_args

                    parsed_id = urlparse.urlparse(urlopen_args[0])
                    parsed_id = int(parse_qs(parsed_id.query)['id'][0])

        # Assert
        assert parsed_id == trace_id<|MERGE_RESOLUTION|>--- conflicted
+++ resolved
@@ -774,13 +774,8 @@
         (None, None),
         ([], None)])
     @pytest.mark.parametrize("valid_message", [True, False])
-<<<<<<< HEAD
-    @pytest.mark.parametrize("messages_in_queue", [1, 2])
+    @pytest.mark.parametrize("messages_in_queue", [1, 2, 20])
     def test_send_thread(self, type, messages_in_queue, valid_message, value, expected_value, send_trace):
-=======
-    @pytest.mark.parametrize("messages_in_queue", [1, 2, 20])
-    def test_send_thread(self, type, messages_in_queue, valid_message):
->>>>>>> 56ca12b7
         """
         Tests sending message.
 
@@ -819,12 +814,9 @@
             self.service.socket.sending_queue.put(reply)
         self.service.socket.my_socket.send = Mock(side_effect=KeyboardInterrupt)
         self.service.socket.add_id_to_confirm_list = Mock()
-<<<<<<< HEAD
         self.service.socket.automatic_trace = send_trace
         urlopen_trace_id = sent_json_trace_id = ''
-=======
         bulk_size = wappsto.connection.communication.MAX_BULK_SIZE
->>>>>>> 56ca12b7
 
         # Act
         with patch('urllib.request.urlopen') as urlopen:
@@ -846,18 +838,13 @@
                     sent_json_trace_id = parse_qs(parsed_sent_json.query)['trace']
 
         # Assert
-<<<<<<< HEAD
         assert urlopen_trace_id == sent_json_trace_id
         if send_trace:
             assert urlopen_trace_id != ''
         else:
             assert urlopen_trace_id == ''
-        assert self.service.socket.sending_queue.qsize() == 0
-        assert messages_in_queue == len(arg)
-=======
         assert len(arg) <= bulk_size
         assert self.service.socket.sending_queue.qsize() == max(messages_in_queue - bulk_size, 0)
->>>>>>> 56ca12b7
         for request in arg:
             if type == message_data.SEND_SUCCESS:
                 assert request.get('id', None) == rpc_id
