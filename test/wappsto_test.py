#!/usr/bin/env python3
import os
import json
import pytest
import wappsto
import urllib.parse
from mock import Mock
from unittest.mock import patch

from wappsto.connection import message_data
from wappsto.object_instantiation import status
from wappsto.connection.network_classes.errors import wappsto_errors

ADDRESS = "wappsto.com"
PORT = 11006
TEST_JSON = "test_JSON/test_json.json"
TEST_JSON_prettyprint = "test_JSON/test_json_prettyprint.json"


def check_for_correct_conn(*args, **kwargs):
    if args[0][0] != ADDRESS or args[0][1] != PORT:
        raise wappsto_errors.ServerConnectionException


def fake_connect(self, address, port):
    wappsto.RETRY_LIMIT = 2
    with patch('ssl.SSLContext.wrap_socket') as context:
        context.connect = Mock(side_effect=check_for_correct_conn)
        with patch('time.sleep', return_value=None), patch('threading.Thread'), patch('wappsto.communication.ClientSocket.add_id_to_confirm_list'), patch('socket.socket'), patch('ssl.SSLContext.wrap_socket', return_value=context):
            self.service.start(address=address, port=port)


def fix_object(self, callback_exists, testing_object):
    if callback_exists:
        test_callback = Mock(return_value=True)
        testing_object.set_callback(test_callback)
    else:
        testing_object.callback = None
    return testing_object


def create_response(self, verb, callback_exists, trace_id, bulk):
    value = self.service.instance.device_list[0].value_list[0]
    value = fix_object(self, callback_exists, value)
    id = str(value.control_state.uuid)
    url = str(value.report_state.uuid)
    trace = ''

    if verb == "DELETE":
        network = self.service.get_network()
        network = fix_object(self, callback_exists, network)
        url = str(network.uuid)
    
    if verb == "DELETE" or verb == "PUT" or verb == "GET":
        if trace_id is not None:
            trace = '"meta": {"trace": "'+str(trace_id)+'"},'

<<<<<<< HEAD
    return '{"jsonrpc": "2.0", "id": "1", "params": {"url": "'+url+'",'+trace+' "data": {"meta": {"id": "'+id+'"}, "data": "44"}}, "method": "'+verb+'"}'
=======
        message = '{"jsonrpc": "2.0", "id": "1", "params": {"url": "'+url+'",'+trace+' "data": {"meta": {"id": "'+id+'"}, "data": "93"}}, "method": "'+verb+'"}'
    else:
        message = '{"jsonrpc": "2.0", "id": "1", "params": {"url": "/network/b03f246d-63ef-446d-be58-ef1d1e83b338/device/a0e087c1-9678-491c-ac47-5b065dea3ac0/value/7ce2afdd-3be3-4945-862e-c73a800eb209/state/a7b4f66b-2558-4559-9fcc-c60768083164", "data": {"meta": {"id": "a7b4f66b-2558-4559-9fcc-c60768083164", "type": "state", "version": "2.0"}, "type": "Report", "status": "Send", "data": "93", "timestamp": "2020-01-22T08:22:57.216500Z"}}, "method": "??????"}'
>>>>>>> f987d381

    if bulk:
        message = [message, message]
        message = str(message)

    return message


def exists_in_dictionary(key, dict):
    return True if key in dict else False

# ################################## TESTS ################################## #


class TestJsonLoadClass:
    
    @classmethod
    def setup_class(self):
        self.test_json_prettyprint_location = os.path.join(
            os.path.dirname(__file__),
            TEST_JSON_prettyprint)
        self.test_json_location = os.path.join(
            os.path.dirname(__file__),
            TEST_JSON)

    def test_load_prettyprint_json(self):
        # Arrange
        with open(self.test_json_location, "r") as json_file:
            decoded = json.load(json_file)

        # Act
        service = wappsto.Wappsto(json_file_name=self.test_json_prettyprint_location)

        # Assert
        assert service.instance.decoded == decoded


class TestConnClass:

    def setup_method(self):
        self.test_json_location = os.path.join(os.path.dirname(__file__), TEST_JSON)
        self.service = wappsto.Wappsto(json_file_name=self.test_json_location)

    @pytest.mark.parametrize("address,port,callback_exists,expected_status,value_changed_to_none,upgradable", [(ADDRESS, PORT, True, status.RUNNING, False, False),
                                                     (ADDRESS, -1, True, status.DISCONNECTING, False, False),
                                                     ("wappstoFail.com", PORT, True, status.DISCONNECTING, False, False),
                                                     (ADDRESS, PORT, False, status.RUNNING, False, False),
                                                     (ADDRESS, -1, False, status.DISCONNECTING, False, False),
                                                     ("wappstoFail.com", PORT, False, status.DISCONNECTING, False, False),
                                                     (ADDRESS, PORT, True, status.RUNNING, True, False),
                                                     (ADDRESS, -1, True, status.DISCONNECTING, True, False),
                                                     ("wappstoFail.com", PORT, True, status.DISCONNECTING, True, False),
                                                     (ADDRESS, PORT, False, status.RUNNING, True, False),
                                                     (ADDRESS, -1, False, status.DISCONNECTING, True, False),
                                                     ("wappstoFail.com", PORT, False, status.DISCONNECTING, True, False),
                                                     (ADDRESS, PORT, True, status.RUNNING, False, True),
                                                     (ADDRESS, -1, True, status.DISCONNECTING, False, True),
                                                     ("wappstoFail.com", PORT, True, status.DISCONNECTING, False, True),
                                                     (ADDRESS, PORT, False, status.RUNNING, False, True),
                                                     (ADDRESS, -1, False, status.DISCONNECTING, False, True),
                                                     ("wappstoFail.com", PORT, False, status.DISCONNECTING, False, True),
                                                     (ADDRESS, PORT, True, status.RUNNING, True, True),
                                                     (ADDRESS, -1, True, status.DISCONNECTING, True, True),
                                                     ("wappstoFail.com", PORT, True, status.DISCONNECTING, True, True),
                                                     (ADDRESS, PORT, False, status.RUNNING, True, True),
                                                     (ADDRESS, -1, False, status.DISCONNECTING, True, True),
                                                     ("wappstoFail.com", PORT, False, status.DISCONNECTING, True, True)])
    def test_connection(self, address, port, callback_exists, expected_status, value_changed_to_none, upgradable):
        # Arrange
        status_service = self.service.get_status()
        fix_object(self, callback_exists, status_service)
        if value_changed_to_none:
            self.service.instance.network_cl.name = None

        # Act
        with patch('os.getenv', return_value=str(upgradable)):
            try:
                fake_connect(self, address, port)
                args, kwargs = self.service.socket.my_socket.send.call_args
                arg = json.loads(args[0].decode('utf-8'))
                sent_json = arg[0]['params']['data']
            except wappsto_errors.ServerConnectionException:
                sent_json = None
                pass

        # Assert
        if sent_json != None:
            assert not 'None' in str(sent_json)
            assert (upgradable and 'upgradable' in str(sent_json['meta']) or
                    not upgradable and not 'upgradable' in str(sent_json['meta']))
        assert self.service.status.get_status() == expected_status

class TestValueSendClass:

    @classmethod
    def setup_class(self):
        test_json_location = os.path.join(os.path.dirname(__file__), TEST_JSON)
        self.service = wappsto.Wappsto(json_file_name=test_json_location)
        fake_connect(self, ADDRESS, PORT)

    @pytest.mark.parametrize("input,step_size,expected", [(8, 1, "8"),# value on the step
                                                     (8, -1, "8"),
                                                     (-8, 1, "-8"),
                                                     (-8, -1, "-8"),
                                                     (100, 1, "100"),
                                                     (-100, 1, "-100"),
                                                     (0, 1, "0"),
                                                     (-0, 1, "0"),
                                                     (-99.9, 1, "-100"),# decimal value
                                                     (-0.1, 1, "-1"),
                                                     (0.1, 1, "0"),
                                                     (3.3, 1, "3"),
                                                     (3.0, 1, "3"),
                                                     (3.9, 1, "3"),
                                                     (-0.1, 1, "-1"),
                                                     (-3.3, 1, "-4"),
                                                     (-3.0, 1, "-3"),
                                                     (-3.9, 1, "-4"),
                                                     (-101, 1, None),# out of range
                                                     (101, 1, None),
                                                     (3, 2, "2"),# big steps
                                                     (3.999, 2, "2"),
                                                     (4, 2, "4"),
                                                     (-3, 2, "-4"),
                                                     (-3.999, 2, "-4"),
                                                     (-4, 2, "-4"),
                                                     (1, 0.5, "1"),# decimal steps
                                                     (1.01, 0.02, "1"),
                                                     (2.002, 0.02, "2"),
                                                     (2.002, 0.0002, "2.002"),
                                                     (-1, 0.5, "-1"),
                                                     (-1.01, 0.02, "-1.02"),
                                                     (-2.002, 0.02, "-2.02"),
                                                     (-2.002, 0.0002, "-2.002"),
                                                     (2, 1.0e-07, "2"),
                                                     (2, 123.456e-5, "1.9999872"),
                                                     (1, 9.0e-20, "0.99999999999999999999")])
    def test_send_value_update(self, input, step_size, expected):
        # Arrange
        self.service.socket.message_received = True
        self.service.socket.my_socket.send = Mock()
        device = self.service.get_devices()[0]
        value = device.value_list[0]
        value.number_step = step_size

        # Act
        try:
            value.update(input)
            args, kwargs = self.service.socket.my_socket.send.call_args
            arg = json.loads(args[0].decode('utf-8'))
            result = arg[0]['params']['data']['data']
        except TypeError:
            result = None

        # Assert
        assert result == expected

    @classmethod
    def teardown_class(self):
        self.service.stop()


class TestReceiveThreadClass:

    def setup_method(self):
        test_json_location = os.path.join(os.path.dirname(__file__), TEST_JSON)
        self.service = wappsto.Wappsto(json_file_name=test_json_location)
        fake_connect(self, ADDRESS, PORT)

<<<<<<< HEAD
    @pytest.mark.parametrize("id,verb,callback_exists,trace_id,expected_rpc_id,expected_msg_id,expected_trace_id,expected_data_value",
                             [(1, 'PUT', True, None, '1', send_data.SEND_SUCCESS, None, '44'),
                              (1, 'PUT', False, None, '1', send_data.SEND_FAILED, None, '44'),
                              (1, 'DELETE', True, None, '1', send_data.SEND_SUCCESS, None, '1'),
                              (1, 'DELETE', False, None, '1', send_data.SEND_SUCCESS, None, '1'),
                              (1, 'GET', True, None, '1', send_data.SEND_SUCCESS, None, '1'),
                              (1, 'GET', False, None, '1', send_data.SEND_SUCCESS, None, '1'),
                              (1, 'wrong_verb', False, None, '1', send_data.SEND_FAILED, None, '1'),
                              (1, 'wrong_verb', True, None, '1', send_data.SEND_FAILED, None, '1'),
                              (1, 'PUT', True, 321, None, send_data.SEND_TRACE, '321', '44'),
                              (1, 'PUT', False, 321, '1', send_data.SEND_FAILED, None, '44'),
                              (1, 'DELETE', True, 321, None, send_data.SEND_TRACE, '321', '1'),
                              (1, 'DELETE', False, 321, None, send_data.SEND_TRACE, '321', '1'),
                              (1, 'GET', True, 321, None, send_data.SEND_TRACE, '321', '1'),
                              (1, 'GET', False, 321, None, send_data.SEND_TRACE, '321', '1'),
                              (1, 'wrong_verb', False, 321, '1', send_data.SEND_FAILED, None, '1'),
                              (1, 'wrong_verb', True, 321, '1', send_data.SEND_FAILED, None, '1')
=======
    @pytest.mark.parametrize("id,verb,callback_exists,trace_id,expected_rpc_id,expected_msg_id,expected_trace_id",
                             [(1, 'PUT', True, None, '1', message_data.SEND_SUCCESS, None),
                              (1, 'PUT', False, None, '1', message_data.SEND_FAILED, None),
                              (1, 'DELETE', True, None, '1', message_data.SEND_SUCCESS, None),
                              (1, 'DELETE', False, None, '1', message_data.SEND_SUCCESS, None),
                              (1, 'GET', True, None, '1', message_data.SEND_SUCCESS, None),
                              (1, 'GET', False, None, '1', message_data.SEND_SUCCESS, None),
                              (1, 'wrong_verb', False, None, '1', message_data.SEND_FAILED, None),
                              (1, 'wrong_verb', True, None, '1', message_data.SEND_FAILED, None),
                              (1, 'PUT', True, 321, None, message_data.SEND_TRACE, '321'),
                              (1, 'PUT', False, 321, '1', message_data.SEND_FAILED, None),
                              (1, 'DELETE', True, 321, None, message_data.SEND_TRACE, '321'),
                              (1, 'DELETE', False, 321, None, message_data.SEND_TRACE, '321'),
                              (1, 'GET', True, 321, None, message_data.SEND_TRACE, '321'),
                              (1, 'GET', False, 321, None, message_data.SEND_TRACE, '321'),
                              (1, 'wrong_verb', False, 321, '1', message_data.SEND_FAILED, None),
                              (1, 'wrong_verb', True, 321, '1', message_data.SEND_FAILED, None)
>>>>>>> f987d381
                             ])
    @pytest.mark.parametrize("bulk", [False, True])
    def test_receive_thread_method(self, id, verb, callback_exists, trace_id, 
<<<<<<< HEAD
                                   expected_rpc_id, expected_msg_id, expected_trace_id, 
                                   expected_data_value):
        # Arrange
        value = self.service.instance.device_list[0].value_list[0]
        value.control_state.data = '1'
        response = create_response(self, verb, callback_exists, trace_id)
        self.service.socket.my_socket.recv = Mock(
            return_value=response.encode('utf-8'))
        self.service.socket.sending_queue.put = Mock(side_effect=Exception)
=======
                                   expected_rpc_id, expected_msg_id, expected_trace_id, bulk):
        # Arrange
        response = create_response(self, verb, callback_exists, trace_id, bulk)
        self.service.socket.my_socket.recv = Mock(side_effect=[response.encode('utf-8'), KeyboardInterrupt])
>>>>>>> f987d381

        # Act
        try:
            # runs until mock object is run and its side_effect raises
            # exception
            self.service.socket.receive_thread()
        except KeyboardInterrupt:
            pass

        # Assert
<<<<<<< HEAD
        assert value.control_state.data == expected_data_value
        assert args[0].rpc_id == expected_rpc_id
        assert args[0].msg_id == expected_msg_id
        assert args[0].trace_id == expected_trace_id

    @pytest.mark.parametrize("id,type", [(93043873, "error"),
                                         (93043873, "result")])
=======
        while self.service.socket.sending_queue.qsize() > 0:
            send = self.service.socket.sending_queue.get()
            assert (send.msg_id == message_data.SEND_SUCCESS or 
                    send.msg_id == expected_msg_id)

    @pytest.mark.parametrize("id,type", [(93043873, "error"),(93043873, "result")])
>>>>>>> f987d381
    def test_receive_thread_other(self, id, type):
        # Arrange
        response = '{"jsonrpc": "2.0", "id": "'+ str(id) +'", "'+type+'": {"value": "True", "meta": {"server_send_time": "2020-01-22T08:22:55.315Z"}}}'
        self.service.socket.packet_awaiting_confirm[str(id)] = response
        self.service.socket.my_socket.recv = Mock(side_effect=[response.encode('utf-8'), KeyboardInterrupt])

        # Act
        try:
            # runs until mock object is run and its side_effect raises
            # exception
            self.service.socket.receive_thread()
        except KeyboardInterrupt:
            pass

        # Assert
        assert len(self.service.socket.packet_awaiting_confirm) == 0


class TestSendThreadClass:

    def setup_method(self):
        test_json_location = os.path.join(os.path.dirname(__file__), TEST_JSON)
        self.service = wappsto.Wappsto(json_file_name=test_json_location)
        fake_connect(self, ADDRESS, PORT)

    @pytest.mark.parametrize("type", [message_data.SEND_SUCCESS,
                                      message_data.SEND_REPORT,
                                      message_data.SEND_FAILED,
                                      message_data.SEND_RECONNECT,
                                      message_data.SEND_CONTROL])
    @pytest.mark.parametrize("value,expected_value", [('test_value','test_value'),
                                                                ('', None),
                                                                (None, None),
                                                                ([],None)])
    @pytest.mark.parametrize("messages_in_queue", [1, 2])
    def test_send_thread(self, type, messages_in_queue, value, expected_value):
        # Arrange
        self.service.socket.message_received = True
        self.service.get_network().name = value
        i = 0
        while i < messages_in_queue:
            i += 1
            reply = message_data.MessageData(
                type,
                rpc_id=value,
                data=value
            )
            self.service.socket.sending_queue.put(reply)
        self.service.socket.my_socket.send = Mock(side_effect=KeyboardInterrupt)
        self.service.socket.add_id_to_confirm_list = Mock()

        # Act
        try:
            # runs until mock object is run and its side_effect raises
            # exception
            self.service.socket.send_thread()
        except KeyboardInterrupt:
            args, kwargs = self.service.socket.my_socket.send.call_args
            arg = args[0].decode('utf-8')
            requests = json.loads(arg)

        # Assert
        assert self.service.socket.sending_queue.qsize() == 0
        assert messages_in_queue == len(requests)
        for request in requests:
            if type == message_data.SEND_SUCCESS:
                assert request.get('id', None) == expected_value
                assert bool(request['result']) == True
            elif type == message_data.SEND_FAILED:
                assert request.get('id', None) == expected_value
                assert request['error'] == {"code": -32020}
            elif type == message_data.SEND_REPORT:
                assert request['params']['data'].get('data', None) == expected_value
                assert request['params']['data']['type'] == "Report"
                assert request['method'] == "PUT"
            elif type == message_data.SEND_RECONNECT:
                assert request['params']['data'].get('name', None) == expected_value
                assert request['params']['data']['meta']['type'] == "network"
                assert request['method'] == "POST"
            elif type == message_data.SEND_CONTROL:
                assert request['params']['data'].get('data', None) == expected_value
                assert request['params']['data']['type'] == "Control"
                assert request['method'] == "PUT"

    @pytest.mark.parametrize("rpc_id,expected_trace_id,type", [(93043873, 332, message_data.SEND_TRACE)])
    def test_send_thread_send_trace(self, rpc_id, expected_trace_id, type):
        # Arrange
        reply = message_data.MessageData(
            type,
            trace_id = expected_trace_id,
            rpc_id=rpc_id
        )
        self.service.socket.sending_queue.put(reply)

        # Act
        with patch('urllib.request.urlopen', side_effect=KeyboardInterrupt) as urlopen:
            try:
                # runs until mock object is run and its side_effect raises
                # exception
                self.service.socket.send_thread()
            except KeyboardInterrupt:
                args, kwargs = urlopen.call_args
                arg = urllib.parse.parse_qs(args[0])
        result_trace_id = int(arg['https://tracer.iot.seluxit.com/trace?id'][0])

        # Assert
        assert result_trace_id == expected_trace_id<|MERGE_RESOLUTION|>--- conflicted
+++ resolved
@@ -55,13 +55,9 @@
         if trace_id is not None:
             trace = '"meta": {"trace": "'+str(trace_id)+'"},'
 
-<<<<<<< HEAD
-    return '{"jsonrpc": "2.0", "id": "1", "params": {"url": "'+url+'",'+trace+' "data": {"meta": {"id": "'+id+'"}, "data": "44"}}, "method": "'+verb+'"}'
-=======
-        message = '{"jsonrpc": "2.0", "id": "1", "params": {"url": "'+url+'",'+trace+' "data": {"meta": {"id": "'+id+'"}, "data": "93"}}, "method": "'+verb+'"}'
+        message = '{"jsonrpc": "2.0", "id": "1", "params": {"url": "'+url+'",'+trace+' "data": {"meta": {"id": "'+id+'"}, "data": "44"}}, "method": "'+verb+'"}'
     else:
         message = '{"jsonrpc": "2.0", "id": "1", "params": {"url": "/network/b03f246d-63ef-446d-be58-ef1d1e83b338/device/a0e087c1-9678-491c-ac47-5b065dea3ac0/value/7ce2afdd-3be3-4945-862e-c73a800eb209/state/a7b4f66b-2558-4559-9fcc-c60768083164", "data": {"meta": {"id": "a7b4f66b-2558-4559-9fcc-c60768083164", "type": "state", "version": "2.0"}, "type": "Report", "status": "Send", "data": "93", "timestamp": "2020-01-22T08:22:57.216500Z"}}, "method": "??????"}'
->>>>>>> f987d381
 
     if bulk:
         message = [message, message]
@@ -231,7 +227,6 @@
         self.service = wappsto.Wappsto(json_file_name=test_json_location)
         fake_connect(self, ADDRESS, PORT)
 
-<<<<<<< HEAD
     @pytest.mark.parametrize("id,verb,callback_exists,trace_id,expected_rpc_id,expected_msg_id,expected_trace_id,expected_data_value",
                              [(1, 'PUT', True, None, '1', send_data.SEND_SUCCESS, None, '44'),
                               (1, 'PUT', False, None, '1', send_data.SEND_FAILED, None, '44'),
@@ -249,44 +244,16 @@
                               (1, 'GET', False, 321, None, send_data.SEND_TRACE, '321', '1'),
                               (1, 'wrong_verb', False, 321, '1', send_data.SEND_FAILED, None, '1'),
                               (1, 'wrong_verb', True, 321, '1', send_data.SEND_FAILED, None, '1')
-=======
-    @pytest.mark.parametrize("id,verb,callback_exists,trace_id,expected_rpc_id,expected_msg_id,expected_trace_id",
-                             [(1, 'PUT', True, None, '1', message_data.SEND_SUCCESS, None),
-                              (1, 'PUT', False, None, '1', message_data.SEND_FAILED, None),
-                              (1, 'DELETE', True, None, '1', message_data.SEND_SUCCESS, None),
-                              (1, 'DELETE', False, None, '1', message_data.SEND_SUCCESS, None),
-                              (1, 'GET', True, None, '1', message_data.SEND_SUCCESS, None),
-                              (1, 'GET', False, None, '1', message_data.SEND_SUCCESS, None),
-                              (1, 'wrong_verb', False, None, '1', message_data.SEND_FAILED, None),
-                              (1, 'wrong_verb', True, None, '1', message_data.SEND_FAILED, None),
-                              (1, 'PUT', True, 321, None, message_data.SEND_TRACE, '321'),
-                              (1, 'PUT', False, 321, '1', message_data.SEND_FAILED, None),
-                              (1, 'DELETE', True, 321, None, message_data.SEND_TRACE, '321'),
-                              (1, 'DELETE', False, 321, None, message_data.SEND_TRACE, '321'),
-                              (1, 'GET', True, 321, None, message_data.SEND_TRACE, '321'),
-                              (1, 'GET', False, 321, None, message_data.SEND_TRACE, '321'),
-                              (1, 'wrong_verb', False, 321, '1', message_data.SEND_FAILED, None),
-                              (1, 'wrong_verb', True, 321, '1', message_data.SEND_FAILED, None)
->>>>>>> f987d381
                              ])
     @pytest.mark.parametrize("bulk", [False, True])
-    def test_receive_thread_method(self, id, verb, callback_exists, trace_id, 
-<<<<<<< HEAD
-                                   expected_rpc_id, expected_msg_id, expected_trace_id, 
-                                   expected_data_value):
+    def test_receive_thread_method(self, id, verb, callback_exists, trace_id,
+                                   expected_rpc_id, expected_msg_id, expected_trace_id,
+                                   expected_data_value, bulk):
         # Arrange
         value = self.service.instance.device_list[0].value_list[0]
         value.control_state.data = '1'
-        response = create_response(self, verb, callback_exists, trace_id)
-        self.service.socket.my_socket.recv = Mock(
-            return_value=response.encode('utf-8'))
-        self.service.socket.sending_queue.put = Mock(side_effect=Exception)
-=======
-                                   expected_rpc_id, expected_msg_id, expected_trace_id, bulk):
-        # Arrange
         response = create_response(self, verb, callback_exists, trace_id, bulk)
         self.service.socket.my_socket.recv = Mock(side_effect=[response.encode('utf-8'), KeyboardInterrupt])
->>>>>>> f987d381
 
         # Act
         try:
@@ -297,22 +264,14 @@
             pass
 
         # Assert
-<<<<<<< HEAD
         assert value.control_state.data == expected_data_value
-        assert args[0].rpc_id == expected_rpc_id
-        assert args[0].msg_id == expected_msg_id
-        assert args[0].trace_id == expected_trace_id
-
-    @pytest.mark.parametrize("id,type", [(93043873, "error"),
-                                         (93043873, "result")])
-=======
         while self.service.socket.sending_queue.qsize() > 0:
             send = self.service.socket.sending_queue.get()
             assert (send.msg_id == message_data.SEND_SUCCESS or 
                     send.msg_id == expected_msg_id)
 
-    @pytest.mark.parametrize("id,type", [(93043873, "error"),(93043873, "result")])
->>>>>>> f987d381
+    @pytest.mark.parametrize("id,type", [(93043873, "error"),
+                                         (93043873, "result")])
     def test_receive_thread_other(self, id, type):
         # Arrange
         response = '{"jsonrpc": "2.0", "id": "'+ str(id) +'", "'+type+'": {"value": "True", "meta": {"server_send_time": "2020-01-22T08:22:55.315Z"}}}'
