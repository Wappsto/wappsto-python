--- conflicted
+++ resolved
@@ -102,20 +102,17 @@
     return actual_object
 
 
-<<<<<<< HEAD
-def send_response(self, verb, trace_id, bulk, message_id, element_id, url, data, split_message):
-=======
 def send_response(self,
                   verb,
                   trace_id=None,
                   bulk=None,
-                  id=None,
+                  message_id=None,
+                  element_id=None,
                   data=None,
                   split_message=None,
                   type=None,
                   period=None,
                   delta=None):
->>>>>>> f6e11aba
     """
     Sends response.
 
@@ -125,13 +122,8 @@
         verb: specifies if request is DELETE/PUT/POST/GET
         trace_id: id used for tracing messages
         bulk: Boolean value indicating if multiple messages should be sent at once.
-<<<<<<< HEAD
         message_id: id used to indicate the specific message
         element_id: id used for indicating element
-        url: url sent in message parameters
-=======
-        id: specifies id used in message
->>>>>>> f6e11aba
         data: data to be sent
         split_message: Boolean value indicating if message should be sent in parts
         type: type of module being used.
@@ -156,30 +148,19 @@
             if element_id is None:
                 meta = None
             else:
-                meta = {"id": element_id}
-
-            params = {"url": url,
-                      "meta": trace,
+                meta = {"id": element_id,
+                        "type": type}
+
+            params = {"meta": trace,
                       "data": {
                           "meta": meta,
-                          "data": data}}
+                          "data": data,
+                          "period": period,
+                          "delta": delta}}
 
         message = {"jsonrpc": "2.0",
-<<<<<<< HEAD
                    "id": message_id,
                    "params": params,
-=======
-                   "id": "1",
-                   "params": {
-                       "meta": trace,
-                       "data": {
-                           "meta": {
-                               "id": id,
-                               "type": type},
-                           "data": data,
-                           "period": period,
-                           "delta": delta}},
->>>>>>> f6e11aba
                    "method": verb}
     elif verb == "error" or verb == "result":
         if data:
@@ -738,11 +719,7 @@
 
         """
         # Arrange
-<<<<<<< HEAD
-        send_response(self, "wrong_verb", trace_id, bulk, None, None, None, None, split_message)
-=======
         send_response(self, "wrong_verb", trace_id=trace_id, bulk=bulk, split_message=split_message)
->>>>>>> f6e11aba
 
         # Act
         try:
@@ -793,36 +770,19 @@
         """
         # Arrange
         actual_object = get_object(self, object_name)
-<<<<<<< HEAD
         fix_object(callback_exists, actual_object)
         actual_object.control_state.data = "1"
-        id = str(actual_object.control_state.uuid)
-        url = str(actual_object.report_state.uuid)
+        if type == "state":
+            id = str(actual_object.control_state.uuid)
+        elif type == "value":
+            id = str(actual_object.uuid)
         if not object_exists:
-            with patch('queue.Queue.put'):
-                actual_object.control_state.delete()
+            self.service.instance.network = None
             expected_msg_id = message_data.SEND_FAILED
 
-        send_response(self, "PUT", trace_id, bulk, "1", id, url, data, split_message)
-=======
-        if actual_object:
-            fix_object(callback_exists, actual_object)
-            actual_object.control_state.data = '1'
-            if type == "state":
-                id = str(actual_object.control_state.uuid)
-            elif type == "value":
-                id = str(actual_object.uuid)
-            if not object_exists:
-                self.service.instance.network = None
-                expected_msg_id = message_data.SEND_FAILED
-        else:
-            expected_msg_id = message_data.SEND_FAILED
-            id = '1'
-
-        send_response(self, 'PUT', trace_id=trace_id, bulk=bulk, id=id,
+        send_response(self, 'PUT', trace_id=trace_id, bulk=bulk, element_id=id,
                       data=data, split_message=split_message, type=type, period=period,
                       delta=delta)
->>>>>>> f6e11aba
 
         # Act
         try:
@@ -834,14 +794,17 @@
             pass
 
         # Assert
-<<<<<<< HEAD
         if data is not None:
             if object_exists:
                 if trace_id:
                     assert any(message.msg_id == message_data.SEND_TRACE for message
                                in self.service.socket.sending_queue.queue)
-                if callback_exists:
-                    assert actual_object.callback.call_args[0][1] == "set"
+                if type == "state":
+                    if callback_exists:
+                        assert actual_object.callback.call_args[0][1] == 'set'
+                elif type == "value":
+                    assert actual_object.period == period
+                    assert actual_object.delta == delta
             assert self.service.socket.sending_queue.qsize() > 0
             while self.service.socket.sending_queue.qsize() > 0:
                 message = self.service.socket.sending_queue.get()
@@ -849,27 +812,8 @@
                         or message.msg_id == expected_msg_id)
                 if message.msg_id == message_data.SEND_TRACE:
                     assert message.trace_id == trace_id
-                    assert message.data == data
         else:
             assert self.service.socket.sending_queue.qsize() == 0
-=======
-        if trace_id and object_exists and actual_object:
-            assert any(message.msg_id == message_data.SEND_TRACE for message in self.service.socket.sending_queue.queue)
-        if actual_object and object_exists:
-            if type == "state":
-                if callback_exists:
-                    assert actual_object.callback.call_args[0][1] == 'set'
-            elif type == "value":
-                assert actual_object.period == period
-                assert actual_object.delta == delta
-        assert self.service.socket.sending_queue.qsize() > 0
-        while self.service.socket.sending_queue.qsize() > 0:
-            message = self.service.socket.sending_queue.get()
-            assert (message.msg_id == message_data.SEND_TRACE
-                    or message.msg_id == expected_msg_id)
-            if message.msg_id == message_data.SEND_TRACE:
-                assert message.trace_id == trace_id
->>>>>>> f6e11aba
 
     @pytest.mark.parametrize("callback_exists", [False, True])
     @pytest.mark.parametrize("trace_id", [None, "321"])
@@ -878,10 +822,10 @@
     @pytest.mark.parametrize("object_exists", [False, True])
     @pytest.mark.parametrize("bulk", [False, True])
     @pytest.mark.parametrize("split_message", [False, True])
-    @pytest.mark.parametrize("url_exists", [False, True])
+    @pytest.mark.parametrize("id_exists", [False, True])
     def test_receive_thread_Get(self, callback_exists, trace_id,
                                 expected_msg_id, object_name, object_exists,
-                                bulk, split_message, url_exists):
+                                bulk, split_message, id_exists):
         """
         Tests receiving message with GET verb.
 
@@ -895,38 +839,22 @@
             object_exists: indicates if object would exists
             bulk: Boolean value indicating if multiple messages should be sent at once
             split_message: Boolean value indicating if message should be sent in parts
-            url_exists: indicates if url should be in the message
+            id_exists: indicates if id should be in the message
 
         """
         # Arrange
         actual_object = get_object(self, object_name)
-<<<<<<< HEAD
         fix_object(callback_exists, actual_object)
-        id = str(actual_object.control_state.uuid)
-        url = str(actual_object.report_state.uuid)
+        id = str(actual_object.report_state.uuid)
         if not object_exists:
-            with patch('queue.Queue.put'):
-                actual_object.report_state.delete()
+            self.service.instance.network = None
             expected_msg_id = message_data.SEND_FAILED
 
-        if not url_exists:
-            url = None
-
-        send_response(self, "GET", trace_id, bulk, "1", id, url, "1", split_message)
-=======
-        if actual_object:
-            fix_object(callback_exists, actual_object)
-            id = str(actual_object.report_state.uuid)
-            if not object_exists:
-                self.service.instance.network = None
-                expected_msg_id = message_data.SEND_FAILED
-        else:
-            expected_msg_id = message_data.SEND_FAILED
-            id = '1'
-
-        send_response(self, 'GET', trace_id=trace_id, bulk=bulk, id=id,
+        if not id_exists:
+            id = None
+
+        send_response(self, "GET", trace_id=trace_id, bulk=bulk, element_id=id, data=1,
                       split_message=split_message)
->>>>>>> f6e11aba
 
         # Act
         try:
@@ -937,7 +865,7 @@
             pass
 
         # Assert
-        if url_exists:
+        if id_exists:
             if object_exists:
                 if trace_id:
                     assert any(message.msg_id == message_data.SEND_TRACE for message
@@ -961,10 +889,10 @@
     @pytest.mark.parametrize("object_exists", [False, True])
     @pytest.mark.parametrize("bulk", [False, True])
     @pytest.mark.parametrize("split_message", [False, True])
-    @pytest.mark.parametrize("url_exists", [False, True])
+    @pytest.mark.parametrize("id_exists", [False, True])
     def test_receive_thread_Delete(self, callback_exists, trace_id,
                                    expected_msg_id, object_name, object_exists,
-                                   bulk, split_message, url_exists):
+                                   bulk, split_message, id_exists):
         """
         Tests receiving message with DELETE verb.
 
@@ -978,37 +906,22 @@
             object_exists: indicates if object would exists
             bulk: Boolean value indicating if multiple messages should be sent at once
             split_message: Boolean value indicating if message should be sent in parts
-            url_exists: indicates if url should be in the message
+            id_exists: indicates if id should be in the message
 
         """
         # Arrange
         actual_object = get_object(self, object_name)
-<<<<<<< HEAD
         fix_object(callback_exists, actual_object)
-        id = url = str(actual_object.uuid)
+        id = str(actual_object.uuid)
         if not object_exists:
-            with patch('queue.Queue.put'):
-                actual_object.delete()
+            self.service.instance.network = None
             expected_msg_id = message_data.SEND_FAILED
 
-        if not url_exists:
-            url = None
-
-        send_response(self, "DELETE", trace_id, bulk, "1", id, url, "1", split_message)
-=======
-        if actual_object:
-            fix_object(callback_exists, actual_object)
-            id = str(actual_object.uuid)
-            if not object_exists:
-                self.service.instance.network = None
-                expected_msg_id = message_data.SEND_FAILED
-        else:
-            expected_msg_id = message_data.SEND_FAILED
-            id = '1'
-
-        send_response(self, 'DELETE', trace_id=trace_id, bulk=bulk, id=id,
+        if not id_exists:
+            id = None
+
+        send_response(self, 'DELETE', trace_id=trace_id, bulk=bulk, element_id=id, data=1,
                       split_message=split_message)
->>>>>>> f6e11aba
 
         # Act
         try:
@@ -1019,7 +932,7 @@
             pass
 
         # Assert
-        if url_exists:
+        if id_exists:
             if object_exists:
                 if trace_id:
                     assert any(message.msg_id == message_data.SEND_TRACE for message
@@ -1056,11 +969,8 @@
         # Arrange
         state = self.service.get_devices()[0].get_value("temp").control_state
         state.data = 1
-<<<<<<< HEAD
-        send_response(self, "result", None, bulk, "1", state.uuid, None, data, split_message)
-=======
-        send_response(self, 'result', bulk=bulk, id=state.uuid, data=data, split_message=split_message)
->>>>>>> f6e11aba
+        send_response(self, "result", bulk=bulk, message_id=state.uuid, element_id=state.uuid,
+                      data=data, split_message=split_message)
 
         # Act
         try:
@@ -1091,16 +1001,12 @@
 
         """
         # Arrange
-<<<<<<< HEAD
         if message_size_exeeded:
             wappsto.communication.MESSAGE_SIZE_BYTES = 0
             messages_in_list = 1
         else:
             messages_in_list = 0
-        send_response(self, "error", None, bulk, "1", "93043873", None, None, split_message)
-=======
-        send_response(self, 'error', bulk=bulk, id="93043873", split_message=split_message)
->>>>>>> f6e11aba
+        send_response(self, 'error', bulk=bulk, message_id="93043873", split_message=split_message)
 
         # Act
         try:
