#!/usr/bin/env python3
import os
import json
import pytest
import wappsto
import urllib.parse
from mock import Mock
from unittest.mock import patch
import urllib.parse as urlparse
from urllib.parse import parse_qs

from wappsto.connection import message_data
from wappsto.object_instantiation import status
from wappsto.connection.network_classes.errors import wappsto_errors

ADDRESS = "wappsto.com"
PORT = 11006
TEST_JSON = "test_JSON/test_json.json"
TEST_JSON_prettyprint = "test_JSON/test_json_prettyprint.json"


def check_for_correct_conn(*args, **kwargs):
    if args[0][0] != ADDRESS or args[0][1] != PORT:
        raise wappsto_errors.ServerConnectionException


def stop_if_success_or_failed(*args, **kwargs):
    if args[0].msg_id == send_data.SEND_SUCCESS or args[0].msg_id == send_data.SEND_FAILED:
        raise Exception


def check_if_element_exists(change_indicator, key_name, dict1, dict2):
    result1 = exists_in_dictionary(key_name,dict1)
    result2 = exists_in_dictionary(key_name,dict2)
    return (change_indicator and result1 != result2) or (not change_indicator and result1 == result2)


def fake_connect(self, address, port, send_trace = False):
    wappsto.RETRY_LIMIT = 2
    with patch('ssl.SSLContext.wrap_socket') as context:
        context.connect = Mock(side_effect=check_for_correct_conn)
<<<<<<< HEAD
        with patch('time.sleep', return_value=None), patch('wappsto.communication.ClientSocket.add_id_to_confirm_list'), patch('wappsto.communication.socket.socket'), patch('wappsto.communication.ssl.SSLContext.wrap_socket', return_value=context):
            self.service.start(address=address, port=port, automatic_trace=send_trace)


def get_send_thread_values(type, args, id, send_trace):
    results = []
    if type == 1:
        results.append(TestResult(received = args['id'], expected = id))
        results.append(TestResult(received = bool(args['result']), 
                                  expected = True))
    elif type == 2:
        results.append(TestResult(received = args['id'], expected = id))
        results.append(TestResult(received = args['error'],
                                  expected = json.loads(
                                      '{"code": -32020, "message": null}')))
    elif type == 3:
        results.append(TestResult(received = args['params']['data']['type'],
                                  expected = "Report"))
        results.append(TestResult(received = args['method'], expected = "PUT"))
        results.append(TestResult(received = "?trace=" in str(args['params']['url']), 
                                  expected = send_trace))
    elif type == 4:
        results.append(TestResult(received = args['params']['data']['meta']['type'],
                                  expected = "network"))
        results.append(TestResult(received = args['method'], expected = "POST"))
        results.append(TestResult(received = "?trace=" in str(args['params']['url']), 
                                  expected = send_trace))
    elif type == 5:
        results.append(TestResult(received = args['params']['data']['type'], 
                                  expected = "Control"))
        results.append(TestResult(received = args['method'], expected = "PUT"))
        results.append(TestResult(received = "?trace=" in str(args['params']['url']), 
                                  expected = send_trace))
    return results


def fix_object_callback(callback_exists, testing_object):
=======
        with patch('time.sleep', return_value=None), patch('threading.Thread'), patch('wappsto.communication.ClientSocket.add_id_to_confirm_list'), patch('socket.socket'), patch('ssl.SSLContext.wrap_socket', return_value=context):
            self.service.start(address=address, port=port)


def fix_object(self, callback_exists, testing_object):
>>>>>>> 3829351d
    if callback_exists:
        test_callback = Mock(return_value=True)
        testing_object.set_callback(test_callback)
    else:
        testing_object.callback = None
    return testing_object


def create_response(self, verb, callback_exists, trace_id, bulk):
    value = self.service.instance.device_list[0].value_list[0]
    value = fix_object_callback(callback_exists, value)
    id = str(value.control_state.uuid)
    url = str(value.report_state.uuid)
    trace = ''

    if verb == "DELETE":
        network = self.service.get_network()
        network = fix_object_callback(callback_exists, network)
        url = str(network.uuid)
<<<<<<< HEAD
    elif verb == "PUT" or verb == "GET":
        pass
        # may be used later
    else:
        return '{"jsonrpc": "2.0", "id": "1", "params": {}, "method": "??????"}'

    if trace_id is not None:
        trace = '"meta": {"trace": "'+trace_id+'"},'
=======
    
    if verb == "DELETE" or verb == "PUT" or verb == "GET":
        if trace_id is not None:
            trace = '"meta": {"trace": "'+str(trace_id)+'"},'
>>>>>>> 3829351d

        message = '{"jsonrpc": "2.0", "id": "1", "params": {"url": "'+url+'",'+trace+' "data": {"meta": {"id": "'+id+'"}, "data": "93"}}, "method": "'+verb+'"}'
    else:
        message = '{"jsonrpc": "2.0", "id": "1", "params": {"url": "/network/b03f246d-63ef-446d-be58-ef1d1e83b338/device/a0e087c1-9678-491c-ac47-5b065dea3ac0/value/7ce2afdd-3be3-4945-862e-c73a800eb209/state/a7b4f66b-2558-4559-9fcc-c60768083164", "data": {"meta": {"id": "a7b4f66b-2558-4559-9fcc-c60768083164", "type": "state", "version": "2.0"}, "type": "Report", "status": "Send", "data": "93", "timestamp": "2020-01-22T08:22:57.216500Z"}}, "method": "??????"}'

    if bulk:
        message = [message, message]
        message = str(message)

    return message


def exists_in_dictionary(key, dict):
    return True if key in dict else False

# ################################## TESTS ################################## #


class TestJsonLoadClass:
    
    @classmethod
    def setup_class(self):
        self.test_json_prettyprint_location = os.path.join(
            os.path.dirname(__file__),
            TEST_JSON_prettyprint)
        self.test_json_location = os.path.join(
            os.path.dirname(__file__),
            TEST_JSON)

    def test_load_prettyprint_json(self):
        # Arrange
        with open(self.test_json_location, "r") as json_file:
            decoded = json.load(json_file)

        # Act
        service = wappsto.Wappsto(json_file_name=self.test_json_prettyprint_location)

        # Assert
        assert service.instance.decoded == decoded


class TestConnClass:

    def setup_method(self):
        self.test_json_location = os.path.join(os.path.dirname(__file__), TEST_JSON)
        self.service = wappsto.Wappsto(json_file_name=self.test_json_location)

    @pytest.mark.parametrize("address,port,expected_status", [(ADDRESS, PORT, status.RUNNING),
                                              (ADDRESS, -1, status.DISCONNECTING),
                                              ("wappstoFail.com", PORT, status.DISCONNECTING),
                                              ("wappstoFail.com", -1, status.DISCONNECTING)])
    @pytest.mark.parametrize("send_trace", [True, False])
    @pytest.mark.parametrize("callback_exists", [True, False])
    @pytest.mark.parametrize("value_changed_to_none", [True, False])
    @pytest.mark.parametrize("upgradable", [True, False])
    def test_connection(self, address, port, expected_status, send_trace, callback_exists, value_changed_to_none, upgradable):
        # Arrange
        status_service = self.service.get_status()
<<<<<<< HEAD
        fix_object_callback(callback_exists, status_service)
        expected_json_data = get_expected_json(self)
        urlopen_trace_id = sent_json_trace_id = ''
=======
        fix_object(self, callback_exists, status_service)
>>>>>>> 3829351d
        if value_changed_to_none:
            self.service.instance.network_cl.name = None

        # Act
        with patch('urllib.request.urlopen') as urlopen, patch('os.getenv', return_value=str(upgradable)):
            try:
<<<<<<< HEAD
                fake_connect(self, address, port, send_trace)
                args, kwargs = self.service.socket.my_socket.send.call_args
                arg = json.loads(args[0].decode('utf-8'))
                sent_json_data = arg['params']['data']
                
                if urlopen.called:
                    urlopen_args, urlopen_kwargs = urlopen.call_args

                    parsed_urlopen = urlparse.urlparse(urlopen_args[0])
                    urlopen_trace_id = parse_qs(parsed_urlopen.query)['id']
    
                    parsed_sent_json = urlparse.urlparse(arg['params']['url'])
                    sent_json_trace_id = parse_qs(parsed_sent_json.query)['trace']

            except wappsto_errors.ServerConnectionException:
                sent_json_data = None
                expected_json_data = None
                send_trace = False

        # Assert
        assert (#trace ids sent in urlopen and request
                urlopen_trace_id == sent_json_trace_id and
                send_trace and urlopen_trace_id != '' or
                not send_trace and urlopen_trace_id == ''
               )
        assert (#compares dictionaries
                (sent_json_data == None and expected_json_data == None) or
                check_if_element_exists(value_changed_to_none, 'name', expected_json_data, sent_json_data) and
                check_if_element_exists(upgradable, 'upgradable', expected_json_data['meta'], sent_json_data['meta'])
               )
=======
                fake_connect(self, address, port)
                args, kwargs = self.service.socket.my_socket.send.call_args
                arg = json.loads(args[0].decode('utf-8'))
                sent_json = arg[0]['params']['data']
            except wappsto_errors.ServerConnectionException:
                sent_json = None
                pass

        # Assert
        if sent_json != None:
            assert not 'None' in str(sent_json)
            assert (upgradable and 'upgradable' in str(sent_json['meta']) or
                    not upgradable and not 'upgradable' in str(sent_json['meta']))
>>>>>>> 3829351d
        assert self.service.status.get_status() == expected_status

class TestValueSendClass:

    @classmethod
    def setup_class(self):
        test_json_location = os.path.join(os.path.dirname(__file__), TEST_JSON)
        self.service = wappsto.Wappsto(json_file_name=test_json_location)
        fake_connect(self, ADDRESS, PORT)

    @pytest.mark.parametrize("input,step_size,expected", [(8, 1, "8"),# value on the step
                                                     (8, -1, "8"),
                                                     (-8, 1, "-8"),
                                                     (-8, -1, "-8"),
                                                     (100, 1, "100"),
                                                     (-100, 1, "-100"),
                                                     (0, 1, "0"),
                                                     (-0, 1, "0"),
                                                     (-99.9, 1, "-100"),# decimal value
                                                     (-0.1, 1, "-1"),
                                                     (0.1, 1, "0"),
                                                     (3.3, 1, "3"),
                                                     (3.0, 1, "3"),
                                                     (3.9, 1, "3"),
                                                     (-0.1, 1, "-1"),
                                                     (-3.3, 1, "-4"),
                                                     (-3.0, 1, "-3"),
                                                     (-3.9, 1, "-4"),
                                                     (-101, 1, None),# out of range
                                                     (101, 1, None),
                                                     (3, 2, "2"),# big steps
                                                     (3.999, 2, "2"),
                                                     (4, 2, "4"),
                                                     (-3, 2, "-4"),
                                                     (-3.999, 2, "-4"),
                                                     (-4, 2, "-4"),
                                                     (1, 0.5, "1"),# decimal steps
                                                     (1.01, 0.02, "1"),
                                                     (2.002, 0.02, "2"),
                                                     (2.002, 0.0002, "2.002"),
                                                     (-1, 0.5, "-1"),
                                                     (-1.01, 0.02, "-1.02"),
                                                     (-2.002, 0.02, "-2.02"),
                                                     (-2.002, 0.0002, "-2.002"),
                                                     (2, 1.0e-07, "2"),
                                                     (2, 123.456e-5, "1.9999872"),
                                                     (1, 9.0e-20, "0.99999999999999999999")])
    def test_send_value_update(self, input, step_size, expected):
        # Arrange
        self.service.socket.message_received = True
        self.service.socket.my_socket.send = Mock()
        device = self.service.get_devices()[0]
        value = device.value_list[0]
        value.number_step = step_size

        # Act
        try:
            value.update(input)
            args, kwargs = self.service.socket.my_socket.send.call_args
            arg = json.loads(args[0].decode('utf-8'))
            result = arg[0]['params']['data']['data']
        except TypeError:
            result = None

        # Assert
        assert result == expected

    @classmethod
    def teardown_class(self):
        self.service.stop()


class TestReceiveThreadClass:

    @classmethod
    def setup_class(self):
        test_json_location = os.path.join(os.path.dirname(__file__), TEST_JSON)
        self.service = wappsto.Wappsto(json_file_name=test_json_location)
        fake_connect(self, ADDRESS, PORT)

<<<<<<< HEAD
    @pytest.mark.parametrize("verb,callback_exists,expected_msg_id,trace_id", [('PUT', True, send_data.SEND_SUCCESS, None),
                                       ('DELETE', True, send_data.SEND_SUCCESS, None),
                                       ('GET', True, send_data.SEND_SUCCESS, None),
                                       ('wrong_verb', True, send_data.SEND_FAILED, None),
                                       ('PUT', False, send_data.SEND_FAILED, None),
                                       ('DELETE', False, send_data.SEND_SUCCESS, None),
                                       ('GET', False, send_data.SEND_SUCCESS, None),
                                       ('wrong_verb', False, send_data.SEND_FAILED, None),
                                       ('PUT', True, send_data.SEND_TRACE, '123'),
                                       ('DELETE', True, send_data.SEND_TRACE, '123'),
                                       ('GET', True, send_data.SEND_TRACE, '123'),
                                       ('wrong_verb', True, send_data.SEND_FAILED, '123'),
                                       ('PUT', False, send_data.SEND_FAILED, '123'),
                                       ('DELETE', False, send_data.SEND_TRACE, '123'),
                                       ('GET', False, send_data.SEND_TRACE, '123'),
                                       ('wrong_verb', False, send_data.SEND_FAILED, '123')])
    def test_receive_thread_method(self, verb, callback_exists, expected_msg_id, trace_id):
        # Arrange
        response = create_response(self, verb, callback_exists, trace_id)
        self.service.socket.my_socket.recv = Mock(
            return_value=response.encode('utf-8'))
        self.service.socket.sending_queue.put = Mock(side_effect=stop_if_success_or_failed)
=======
    @pytest.mark.parametrize("id,verb,callback_exists,trace_id,expected_rpc_id,expected_msg_id,expected_trace_id",
                             [(1, 'PUT', True, None, '1', message_data.SEND_SUCCESS, None),
                              (1, 'PUT', False, None, '1', message_data.SEND_FAILED, None),
                              (1, 'DELETE', True, None, '1', message_data.SEND_SUCCESS, None),
                              (1, 'DELETE', False, None, '1', message_data.SEND_SUCCESS, None),
                              (1, 'GET', True, None, '1', message_data.SEND_SUCCESS, None),
                              (1, 'GET', False, None, '1', message_data.SEND_SUCCESS, None),
                              (1, 'wrong_verb', False, None, '1', message_data.SEND_FAILED, None),
                              (1, 'wrong_verb', True, None, '1', message_data.SEND_FAILED, None),
                              (1, 'PUT', True, 321, None, message_data.SEND_TRACE, '321'),
                              (1, 'PUT', False, 321, '1', message_data.SEND_FAILED, None),
                              (1, 'DELETE', True, 321, None, message_data.SEND_TRACE, '321'),
                              (1, 'DELETE', False, 321, None, message_data.SEND_TRACE, '321'),
                              (1, 'GET', True, 321, None, message_data.SEND_TRACE, '321'),
                              (1, 'GET', False, 321, None, message_data.SEND_TRACE, '321'),
                              (1, 'wrong_verb', False, 321, '1', message_data.SEND_FAILED, None),
                              (1, 'wrong_verb', True, 321, '1', message_data.SEND_FAILED, None)
                             ])
    @pytest.mark.parametrize("bulk", [False, True])
    def test_receive_thread_method(self, id, verb, callback_exists, trace_id, 
                                   expected_rpc_id, expected_msg_id, expected_trace_id, bulk):
        # Arrange
        response = create_response(self, verb, callback_exists, trace_id, bulk)
        self.service.socket.my_socket.recv = Mock(side_effect=[response.encode('utf-8'), KeyboardInterrupt])
>>>>>>> 3829351d

        # Act
        try:
            # runs until mock object is run and its side_effect raises
            # exception
            self.service.socket.receive_thread()
<<<<<<< HEAD
        except Exception:
            args = self.service.socket.sending_queue.put.call_args_list

        # Assert
        assert args[0][0][0].msg_id == expected_msg_id

        if expected_msg_id == send_data.SEND_TRACE:
            assert args[0][0][0].trace_id == trace_id
            assert args[1][0][0].msg_id == send_data.SEND_SUCCESS

    @pytest.mark.parametrize("id", [93043873])
    @pytest.mark.parametrize("type", ["error", "result"])
=======
        except KeyboardInterrupt:
            pass

        # Assert
        while self.service.socket.sending_queue.qsize() > 0:
            send = self.service.socket.sending_queue.get()
            assert (send.msg_id == message_data.SEND_SUCCESS or 
                    send.msg_id == expected_msg_id)

    @pytest.mark.parametrize("id,type", [(93043873, "error"),(93043873, "result")])
>>>>>>> 3829351d
    def test_receive_thread_other(self, id, type):
        # Arrange
        response = '{"jsonrpc": "2.0", "id": "'+ str(id) +'", "'+type+'": {"value": "True", "meta": {"server_send_time": "2020-01-22T08:22:55.315Z"}}}'
        self.service.socket.packet_awaiting_confirm[str(id)] = response
        self.service.socket.my_socket.recv = Mock(side_effect=[response.encode('utf-8'), KeyboardInterrupt])

        # Act
        try:
            # runs until mock object is run and its side_effect raises
            # exception
            self.service.socket.receive_thread()
        except KeyboardInterrupt:
            pass

        # Assert
        assert len(self.service.socket.packet_awaiting_confirm) == 0

    @classmethod
    def teardown_class(self):
        self.service.stop()


class TestSendThreadClass:

    def setup_method(self):
        test_json_location = os.path.join(os.path.dirname(__file__), TEST_JSON)
        self.service = wappsto.Wappsto(json_file_name=test_json_location)
        fake_connect(self, ADDRESS, PORT)

<<<<<<< HEAD
    @pytest.mark.parametrize("type,send_trace", [(send_data.SEND_SUCCESS, False),
                                         (send_data.SEND_REPORT, False),
                                         (send_data.SEND_FAILED, False),
                                         (send_data.SEND_RECONNECT, False),
                                         (send_data.SEND_CONTROL, False),
                                         (send_data.SEND_REPORT, True),
                                         (send_data.SEND_RECONNECT, True),
                                         (send_data.SEND_CONTROL, True)])
    @pytest.mark.parametrize("id", [93043873])
    def test_send_thread(self, id, type, send_trace):
        # Arrange
        reply = send_data.SendData(
            type,
            rpc_id=id
        )
        self.service.socket.automatic_trace = send_trace
        self.service.socket.sending_queue.put(reply)
        self.service.socket.my_socket.send = Mock(side_effect=Exception)
        urlopen_trace_id = sent_json_trace_id = ''

        # Act
        with patch('urllib.request.urlopen') as urlopen:
            try:
                # runs until mock object is run and its side_effect raises
                # exception
                self.service.socket.send_thread()
            except Exception:
                args, kwargs = self.service.socket.my_socket.send.call_args
                arg = json.loads(args[0].decode('utf-8'))

                if urlopen.called:
                    urlopen_args, urlopen_kwargs = urlopen.call_args

                    parsed_urlopen = urlparse.urlparse(urlopen_args[0])
                    urlopen_trace_id = parse_qs(parsed_urlopen.query)['id']
    
                    parsed_sent_json = urlparse.urlparse(arg['params']['url'])
                    sent_json_trace_id = parse_qs(parsed_sent_json.query)['trace']

        # Assert
        assert urlopen_trace_id == sent_json_trace_id and (
            not send_trace and urlopen_trace_id == '' or
            send_trace and urlopen_trace_id != ''
            )
        for result in get_send_thread_values(type, arg, id, send_trace):
            assert result.received == result.expected

    @pytest.mark.parametrize("rpc_id", [93043873])
    @pytest.mark.parametrize("type", [send_data.SEND_TRACE])
    @pytest.mark.parametrize("trace_id", [332])
    def test_send_thread_send_trace(self, rpc_id, trace_id, type):
=======
    @pytest.mark.parametrize("type", [message_data.SEND_SUCCESS,
                                      message_data.SEND_REPORT,
                                      message_data.SEND_FAILED,
                                      message_data.SEND_RECONNECT,
                                      message_data.SEND_CONTROL])
    @pytest.mark.parametrize("value,expected_value", [('test_value','test_value'),
                                                                ('', None),
                                                                (None, None),
                                                                ([],None)])
    @pytest.mark.parametrize("messages_in_queue", [1, 2])
    def test_send_thread(self, type, messages_in_queue, value, expected_value):
        # Arrange
        self.service.socket.message_received = True
        self.service.get_network().name = value
        i = 0
        while i < messages_in_queue:
            i += 1
            reply = message_data.MessageData(
                type,
                rpc_id=value,
                data=value
            )
            self.service.socket.sending_queue.put(reply)
        self.service.socket.my_socket.send = Mock(side_effect=KeyboardInterrupt)
        self.service.socket.add_id_to_confirm_list = Mock()

        # Act
        try:
            # runs until mock object is run and its side_effect raises
            # exception
            self.service.socket.send_thread()
        except KeyboardInterrupt:
            args, kwargs = self.service.socket.my_socket.send.call_args
            arg = args[0].decode('utf-8')
            requests = json.loads(arg)

        # Assert
        assert self.service.socket.sending_queue.qsize() == 0
        assert messages_in_queue == len(requests)
        for request in requests:
            if type == message_data.SEND_SUCCESS:
                assert request.get('id', None) == expected_value
                assert bool(request['result']) == True
            elif type == message_data.SEND_FAILED:
                assert request.get('id', None) == expected_value
                assert request['error'] == {"code": -32020}
            elif type == message_data.SEND_REPORT:
                assert request['params']['data'].get('data', None) == expected_value
                assert request['params']['data']['type'] == "Report"
                assert request['method'] == "PUT"
            elif type == message_data.SEND_RECONNECT:
                assert request['params']['data'].get('name', None) == expected_value
                assert request['params']['data']['meta']['type'] == "network"
                assert request['method'] == "POST"
            elif type == message_data.SEND_CONTROL:
                assert request['params']['data'].get('data', None) == expected_value
                assert request['params']['data']['type'] == "Control"
                assert request['method'] == "PUT"

    @pytest.mark.parametrize("rpc_id,expected_trace_id,type", [(93043873, 332, message_data.SEND_TRACE)])
    def test_send_thread_send_trace(self, rpc_id, expected_trace_id, type):
>>>>>>> 3829351d
        # Arrange
        reply = message_data.MessageData(
            type,
            trace_id = trace_id,
            rpc_id=rpc_id
        )
        self.service.socket.sending_queue.put(reply)

        # Act
        with patch('urllib.request.urlopen', side_effect=KeyboardInterrupt) as urlopen:
            try:
                # runs until mock object is run and its side_effect raises
                # exception
                self.service.socket.send_thread()
<<<<<<< HEAD
            except Exception:
                if urlopen.called:
                    urlopen_args, urlopen_kwargs = urlopen.call_args

                    parsed_id = urlparse.urlparse(urlopen_args[0])
                    parsed_id = int(parse_qs(parsed_id.query)['id'][0])

        # Assert
        assert parsed_id == trace_id
=======
            except KeyboardInterrupt:
                args, kwargs = urlopen.call_args
                arg = urllib.parse.parse_qs(args[0])
        result_trace_id = int(arg['https://tracer.iot.seluxit.com/trace?id'][0])
>>>>>>> 3829351d

        # Assert
        assert result_trace_id == expected_trace_id<|MERGE_RESOLUTION|>--- conflicted
+++ resolved
@@ -39,51 +39,11 @@
     wappsto.RETRY_LIMIT = 2
     with patch('ssl.SSLContext.wrap_socket') as context:
         context.connect = Mock(side_effect=check_for_correct_conn)
-<<<<<<< HEAD
-        with patch('time.sleep', return_value=None), patch('wappsto.communication.ClientSocket.add_id_to_confirm_list'), patch('wappsto.communication.socket.socket'), patch('wappsto.communication.ssl.SSLContext.wrap_socket', return_value=context):
-            self.service.start(address=address, port=port, automatic_trace=send_trace)
-
-
-def get_send_thread_values(type, args, id, send_trace):
-    results = []
-    if type == 1:
-        results.append(TestResult(received = args['id'], expected = id))
-        results.append(TestResult(received = bool(args['result']), 
-                                  expected = True))
-    elif type == 2:
-        results.append(TestResult(received = args['id'], expected = id))
-        results.append(TestResult(received = args['error'],
-                                  expected = json.loads(
-                                      '{"code": -32020, "message": null}')))
-    elif type == 3:
-        results.append(TestResult(received = args['params']['data']['type'],
-                                  expected = "Report"))
-        results.append(TestResult(received = args['method'], expected = "PUT"))
-        results.append(TestResult(received = "?trace=" in str(args['params']['url']), 
-                                  expected = send_trace))
-    elif type == 4:
-        results.append(TestResult(received = args['params']['data']['meta']['type'],
-                                  expected = "network"))
-        results.append(TestResult(received = args['method'], expected = "POST"))
-        results.append(TestResult(received = "?trace=" in str(args['params']['url']), 
-                                  expected = send_trace))
-    elif type == 5:
-        results.append(TestResult(received = args['params']['data']['type'], 
-                                  expected = "Control"))
-        results.append(TestResult(received = args['method'], expected = "PUT"))
-        results.append(TestResult(received = "?trace=" in str(args['params']['url']), 
-                                  expected = send_trace))
-    return results
-
-
-def fix_object_callback(callback_exists, testing_object):
-=======
         with patch('time.sleep', return_value=None), patch('threading.Thread'), patch('wappsto.communication.ClientSocket.add_id_to_confirm_list'), patch('socket.socket'), patch('ssl.SSLContext.wrap_socket', return_value=context):
             self.service.start(address=address, port=port)
 
 
-def fix_object(self, callback_exists, testing_object):
->>>>>>> 3829351d
+def fix_object_callback(callback_exists, testing_object):
     if callback_exists:
         test_callback = Mock(return_value=True)
         testing_object.set_callback(test_callback)
@@ -103,21 +63,10 @@
         network = self.service.get_network()
         network = fix_object_callback(callback_exists, network)
         url = str(network.uuid)
-<<<<<<< HEAD
-    elif verb == "PUT" or verb == "GET":
-        pass
-        # may be used later
-    else:
-        return '{"jsonrpc": "2.0", "id": "1", "params": {}, "method": "??????"}'
-
-    if trace_id is not None:
-        trace = '"meta": {"trace": "'+trace_id+'"},'
-=======
-    
+
     if verb == "DELETE" or verb == "PUT" or verb == "GET":
         if trace_id is not None:
             trace = '"meta": {"trace": "'+str(trace_id)+'"},'
->>>>>>> 3829351d
 
         message = '{"jsonrpc": "2.0", "id": "1", "params": {"url": "'+url+'",'+trace+' "data": {"meta": {"id": "'+id+'"}, "data": "93"}}, "method": "'+verb+'"}'
     else:
@@ -176,20 +125,15 @@
     def test_connection(self, address, port, expected_status, send_trace, callback_exists, value_changed_to_none, upgradable):
         # Arrange
         status_service = self.service.get_status()
-<<<<<<< HEAD
         fix_object_callback(callback_exists, status_service)
         expected_json_data = get_expected_json(self)
         urlopen_trace_id = sent_json_trace_id = ''
-=======
-        fix_object(self, callback_exists, status_service)
->>>>>>> 3829351d
         if value_changed_to_none:
             self.service.instance.network_cl.name = None
 
         # Act
         with patch('urllib.request.urlopen') as urlopen, patch('os.getenv', return_value=str(upgradable)):
             try:
-<<<<<<< HEAD
                 fake_connect(self, address, port, send_trace)
                 args, kwargs = self.service.socket.my_socket.send.call_args
                 arg = json.loads(args[0].decode('utf-8'))
@@ -210,31 +154,10 @@
                 send_trace = False
 
         # Assert
-        assert (#trace ids sent in urlopen and request
-                urlopen_trace_id == sent_json_trace_id and
-                send_trace and urlopen_trace_id != '' or
-                not send_trace and urlopen_trace_id == ''
-               )
-        assert (#compares dictionaries
-                (sent_json_data == None and expected_json_data == None) or
-                check_if_element_exists(value_changed_to_none, 'name', expected_json_data, sent_json_data) and
-                check_if_element_exists(upgradable, 'upgradable', expected_json_data['meta'], sent_json_data['meta'])
-               )
-=======
-                fake_connect(self, address, port)
-                args, kwargs = self.service.socket.my_socket.send.call_args
-                arg = json.loads(args[0].decode('utf-8'))
-                sent_json = arg[0]['params']['data']
-            except wappsto_errors.ServerConnectionException:
-                sent_json = None
-                pass
-
-        # Assert
         if sent_json != None:
             assert not 'None' in str(sent_json)
             assert (upgradable and 'upgradable' in str(sent_json['meta']) or
                     not upgradable and not 'upgradable' in str(sent_json['meta']))
->>>>>>> 3829351d
         assert self.service.status.get_status() == expected_status
 
 class TestValueSendClass:
@@ -315,7 +238,6 @@
         self.service = wappsto.Wappsto(json_file_name=test_json_location)
         fake_connect(self, ADDRESS, PORT)
 
-<<<<<<< HEAD
     @pytest.mark.parametrize("verb,callback_exists,expected_msg_id,trace_id", [('PUT', True, send_data.SEND_SUCCESS, None),
                                        ('DELETE', True, send_data.SEND_SUCCESS, None),
                                        ('GET', True, send_data.SEND_SUCCESS, None),
@@ -332,73 +254,10 @@
                                        ('DELETE', False, send_data.SEND_TRACE, '123'),
                                        ('GET', False, send_data.SEND_TRACE, '123'),
                                        ('wrong_verb', False, send_data.SEND_FAILED, '123')])
-    def test_receive_thread_method(self, verb, callback_exists, expected_msg_id, trace_id):
-        # Arrange
-        response = create_response(self, verb, callback_exists, trace_id)
-        self.service.socket.my_socket.recv = Mock(
-            return_value=response.encode('utf-8'))
-        self.service.socket.sending_queue.put = Mock(side_effect=stop_if_success_or_failed)
-=======
-    @pytest.mark.parametrize("id,verb,callback_exists,trace_id,expected_rpc_id,expected_msg_id,expected_trace_id",
-                             [(1, 'PUT', True, None, '1', message_data.SEND_SUCCESS, None),
-                              (1, 'PUT', False, None, '1', message_data.SEND_FAILED, None),
-                              (1, 'DELETE', True, None, '1', message_data.SEND_SUCCESS, None),
-                              (1, 'DELETE', False, None, '1', message_data.SEND_SUCCESS, None),
-                              (1, 'GET', True, None, '1', message_data.SEND_SUCCESS, None),
-                              (1, 'GET', False, None, '1', message_data.SEND_SUCCESS, None),
-                              (1, 'wrong_verb', False, None, '1', message_data.SEND_FAILED, None),
-                              (1, 'wrong_verb', True, None, '1', message_data.SEND_FAILED, None),
-                              (1, 'PUT', True, 321, None, message_data.SEND_TRACE, '321'),
-                              (1, 'PUT', False, 321, '1', message_data.SEND_FAILED, None),
-                              (1, 'DELETE', True, 321, None, message_data.SEND_TRACE, '321'),
-                              (1, 'DELETE', False, 321, None, message_data.SEND_TRACE, '321'),
-                              (1, 'GET', True, 321, None, message_data.SEND_TRACE, '321'),
-                              (1, 'GET', False, 321, None, message_data.SEND_TRACE, '321'),
-                              (1, 'wrong_verb', False, 321, '1', message_data.SEND_FAILED, None),
-                              (1, 'wrong_verb', True, 321, '1', message_data.SEND_FAILED, None)
-                             ])
     @pytest.mark.parametrize("bulk", [False, True])
-    def test_receive_thread_method(self, id, verb, callback_exists, trace_id, 
-                                   expected_rpc_id, expected_msg_id, expected_trace_id, bulk):
+    def test_receive_thread_method(self, verb, callback_exists, expected_msg_id, trace_id, bulk):
         # Arrange
         response = create_response(self, verb, callback_exists, trace_id, bulk)
-        self.service.socket.my_socket.recv = Mock(side_effect=[response.encode('utf-8'), KeyboardInterrupt])
->>>>>>> 3829351d
-
-        # Act
-        try:
-            # runs until mock object is run and its side_effect raises
-            # exception
-            self.service.socket.receive_thread()
-<<<<<<< HEAD
-        except Exception:
-            args = self.service.socket.sending_queue.put.call_args_list
-
-        # Assert
-        assert args[0][0][0].msg_id == expected_msg_id
-
-        if expected_msg_id == send_data.SEND_TRACE:
-            assert args[0][0][0].trace_id == trace_id
-            assert args[1][0][0].msg_id == send_data.SEND_SUCCESS
-
-    @pytest.mark.parametrize("id", [93043873])
-    @pytest.mark.parametrize("type", ["error", "result"])
-=======
-        except KeyboardInterrupt:
-            pass
-
-        # Assert
-        while self.service.socket.sending_queue.qsize() > 0:
-            send = self.service.socket.sending_queue.get()
-            assert (send.msg_id == message_data.SEND_SUCCESS or 
-                    send.msg_id == expected_msg_id)
-
-    @pytest.mark.parametrize("id,type", [(93043873, "error"),(93043873, "result")])
->>>>>>> 3829351d
-    def test_receive_thread_other(self, id, type):
-        # Arrange
-        response = '{"jsonrpc": "2.0", "id": "'+ str(id) +'", "'+type+'": {"value": "True", "meta": {"server_send_time": "2020-01-22T08:22:55.315Z"}}}'
-        self.service.socket.packet_awaiting_confirm[str(id)] = response
         self.service.socket.my_socket.recv = Mock(side_effect=[response.encode('utf-8'), KeyboardInterrupt])
 
         # Act
@@ -410,6 +269,30 @@
             pass
 
         # Assert
+        send = self.service.socket.sending_queue.get()
+        assert send.trace_id == trace_id
+        while self.service.socket.sending_queue.qsize() > 0:
+            assert (send.msg_id == message_data.SEND_SUCCESS or 
+                    send.msg_id == expected_msg_id)
+            send = self.service.socket.sending_queue.get()
+
+    @pytest.mark.parametrize("id", [93043873])
+    @pytest.mark.parametrize("type", ["error", "result"])
+    def test_receive_thread_other(self, id, type):
+        # Arrange
+        response = '{"jsonrpc": "2.0", "id": "'+ str(id) +'", "'+type+'": {"value": "True", "meta": {"server_send_time": "2020-01-22T08:22:55.315Z"}}}'
+        self.service.socket.packet_awaiting_confirm[str(id)] = response
+        self.service.socket.my_socket.recv = Mock(side_effect=[response.encode('utf-8'), KeyboardInterrupt])
+
+        # Act
+        try:
+            # runs until mock object is run and its side_effect raises
+            # exception
+            self.service.socket.receive_thread()
+        except KeyboardInterrupt:
+            pass
+
+        # Assert
         assert len(self.service.socket.packet_awaiting_confirm) == 0
 
     @classmethod
@@ -424,64 +307,14 @@
         self.service = wappsto.Wappsto(json_file_name=test_json_location)
         fake_connect(self, ADDRESS, PORT)
 
-<<<<<<< HEAD
-    @pytest.mark.parametrize("type,send_trace", [(send_data.SEND_SUCCESS, False),
-                                         (send_data.SEND_REPORT, False),
-                                         (send_data.SEND_FAILED, False),
-                                         (send_data.SEND_RECONNECT, False),
-                                         (send_data.SEND_CONTROL, False),
-                                         (send_data.SEND_REPORT, True),
-                                         (send_data.SEND_RECONNECT, True),
-                                         (send_data.SEND_CONTROL, True)])
-    @pytest.mark.parametrize("id", [93043873])
-    def test_send_thread(self, id, type, send_trace):
-        # Arrange
-        reply = send_data.SendData(
-            type,
-            rpc_id=id
-        )
-        self.service.socket.automatic_trace = send_trace
-        self.service.socket.sending_queue.put(reply)
-        self.service.socket.my_socket.send = Mock(side_effect=Exception)
-        urlopen_trace_id = sent_json_trace_id = ''
-
-        # Act
-        with patch('urllib.request.urlopen') as urlopen:
-            try:
-                # runs until mock object is run and its side_effect raises
-                # exception
-                self.service.socket.send_thread()
-            except Exception:
-                args, kwargs = self.service.socket.my_socket.send.call_args
-                arg = json.loads(args[0].decode('utf-8'))
-
-                if urlopen.called:
-                    urlopen_args, urlopen_kwargs = urlopen.call_args
-
-                    parsed_urlopen = urlparse.urlparse(urlopen_args[0])
-                    urlopen_trace_id = parse_qs(parsed_urlopen.query)['id']
-    
-                    parsed_sent_json = urlparse.urlparse(arg['params']['url'])
-                    sent_json_trace_id = parse_qs(parsed_sent_json.query)['trace']
-
-        # Assert
-        assert urlopen_trace_id == sent_json_trace_id and (
-            not send_trace and urlopen_trace_id == '' or
-            send_trace and urlopen_trace_id != ''
-            )
-        for result in get_send_thread_values(type, arg, id, send_trace):
-            assert result.received == result.expected
-
-    @pytest.mark.parametrize("rpc_id", [93043873])
-    @pytest.mark.parametrize("type", [send_data.SEND_TRACE])
-    @pytest.mark.parametrize("trace_id", [332])
-    def test_send_thread_send_trace(self, rpc_id, trace_id, type):
-=======
-    @pytest.mark.parametrize("type", [message_data.SEND_SUCCESS,
-                                      message_data.SEND_REPORT,
-                                      message_data.SEND_FAILED,
-                                      message_data.SEND_RECONNECT,
-                                      message_data.SEND_CONTROL])
+  @pytest.mark.parametrize("type,send_trace", [(message_data.SEND_SUCCESS, False),
+                                         (message_data.SEND_REPORT, False),
+                                         (message_data.SEND_FAILED, False),
+                                         (message_data.SEND_RECONNECT, False),
+                                         (message_data.SEND_CONTROL, False),
+                                         (message_data.SEND_REPORT, True),
+                                         (message_data.SEND_RECONNECT, True),
+                                         (message_data.SEND_CONTROL, True)])
     @pytest.mark.parametrize("value,expected_value", [('test_value','test_value'),
                                                                 ('', None),
                                                                 (None, None),
@@ -502,18 +335,37 @@
             self.service.socket.sending_queue.put(reply)
         self.service.socket.my_socket.send = Mock(side_effect=KeyboardInterrupt)
         self.service.socket.add_id_to_confirm_list = Mock()
-
-        # Act
-        try:
-            # runs until mock object is run and its side_effect raises
-            # exception
-            self.service.socket.send_thread()
-        except KeyboardInterrupt:
-            args, kwargs = self.service.socket.my_socket.send.call_args
-            arg = args[0].decode('utf-8')
-            requests = json.loads(arg)
-
-        # Assert
+        self.service.socket.automatic_trace = send_trace
+        urlopen_trace_id = sent_json_trace_id = ''
+
+        # Act
+        with patch('urllib.request.urlopen') as urlopen:
+            try:
+                # runs until mock object is run and its side_effect raises
+                # exception
+                self.service.socket.send_thread()
+            except KeyboardInterrupt:
+                args, kwargs = self.service.socket.my_socket.send.call_args
+                arg = args[0].decode('utf-8')
+                requests = json.loads(arg)
+
+                args, kwargs = self.service.socket.my_socket.send.call_args
+                arg = json.loads(args[0].decode('utf-8'))
+
+                if urlopen.called:
+                    urlopen_args, urlopen_kwargs = urlopen.call_args
+
+                    parsed_urlopen = urlparse.urlparse(urlopen_args[0])
+                    urlopen_trace_id = parse_qs(parsed_urlopen.query)['id']
+    
+                    parsed_sent_json = urlparse.urlparse(arg['params']['url'])
+                    sent_json_trace_id = parse_qs(parsed_sent_json.query)['trace']
+
+        # Assert
+        assert urlopen_trace_id == sent_json_trace_id and (
+            not send_trace and urlopen_trace_id == '' or
+            send_trace and urlopen_trace_id != ''
+            )
         assert self.service.socket.sending_queue.qsize() == 0
         assert messages_in_queue == len(requests)
         for request in requests:
@@ -536,9 +388,10 @@
                 assert request['params']['data']['type'] == "Control"
                 assert request['method'] == "PUT"
 
-    @pytest.mark.parametrize("rpc_id,expected_trace_id,type", [(93043873, 332, message_data.SEND_TRACE)])
-    def test_send_thread_send_trace(self, rpc_id, expected_trace_id, type):
->>>>>>> 3829351d
+    @pytest.mark.parametrize("rpc_id", [93043873])
+    @pytest.mark.parametrize("type", [send_data.SEND_TRACE])
+    @pytest.mark.parametrize("trace_id", [332])
+    def test_send_thread_send_trace(self, rpc_id, trace_id, type):
         # Arrange
         reply = message_data.MessageData(
             type,
@@ -553,8 +406,7 @@
                 # runs until mock object is run and its side_effect raises
                 # exception
                 self.service.socket.send_thread()
-<<<<<<< HEAD
-            except Exception:
+            except KeyboardInterrupt:
                 if urlopen.called:
                     urlopen_args, urlopen_kwargs = urlopen.call_args
 
@@ -562,13 +414,4 @@
                     parsed_id = int(parse_qs(parsed_id.query)['id'][0])
 
         # Assert
-        assert parsed_id == trace_id
-=======
-            except KeyboardInterrupt:
-                args, kwargs = urlopen.call_args
-                arg = urllib.parse.parse_qs(args[0])
-        result_trace_id = int(arg['https://tracer.iot.seluxit.com/trace?id'][0])
->>>>>>> 3829351d
-
-        # Assert
-        assert result_trace_id == expected_trace_id+        assert parsed_id == trace_id