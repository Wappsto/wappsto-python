--- conflicted
+++ resolved
@@ -151,32 +151,65 @@
         self.test_json_location = os.path.join(os.path.dirname(__file__), TEST_JSON)
         self.service = wappsto.Wappsto(json_file_name=self.test_json_location)
 
-<<<<<<< HEAD
-    @pytest.mark.parametrize("address,port,callback_exists,expected_status,send_trace,expected_trace_sent", [(ADDRESS, PORT, True, status.RUNNING, False, False),
-=======
-    @pytest.mark.parametrize("address,port,callback_exists,expected_status,value_changed_to_none,upgradable", [(ADDRESS, PORT, True, status.RUNNING, False, False),
->>>>>>> 4e13553f
-                                                     (ADDRESS, -1, True, status.DISCONNECTING, False, False),
-                                                     ("wappstoFail.com", PORT, True, status.DISCONNECTING, False, False),
-                                                     (ADDRESS, PORT, False, status.RUNNING, False, False),
-                                                     (ADDRESS, -1, False, status.DISCONNECTING, False, False),
-                                                     ("wappstoFail.com", PORT, False, status.DISCONNECTING, False, False),
-<<<<<<< HEAD
-                                                     (ADDRESS, PORT, True, status.RUNNING, True, True),
-                                                     (ADDRESS, -1, True, status.DISCONNECTING, True, False),
-                                                     ("wappstoFail.com", PORT, True, status.DISCONNECTING, True, False),
-                                                     (ADDRESS, PORT, False, status.RUNNING, True, True),
-                                                     (ADDRESS, -1, False, status.DISCONNECTING, True, False),
-                                                     ("wappstoFail.com", PORT, False, status.DISCONNECTING, True, False)])
-    def test_connection(self, address, port, callback_exists, expected_status, send_trace, expected_trace_sent):
+        @pytest.mark.parametrize("address,port,callback_exists,expected_status,value_changed_to_none,upgradable,send_trace,expected_trace_sent", [(ADDRESS, PORT, True, status.RUNNING, False, False, False, False),
+                                                     (ADDRESS, -1, True, status.DISCONNECTING, False, False, False, False),
+                                                     ("wappstoFail.com", PORT, True, status.DISCONNECTING, False, False, False, False),
+                                                     (ADDRESS, PORT, False, status.RUNNING, False, False, False, False),
+                                                     (ADDRESS, -1, False, status.DISCONNECTING, False, False, False, False),
+                                                     ("wappstoFail.com", PORT, False, status.DISCONNECTING, False, False, False, False),
+                                                     (ADDRESS, PORT, True, status.RUNNING, True, False, False, False),
+                                                     (ADDRESS, -1, True, status.DISCONNECTING, True, False, False, False),
+                                                     ("wappstoFail.com", PORT, True, status.DISCONNECTING, True, False, False, False),
+                                                     (ADDRESS, PORT, False, status.RUNNING, True, False, False, False),
+                                                     (ADDRESS, -1, False, status.DISCONNECTING, True, False, False, False),
+                                                     ("wappstoFail.com", PORT, False, status.DISCONNECTING, True, False, False, False),
+                                                     (ADDRESS, PORT, True, status.RUNNING, False, True, False, False),
+                                                     (ADDRESS, -1, True, status.DISCONNECTING, False, True, False, False),
+                                                     ("wappstoFail.com", PORT, True, status.DISCONNECTING, False, True, False, False),
+                                                     (ADDRESS, PORT, False, status.RUNNING, False, True, False, False),
+                                                     (ADDRESS, -1, False, status.DISCONNECTING, False, True, False, False),
+                                                     ("wappstoFail.com", PORT, False, status.DISCONNECTING, False, True, False, False),
+                                                     (ADDRESS, PORT, True, status.RUNNING, True, True, False, False),
+                                                     (ADDRESS, -1, True, status.DISCONNECTING, True, True, False, False),
+                                                     ("wappstoFail.com", PORT, True, status.DISCONNECTING, True, True, False, False),
+                                                     (ADDRESS, PORT, False, status.RUNNING, True, True, False, False),
+                                                     (ADDRESS, -1, False, status.DISCONNECTING, True, True, False, False),
+                                                     ("wappstoFail.com", PORT, False, status.DISCONNECTING, True, True, False, False),
+													                           (ADDRESS, PORT, True, status.RUNNING, False, False, True, True),
+                                                     (ADDRESS, -1, True, status.DISCONNECTING, False, False, True, False),
+                                                     ("wappstoFail.com", PORT, True, status.DISCONNECTING, False, False, True, False),
+                                                     (ADDRESS, PORT, False, status.RUNNING, False, False, True, True),
+                                                     (ADDRESS, -1, False, status.DISCONNECTING, False, False, True, False),
+                                                     ("wappstoFail.com", PORT, False, status.DISCONNECTING, False, False, True, False),
+                                                     (ADDRESS, PORT, True, status.RUNNING, True, False, True, True),
+                                                     (ADDRESS, -1, True, status.DISCONNECTING, True, False, True, False),
+                                                     ("wappstoFail.com", PORT, True, status.DISCONNECTING, True, False, True, False),
+                                                     (ADDRESS, PORT, False, status.RUNNING, True, False, True, True),
+                                                     (ADDRESS, -1, False, status.DISCONNECTING, True, False, True, False),
+                                                     ("wappstoFail.com", PORT, False, status.DISCONNECTING, True, False, True, False),
+                                                     (ADDRESS, PORT, True, status.RUNNING, False, True, True, True),
+                                                     (ADDRESS, -1, True, status.DISCONNECTING, False, True, True, False),
+                                                     ("wappstoFail.com", PORT, True, status.DISCONNECTING, False, True, True, False),
+                                                     (ADDRESS, PORT, False, status.RUNNING, False, True, True, True),
+                                                     (ADDRESS, -1, False, status.DISCONNECTING, False, True, True, False),
+                                                     ("wappstoFail.com", PORT, False, status.DISCONNECTING, False, True, True, False),
+                                                     (ADDRESS, PORT, True, status.RUNNING, True, True, True, True),
+                                                     (ADDRESS, -1, True, status.DISCONNECTING, True, True, True, False),
+                                                     ("wappstoFail.com", PORT, True, status.DISCONNECTING, True, True, True, False),
+                                                     (ADDRESS, PORT, False, status.RUNNING, True, True, True, True),
+                                                     (ADDRESS, -1, False, status.DISCONNECTING, True, True, True, False),
+                                                     ("wappstoFail.com", PORT, False, status.DISCONNECTING, True, True, True, False)])
+    def test_connection(self, address, port, callback_exists, expected_status, value_changed_to_none, upgradable, send_trace, expected_trace_sent):
         # Arrange
         status_service = self.service.get_status()
         fix_object(self, callback_exists, status_service)
-        expected_json_data = json.loads(json.loads(open(self.test_json_location).read()).get('data'))
+        expected_json = get_expected_json(self)
         parsed_urlopen = parsed_sent_json = ''
-
-        # Act
-        with patch('urllib.request.urlopen') as urlopen:
+		if value_changed_to_none:
+            self.service.instance.network_cl.name = None
+
+        # Act
+        with patch('urllib.request.urlopen') as urlopen, patch('os.getenv', return_value=str(upgradable)):
             try:
                 fake_connect(self, address, port, send_trace)
                 args, kwargs = self.service.socket.my_socket.send.call_args
@@ -201,61 +234,18 @@
             expected_trace_sent and parsed_urlopen != '' or
             not expected_trace_sent and parsed_urlopen == ''
             )
-        assert sent_json_data == expected_json_data
-=======
-                                                     (ADDRESS, PORT, True, status.RUNNING, True, False),
-                                                     (ADDRESS, -1, True, status.DISCONNECTING, True, False),
-                                                     ("wappstoFail.com", PORT, True, status.DISCONNECTING, True, False),
-                                                     (ADDRESS, PORT, False, status.RUNNING, True, False),
-                                                     (ADDRESS, -1, False, status.DISCONNECTING, True, False),
-                                                     ("wappstoFail.com", PORT, False, status.DISCONNECTING, True, False),
-                                                     (ADDRESS, PORT, True, status.RUNNING, False, True),
-                                                     (ADDRESS, -1, True, status.DISCONNECTING, False, True),
-                                                     ("wappstoFail.com", PORT, True, status.DISCONNECTING, False, True),
-                                                     (ADDRESS, PORT, False, status.RUNNING, False, True),
-                                                     (ADDRESS, -1, False, status.DISCONNECTING, False, True),
-                                                     ("wappstoFail.com", PORT, False, status.DISCONNECTING, False, True),
-                                                     (ADDRESS, PORT, True, status.RUNNING, True, True),
-                                                     (ADDRESS, -1, True, status.DISCONNECTING, True, True),
-                                                     ("wappstoFail.com", PORT, True, status.DISCONNECTING, True, True),
-                                                     (ADDRESS, PORT, False, status.RUNNING, True, True),
-                                                     (ADDRESS, -1, False, status.DISCONNECTING, True, True),
-                                                     ("wappstoFail.com", PORT, False, status.DISCONNECTING, True, True)])
-    def test_connection(self, address, port, callback_exists, expected_status, value_changed_to_none, upgradable):
-        # Arrange
-        status_service = self.service.get_status()
-        fix_object(self, callback_exists, status_service)
-        expected_json = get_expected_json(self)
-        if value_changed_to_none:
-            self.service.instance.network_cl.name = None
-
-        # Act
-        with patch('os.getenv', return_value=str(upgradable)):
-            try:
-                #os.getenv(
-                fake_connect(self, address, port)
-                args, kwargs = self.service.socket.my_socket.send.call_args
-                arg = json.loads(args[0].decode('utf-8'))
-                sent_json = arg['params']['data']
-            except wappsto_errors.ServerConnectionException:
-                sent_json = None
-                expected_json = None
-                pass
-
-        # Assert        
-        assert ((sent_json == None and expected_json == None) or
+        assert ((sent_json_data == None and expected_json_data == None) or
                 
-                ((value_changed_to_none and (exists_in_dictionary('name',expected_json) 
-                                             != exists_in_dictionary('name',sent_json))) or
-                (not value_changed_to_none and (exists_in_dictionary('name',expected_json) 
-                                             == exists_in_dictionary('name',sent_json)))) and
-
-                ((upgradable and (exists_in_dictionary('upgradable',expected_json['meta']) 
-                                             != exists_in_dictionary('upgradable',sent_json['meta']))) or
-                (not upgradable and (exists_in_dictionary('upgradable',expected_json['meta']) 
-                                             == exists_in_dictionary('upgradable',sent_json['meta']))))
+                ((value_changed_to_none and (exists_in_dictionary('name',expected_json_data) 
+                                             != exists_in_dictionary('name',sent_json_data))) or
+                (not value_changed_to_none and (exists_in_dictionary('name',expected_json_data) 
+                                             == exists_in_dictionary('name',sent_json_data)))) and
+
+                ((upgradable and (exists_in_dictionary('upgradable',expected_json_data['meta']) 
+                                             != exists_in_dictionary('upgradable',sent_json_data['meta']))) or
+                (not upgradable and (exists_in_dictionary('upgradable',expected_json_data['meta']) 
+                                             == exists_in_dictionary('upgradable',sent_json_data['meta']))))
                 )
->>>>>>> 4e13553f
         assert self.service.status.get_status() == expected_status
 
 class TestValueSendClass:
