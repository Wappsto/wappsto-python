--- conflicted
+++ resolved
@@ -689,11 +689,7 @@
             elif type == "value":
                 id = str(actual_object.uuid)
             if not object_exists:
-<<<<<<< HEAD
                 self.service.data_manager.network = None
-=======
-                self.service.instance.network = None
->>>>>>> f6e11aba
                 expected_msg_id = message_data.SEND_FAILED
         else:
             expected_msg_id = message_data.SEND_FAILED
@@ -761,11 +757,7 @@
             fix_object(callback_exists, actual_object)
             id = str(actual_object.report_state.uuid)
             if not object_exists:
-<<<<<<< HEAD
                 self.service.data_manager.network = None
-=======
-                self.service.instance.network = None
->>>>>>> f6e11aba
                 expected_msg_id = message_data.SEND_FAILED
         else:
             expected_msg_id = message_data.SEND_FAILED
@@ -827,11 +819,7 @@
             fix_object(callback_exists, actual_object)
             id = str(actual_object.uuid)
             if not object_exists:
-<<<<<<< HEAD
                 self.service.data_manager.network = None
-=======
-                self.service.instance.network = None
->>>>>>> f6e11aba
                 expected_msg_id = message_data.SEND_FAILED
         else:
             expected_msg_id = message_data.SEND_FAILED
