#!/usr/bin/env python3
import os
import json
import pytest
import wappsto
import urllib.parse
from mock import Mock
from unittest.mock import patch

from wappsto.connection import send_data
from wappsto.object_instantiation import status
from wappsto.connection.network_classes.errors import wappsto_errors

ADDRESS = "wappsto.com"
PORT = 11006
TEST_JSON = "test_JSON/b03f246d-63ef-446d-be58-ef1d1e83b338.json"
TEST_JSON_prettyprint = "test_JSON/b03f246d-63ef-446d-be58-ef1d1e83b338_prettyprint.json"


def check_for_correct_conn(*args, **kwargs):
    if args[0][0] != ADDRESS or args[0][1] != PORT:
        raise wappsto_errors.ServerConnectionException


def fake_connect(self, address, port):
    wappsto.RETRY_LIMIT = 2
    with patch('wappsto.communication.ssl.SSLContext.wrap_socket') as context:
        context.connect = Mock(side_effect=check_for_correct_conn)
        with patch('time.sleep', return_value=None), patch('wappsto.communication.ClientSocket.add_id_to_confirm_list'), patch('wappsto.communication.socket.socket'), patch('wappsto.communication.ssl.SSLContext.wrap_socket', return_value=context):
            self.service.start(address=address, port=port)


def get_send_thread_values(self, type, args, id):
    results = []
    if type == 1:
        results.append(TestResult(args['id'], id))
        results.append(TestResult(bool(args['result']), True))
    elif type == 2:
        results.append(TestResult(args['id'], id))
        results.append(TestResult(args['error'],
                                  json.loads(
                                      '{"code": -32020, "message": null}')))
    elif type == 3:
        results.append(TestResult(args['params']['data']['type'], "Report"))
        results.append(TestResult(args['method'], "PUT"))
    elif type == 4:
        results.append(TestResult(args['params']['data']['meta']['type'],
                                  "network"))
        results.append(TestResult(args['method'], "POST"))
    elif type == 5:
        results.append(TestResult(args['params']['data']['type'], "Control"))
        results.append(TestResult(args['method'], "PUT"))
    return results


def fix_object(self, callback_exists, testing_object):
    if callback_exists:
        test_callback = Mock(return_value=True)
        testing_object.set_callback(test_callback)
    else:
        testing_object.callback = None
    return testing_object


def create_response(self, verb, callback_exists, trace_id):
    value = self.service.instance.device_list[0].value_list[0]
    value = fix_object(self, callback_exists, value)
    id = str(value.control_state.uuid)
    url = str(value.report_state.uuid)
    trace = ''

    if verb == "DELETE":
        network = self.service.get_network()
        network = fix_object(self, callback_exists, network)
        url = str(network.uuid)
    elif verb == "PUT" or verb == "GET":
        pass
        # may be used later
    else:
        return '{"jsonrpc": "2.0", "id": "1", "params": {"url": "/network/b03f246d-63ef-446d-be58-ef1d1e83b338/device/a0e087c1-9678-491c-ac47-5b065dea3ac0/value/7ce2afdd-3be3-4945-862e-c73a800eb209/state/a7b4f66b-2558-4559-9fcc-c60768083164", "data": {"meta": {"id": "a7b4f66b-2558-4559-9fcc-c60768083164", "type": "state", "version": "2.0"}, "type": "Report", "status": "Send", "data": "93", "timestamp": "2020-01-22T08:22:57.216500Z"}}, "method": "??????"}'

    if trace_id is not None:
        trace = '"meta": {"trace": "'+str(trace_id)+'"},'

    return '{"jsonrpc": "2.0", "id": "1", "params": {"url": "'+url+'",'+trace+' "data": {"meta": {"id": "'+id+'"}, "data": "93"}}, "method": "'+verb+'"}'


class TestResult:
    def __init__(self, received, expected):
        self.received = received
        self.expected = expected

# ################################## TESTS ################################## #


class TestJsonLoadClass:
    
    @classmethod
    def setup_class(self):
        self.test_json_prettyprint_location = os.path.join(
            os.path.dirname(__file__),
            TEST_JSON_prettyprint)
        self.test_json_location = os.path.join(
            os.path.dirname(__file__),
            TEST_JSON)

    def test_load_prettyprint_json(self):
        # Arrange
        with open(self.test_json_location, "r") as json_file:
            decoded = json.load(json_file)

        # Act
        service = wappsto.Wappsto(json_file_name=self.test_json_prettyprint_location)

        # Assert
        assert service.instance.decoded == decoded


class TestConnClass:

    def setup_method(self):
        self.test_json_location = os.path.join(os.path.dirname(__file__), TEST_JSON)
        self.service = wappsto.Wappsto(json_file_name=self.test_json_location)

    @pytest.mark.parametrize("address,port,callback_exists,expected_status", [(ADDRESS, PORT, True, status.RUNNING),
                                                     (ADDRESS, -1, True, status.DISCONNECTING),
                                                     ("wappstoFail.com", PORT, True, status.DISCONNECTING),
                                                     (ADDRESS, PORT, False, status.RUNNING),
                                                     (ADDRESS, -1, False, status.DISCONNECTING),
                                                     ("wappstoFail.com", PORT, False, status.DISCONNECTING)])
    def test_connection(self, address, port, callback_exists, expected_status):
        # Arrange
        status_service = self.service.get_status()
        fix_object(self, callback_exists, status_service)
        expected_json = json.loads(json.loads(open(self.test_json_location).read()).get('data'))

        # Act
        try:
            fake_connect(self, address, port)
            args, kwargs = self.service.socket.my_socket.send.call_args
            arg = json.loads(args[0].decode('utf-8'))
            sent_json = arg['params']['data']
        except wappsto_errors.ServerConnectionException:
            sent_json = None
            expected_json = None
            pass

        # Assert
        assert sent_json == expected_json
        assert self.service.status.get_status() == expected_status


class TestValueSendClass:

    @classmethod
    def setup_class(self):
        test_json_location = os.path.join(os.path.dirname(__file__), TEST_JSON)
        self.service = wappsto.Wappsto(json_file_name=test_json_location)
        fake_connect(self, ADDRESS, PORT)

    @pytest.mark.parametrize("test_input,expected", [(8, 8),
                                                     (100, 100),
                                                     (0, 0),
                                                     (-1, None),
                                                     (120, None)])
    def test_send_value_update(self, test_input, expected):
        # Arrange
        self.service.socket.my_socket.send = Mock()
        device = self.service.get_devices()[0]
        value = device.value_list[0]

        # Act
        try:
            value.update(test_input)
            args, kwargs = self.service.socket.my_socket.send.call_args
            arg = json.loads(args[0].decode('utf-8'))
            result = int(arg['params']['data']['data'])

        except TypeError:
            # service.socket.my_socket.send was not called (call_args throws
            # TypeError)
            result = None

        # Assert
        assert result is expected

    @classmethod
    def teardown_class(self):
        self.service.stop()


class TestReceiveThreadClass:

    @classmethod
    def setup_class(self):
        test_json_location = os.path.join(os.path.dirname(__file__), TEST_JSON)
        self.service = wappsto.Wappsto(json_file_name=test_json_location)
        fake_connect(self, ADDRESS, PORT)

    '''
    Testing test_receive_thread_method specificaly
    '''

<<<<<<< HEAD
    def setup_method(self, test_receive_thread_method):
        self.recv_reset = self.service.socket.my_socket.recv
        self.put_reset = self.service.socket.sending_queue.put

    @pytest.mark.parametrize("id,verb,callback_exists,trace_id,expected_rpc_id,expected_msg_id,expected_trace_id",
                             [(1, 'PUT', True, None, '1', send_data.SEND_SUCCESS, None),
                              (1, 'PUT', False, None, '1', send_data.SEND_FAILED, None),
                              (1, 'DELETE', True, None, '1', send_data.SEND_SUCCESS, None),
                              (1, 'DELETE', False, None, '1', send_data.SEND_SUCCESS, None),
                              (1, 'GET', True, None, '1', send_data.SEND_SUCCESS, None),
                              (1, 'GET', False, None, '1', send_data.SEND_SUCCESS, None),
                              (1, 'wrong_verb', False, None, '1', send_data.SEND_FAILED, None),
                              (1, 'wrong_verb', True, None, '1', send_data.SEND_FAILED, None),
                              (1, 'PUT', True, 321, None, send_data.SEND_TRACE, '321'),
                              (1, 'PUT', False, 321, '1', send_data.SEND_FAILED, None),
                              (1, 'DELETE', True, 321, None, send_data.SEND_TRACE, '321'),
                              (1, 'DELETE', False, 321, None, send_data.SEND_TRACE, '321'),
                              (1, 'GET', True, 321, None, send_data.SEND_TRACE, '321'),
                              (1, 'GET', False, 321, None, send_data.SEND_TRACE, '321'),
                              (1, 'wrong_verb', False, 321, '1', send_data.SEND_FAILED, None),
                              (1, 'wrong_verb', True, 321, '1', send_data.SEND_FAILED, None)
                             ])
    def test_receive_thread_method(self, id, verb, callback_exists, trace_id, 
                                   expected_rpc_id, expected_msg_id, expected_trace_id):
=======
    @pytest.mark.parametrize("id,verb,callback_exists,expected",
                             [(1, 'PUT', True, send_data.SEND_SUCCESS),
                              (1, 'PUT', False, send_data.SEND_FAILED),
                              (1, 'DELETE', True, send_data.SEND_SUCCESS),
                              (1, 'DELETE', False, send_data.SEND_SUCCESS),
                              (1, 'GET', True, send_data.SEND_SUCCESS),
                              (1, 'GET', False, send_data.SEND_SUCCESS),
                              (1, 'wrong_verb', False, send_data.SEND_FAILED),
                              (1, 'wrong_verb', True, send_data.SEND_FAILED)])
    def test_receive_thread_method(self, id, verb, callback_exists, expected):
>>>>>>> f4fc12e8
        # Arrange
        response = create_response(self, verb, callback_exists, trace_id)
        self.service.socket.my_socket.recv = Mock(
            return_value=response.encode('utf-8'))
        self.service.socket.sending_queue.put = Mock(side_effect=Exception)

        # Act
        try:
            # runs until mock object is run and its side_effect raises
            # exception
            self.service.socket.receive_thread()
        except Exception:
            args, kwargs = self.service.socket.sending_queue.put.call_args

        # Assert
        assert args[0].rpc_id == expected_rpc_id
        assert args[0].msg_id == expected_msg_id
        assert args[0].trace_id == expected_trace_id

    '''
    Testing test_receive_thread_other specificaly
    '''

    @pytest.mark.parametrize("id,type", [(93043873, "error"),
                                         (93043873, "result")])
    def test_receive_thread_other(self, id, type):
        # Arrange
        response = '{"jsonrpc": "2.0", "id": "'+ str(id) +'", "'+type+'": {"value": "True", "meta": {"server_send_time": "2020-01-22T08:22:55.315Z"}}}'
        self.service.socket.my_socket.recv = Mock(
            return_value=response.encode('utf-8'))
        self.service.socket.remove_id_from_confirm_list = Mock(
            side_effect=Exception)

        # Act
        try:
            # runs until mock object is run and its side_effect raises
            # exception
            self.service.socket.receive_thread()
        except Exception:
            args, kwargs = self.service.socket.remove_id_from_confirm_list.call_args

        # Assert
        assert int(args[0]) == id

    @classmethod
    def teardown_class(self):
        self.service.stop()


class TestSendThreadClass:

    @classmethod
    def setup_class(self):
        test_json_location = os.path.join(os.path.dirname(__file__), TEST_JSON)
        self.service = wappsto.Wappsto(json_file_name=test_json_location)
        fake_connect(self, ADDRESS, PORT)

<<<<<<< HEAD
    def setup_method(self, test_receive_thread_other):
        self.send_reset = self.service.socket.my_socket.send

=======
    #SEND_TRACE not added yet
>>>>>>> f4fc12e8
    @pytest.mark.parametrize("id,type", [(93043873, send_data.SEND_SUCCESS),
                                         (93043873, send_data.SEND_REPORT),
                                         (93043873, send_data.SEND_FAILED),
                                         (93043873, send_data.SEND_RECONNECT),
                                         (93043873, send_data.SEND_CONTROL)])
    def test_send_thread(self, id, type):
        # Arrange
        reply = send_data.SendData(
            type,
            rpc_id=id
        )
        self.service.socket.sending_queue.put(reply)
        self.service.socket.my_socket.send = Mock(side_effect=Exception)

        # Act
        try:
            # runs until mock object is run and its side_effect raises
            # exception
            self.service.socket.send_thread()
        except Exception:
            args, kwargs = self.service.socket.my_socket.send.call_args

        args = json.loads(args[0].decode('utf-8'))

        # Assert
        for result in get_send_thread_values(self, type, args, id):
            assert result.received == result.expected

<<<<<<< HEAD
    @pytest.mark.parametrize("rpc_id,expected_trace_id,type", [(93043873, 332, send_data.SEND_TRACE)])
    def test_send_thread_send_trace(self, rpc_id, expected_trace_id, type):
        # Arrange
        reply = send_data.SendData(
            type,
            trace_id = expected_trace_id,
            rpc_id=rpc_id
        )
        self.service.socket.sending_queue.put(reply)
        
        # Act
        with patch('urllib.request.urlopen', side_effect=Exception) as urlopen:
            try:
                # runs until mock object is run and its side_effect raises
                # exception
                self.service.socket.send_thread()
            except Exception:
                args, kwargs = urlopen.call_args
                arg = urllib.parse.parse_qs(args[0])
        result_trace_id = int(arg['https://tracer.iot.seluxit.com/trace?id'][0])
        
        # Assert
        assert result_trace_id == expected_trace_id

    def teardown_method(self):
        self.service.socket.my_socket.send = self.send_reset

=======
>>>>>>> f4fc12e8
    @classmethod
    def teardown_class(self):
        self.service.stop()<|MERGE_RESOLUTION|>--- conflicted
+++ resolved
@@ -201,7 +201,6 @@
     Testing test_receive_thread_method specificaly
     '''
 
-<<<<<<< HEAD
     def setup_method(self, test_receive_thread_method):
         self.recv_reset = self.service.socket.my_socket.recv
         self.put_reset = self.service.socket.sending_queue.put
@@ -226,18 +225,6 @@
                              ])
     def test_receive_thread_method(self, id, verb, callback_exists, trace_id, 
                                    expected_rpc_id, expected_msg_id, expected_trace_id):
-=======
-    @pytest.mark.parametrize("id,verb,callback_exists,expected",
-                             [(1, 'PUT', True, send_data.SEND_SUCCESS),
-                              (1, 'PUT', False, send_data.SEND_FAILED),
-                              (1, 'DELETE', True, send_data.SEND_SUCCESS),
-                              (1, 'DELETE', False, send_data.SEND_SUCCESS),
-                              (1, 'GET', True, send_data.SEND_SUCCESS),
-                              (1, 'GET', False, send_data.SEND_SUCCESS),
-                              (1, 'wrong_verb', False, send_data.SEND_FAILED),
-                              (1, 'wrong_verb', True, send_data.SEND_FAILED)])
-    def test_receive_thread_method(self, id, verb, callback_exists, expected):
->>>>>>> f4fc12e8
         # Arrange
         response = create_response(self, verb, callback_exists, trace_id)
         self.service.socket.my_socket.recv = Mock(
@@ -295,13 +282,9 @@
         self.service = wappsto.Wappsto(json_file_name=test_json_location)
         fake_connect(self, ADDRESS, PORT)
 
-<<<<<<< HEAD
     def setup_method(self, test_receive_thread_other):
         self.send_reset = self.service.socket.my_socket.send
 
-=======
-    #SEND_TRACE not added yet
->>>>>>> f4fc12e8
     @pytest.mark.parametrize("id,type", [(93043873, send_data.SEND_SUCCESS),
                                          (93043873, send_data.SEND_REPORT),
                                          (93043873, send_data.SEND_FAILED),
@@ -330,7 +313,6 @@
         for result in get_send_thread_values(self, type, args, id):
             assert result.received == result.expected
 
-<<<<<<< HEAD
     @pytest.mark.parametrize("rpc_id,expected_trace_id,type", [(93043873, 332, send_data.SEND_TRACE)])
     def test_send_thread_send_trace(self, rpc_id, expected_trace_id, type):
         # Arrange
@@ -358,8 +340,6 @@
     def teardown_method(self):
         self.service.socket.my_socket.send = self.send_reset
 
-=======
->>>>>>> f4fc12e8
     @classmethod
     def teardown_class(self):
         self.service.stop()