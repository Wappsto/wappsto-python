--- conflicted
+++ resolved
@@ -702,12 +702,8 @@
         try:
             # runs until mock object is run and its side_effect raises
             # exception
-<<<<<<< HEAD
-            self.service.socket.receive_data.receive_thread()
-=======
             with patch('threading.Timer.start'):
-                self.service.socket.receive_thread()
->>>>>>> a02f72c7
+                self.service.socket.receive_data.receive_thread()
         except KeyboardInterrupt:
             pass
 
