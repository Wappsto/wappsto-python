#!/usr/bin/env python3
import os
import json
import pytest
import wappsto
from mock import Mock
from unittest.mock import patch
import urllib.parse as urlparse
from urllib.parse import parse_qs

from wappsto.connection import message_data
from wappsto.object_instantiation import status
from wappsto.connection.network_classes.errors import wappsto_errors

ADDRESS = "wappsto.com"
PORT = 11006
TEST_JSON = "test_JSON/test_json.json"
TEST_JSON_prettyprint = "test_JSON/test_json_prettyprint.json"


def check_for_correct_conn(*args, **kwargs):
    if args[0][0] != ADDRESS or args[0][1] != PORT:
        raise wappsto_errors.ServerConnectionException


def stop_if_success_or_failed(*args, **kwargs):
    if args[0].msg_id == message_data.SEND_SUCCESS or args[0].msg_id == message_data.SEND_FAILED:
        raise Exception


def check_if_element_exists(change_indicator, key_name, dict1, dict2):
    result1 = exists_in_dictionary(key_name, dict1)
    result2 = exists_in_dictionary(key_name, dict2)
    return (change_indicator and result1 != result2) or (not change_indicator and result1 == result2)


def fake_connect(self, address, port, send_trace=False):
    wappsto.RETRY_LIMIT = 2
    with patch('ssl.SSLContext.wrap_socket') as context:
        context.connect = Mock(side_effect=check_for_correct_conn)
        with patch('time.sleep', return_value=None), patch('threading.Thread'), patch('wappsto.communication.ClientSocket.add_id_to_confirm_list'), patch('socket.socket'), patch('ssl.SSLContext.wrap_socket', return_value=context):
            self.service.start(address=address, port=port, automatic_trace=send_trace)


<<<<<<< HEAD
def fix_object_callback(callback_exists, testing_object):
=======
def fix_object(callback_exists, testing_object):
>>>>>>> 1d0595c1
    if callback_exists:
        test_callback = Mock(return_value=True)
        testing_object.set_callback(test_callback)
    else:
        testing_object.callback = None


<<<<<<< HEAD
def create_response(self, verb, callback_exists, trace_id, bulk):
    value = self.service.instance.device_list[0].value_list[0]
    value = fix_object_callback(callback_exists, value)
    id = str(value.control_state.uuid)
    url = str(value.report_state.uuid)
    trace = ''

    if verb == "DELETE":
        network = self.service.get_network()
        network = fix_object_callback(callback_exists, network)
        url = str(network.uuid)

=======
def get_object(self, object_name):
    actual_object = None
    if object_name == "network":
        actual_object = self.service.instance.network_cl
    elif object_name == "device":
        actual_object = self.service.instance.device_list[0]
    elif object_name == "value":
        actual_object = self.service.instance.device_list[0].value_list[0]
    elif object_name == "state":
        actual_object = self.service.instance.device_list[0].value_list[0].state_list[0]
    return actual_object


def create_response(self, verb, trace_id, bulk, id, url, data):
    trace = ''

>>>>>>> 1d0595c1
    if verb == "DELETE" or verb == "PUT" or verb == "GET":
        if trace_id is not None:
            trace = {"trace": trace_id}

<<<<<<< HEAD
        message = {"jsonrpc": "2.0", "id": "1", "params": {"url": url, "meta": trace, "data": {"meta": {"id": id}, "data": "44"}}, "method": verb}
=======
        message = {"jsonrpc": "2.0", "id": "1", "params": {"url": str(url), "meta": trace, "data": {"meta": {"id": id}, "data": data}}, "method": verb}
>>>>>>> 1d0595c1
    else:
        message = {"jsonrpc": "2.0", "id": "1", "params": {"url": "/network/b03f246d-63ef-446d-be58-ef1d1e83b338/device/a0e087c1-9678-491c-ac47-5b065dea3ac0/value/7ce2afdd-3be3-4945-862e-c73a800eb209/state/a7b4f66b-2558-4559-9fcc-c60768083164", "data": {"meta": {"id": "a7b4f66b-2558-4559-9fcc-c60768083164", "type": "state", "version": "2.0"}, "type": "Report", "status": "Send", "data": "44", "timestamp": "2020-01-22T08:22:57.216500Z"}}, "method": "??????"}

    if bulk:
        message = [message, message]
    message = json.dumps(message)

    return message


def exists_in_dictionary(key, dict):
    return True if key in dict else False

# ################################## TESTS ################################## #


class TestJsonLoadClass:
    
    @classmethod
    def setup_class(self):
        self.test_json_prettyprint_location = os.path.join(
            os.path.dirname(__file__),
            TEST_JSON_prettyprint)
        self.test_json_location = os.path.join(
            os.path.dirname(__file__),
            TEST_JSON)

    def test_load_prettyprint_json(self):
        # Arrange
        with open(self.test_json_location, "r") as json_file:
            decoded = json.load(json_file)

        # Act
        service = wappsto.Wappsto(json_file_name=self.test_json_prettyprint_location)

        # Assert
        assert service.instance.decoded == decoded


class TestConnClass:

    def setup_method(self):
        self.test_json_location = os.path.join(os.path.dirname(__file__), TEST_JSON)
        self.service = wappsto.Wappsto(json_file_name=self.test_json_location)

    @pytest.mark.parametrize("address,port,expected_status",
                             [(ADDRESS, PORT, status.RUNNING),
                              (ADDRESS, -1, status.DISCONNECTING),
                              ("wappstoFail.com", PORT, status.DISCONNECTING),
                              ("wappstoFail.com", -1, status.DISCONNECTING)])
    @pytest.mark.parametrize("send_trace", [True, False])
    @pytest.mark.parametrize("callback_exists", [True, False])
    @pytest.mark.parametrize("value_changed_to_none", [True, False])
    @pytest.mark.parametrize("upgradable", [True, False])
    def test_connection(self, address, port, expected_status, send_trace,
                        callback_exists, value_changed_to_none, upgradable):
        # Arrange
        status_service = self.service.get_status()
<<<<<<< HEAD
        fix_object_callback(callback_exists, status_service)
        urlopen_trace_id = sent_json_trace_id = ''
=======
        fix_object(callback_exists, status_service)
>>>>>>> 1d0595c1
        if value_changed_to_none:
            self.service.instance.network_cl.name = None

        # Act
        with patch('urllib.request.urlopen') as urlopen, patch('os.getenv', return_value=str(upgradable)):
            try:
                fake_connect(self, address, port, send_trace)
                args, kwargs = self.service.socket.my_socket.send.call_args
                arg = json.loads(args[0].decode('utf-8'))
                sent_json = arg[0]['params']['data']

                if send_trace:
                    urlopen_args, urlopen_kwargs = urlopen.call_args

                    parsed_urlopen = urlparse.urlparse(urlopen_args[0])
                    urlopen_trace_id = parse_qs(parsed_urlopen.query)['id']

                    parsed_sent_json = urlparse.urlparse(arg[0]['params']['url'])
                    sent_json_trace_id = parse_qs(parsed_sent_json.query)['trace']

            except wappsto_errors.ServerConnectionException:
                sent_json = None

        # Assert
        if sent_json is not None:
            assert not 'None' in str(sent_json)
            assert sent_json_trace_id == urlopen_trace_id
            assert (send_trace and urlopen_trace_id != '' or
                    not send_trace and urlopen_trace_id == '')
            assert (upgradable and 'upgradable' in str(sent_json['meta']) or
                    not upgradable and not 'upgradable' in str(sent_json['meta']))
        assert self.service.status.get_status() == expected_status

class TestValueSendClass:

    def setup_method(self):
        test_json_location = os.path.join(os.path.dirname(__file__), TEST_JSON)
        self.service = wappsto.Wappsto(json_file_name=test_json_location)

    @pytest.mark.parametrize("input,step_size,expected", [(8, 1, "8"),# value on the step
                                                     (8, -1, "8"),
                                                     (-8, 1, "-8"),
                                                     (-8, -1, "-8"),
                                                     (100, 1, "100"),
                                                     (-100, 1, "-100"),
                                                     (0, 1, "0"),
                                                     (-0, 1, "0"),
                                                     (-99.9, 1, "-100"),# decimal value
                                                     (-0.1, 1, "-1"),
                                                     (0.1, 1, "0"),
                                                     (3.3, 1, "3"),
                                                     (3.0, 1, "3"),
                                                     (3.9, 1, "3"),
                                                     (-0.1, 1, "-1"),
                                                     (-3.3, 1, "-4"),
                                                     (-3.0, 1, "-3"),
                                                     (-3.9, 1, "-4"),
                                                     (-101, 1, None),# out of range
                                                     (101, 1, None),
                                                     (3, 2, "2"),# big steps
                                                     (3.999, 2, "2"),
                                                     (4, 2, "4"),
                                                     (-3, 2, "-4"),
                                                     (-3.999, 2, "-4"),
                                                     (-4, 2, "-4"),
                                                     (1, 0.5, "1"),# decimal steps
                                                     (1.01, 0.02, "1"),
                                                     (2.002, 0.02, "2"),
                                                     (2.002, 0.0002, "2.002"),
                                                     (-1, 0.5, "-1"),
                                                     (-1.01, 0.02, "-1.02"),
                                                     (-2.002, 0.02, "-2.02"),
                                                     (-2.002, 0.0002, "-2.002"),
                                                     (2, 1.0e-07, "2"),
                                                     (2, 123.456e-5, "1.9999872"),
                                                     (1, 9.0e-20, "0.99999999999999999999")])
<<<<<<< HEAD
    @pytest.mark.parametrize("send_trace", [True, False])
    def test_send_value_update(self, input, step_size, expected, send_trace):
=======
    def test_send_value_update_number_type(self, input, step_size, expected):
>>>>>>> 1d0595c1
        # Arrange
        with patch('urllib.request.urlopen'):
            fake_connect(self, ADDRESS, PORT, send_trace)
        self.service.socket.message_received = True
        self.service.socket.my_socket.send = Mock()
        urlopen_trace_id = sent_json_trace_id = ''
        device = self.service.get_devices()[0]
        value = device.value_list[0]
        value.data_type == "number"
        value.number_step = step_size

        # Act
        with patch('urllib.request.urlopen') as urlopen:
            try:
                value.update(input)
                args, kwargs = self.service.socket.my_socket.send.call_args
                arg = json.loads(args[0].decode('utf-8'))
                result = arg[0]['params']['data']['data']
    
                if send_trace:
                    urlopen_args, urlopen_kwargs = urlopen.call_args
    
                    parsed_urlopen = urlparse.urlparse(urlopen_args[0])
                    urlopen_trace_id = parse_qs(parsed_urlopen.query)['id']
    
                    parsed_sent_json = urlparse.urlparse(arg[0]['params']['url'])
                    sent_json_trace_id = parse_qs(parsed_sent_json.query)['trace']
            except TypeError:
                result = None

        # Assert
        assert result == expected
<<<<<<< HEAD
        assert sent_json_trace_id == urlopen_trace_id
        if send_trace and result is not None:
            assert urlopen_trace_id != ''
        else:
            assert urlopen_trace_id == ''
=======

    @pytest.mark.parametrize("input,max,expected", [("test", 10, "test"),#value under max
                                                           ("", 10, ""),
                                                           ("", 0, ""),#value on max
                                                           ("testtestte", 10, "testtestte"),
                                                           ("", None, ""),#no max
                                                           ("testtesttesttesttesttest", None, "testtesttesttesttesttest"),
                                                           (None, 10, None),#no value
                                                           (None, None, None),
                                                           ("test", 1, None)#value over max
                                                           ])
    @pytest.mark.parametrize("type", ["string", "blob"])
    def test_send_value_update_text_type(self, input, max, expected, type):
        # Arrange
        self.service.socket.message_received = True
        self.service.socket.my_socket.send = Mock()
        device = self.service.get_devices()[0]
        value = device.value_list[0]
        value.data_type = type
        value.string_max = max
        value.blob_max = max
>>>>>>> 1d0595c1

        # Act
        try:
            value.update(input)
            args, kwargs = self.service.socket.my_socket.send.call_args
            arg = json.loads(args[0].decode('utf-8'))
            result = arg[0]['params']['data']['data']
        except TypeError:
            result = None

        # Assert
        assert result == expected

class TestReceiveThreadClass:

    def setup_method(self):
        test_json_location = os.path.join(os.path.dirname(__file__), TEST_JSON)
        self.service = wappsto.Wappsto(json_file_name=test_json_location)
        fake_connect(self, ADDRESS, PORT)

<<<<<<< HEAD

    @pytest.mark.parametrize("verb,callback_exists,trace_id,expected_msg_id,expected_data_value",
                             [('PUT', True, None, message_data.SEND_SUCCESS, '44'),
                              ('PUT', False, None, message_data.SEND_FAILED, '44'),
                              ('DELETE', True, None, message_data.SEND_SUCCESS, '1'),
                              ('DELETE', False, None, message_data.SEND_SUCCESS, '1'),
                              ('GET', True, None, message_data.SEND_SUCCESS, '1'),
                              ('GET', False, None, message_data.SEND_SUCCESS, '1'),
                              ('wrong_verb', False, None, message_data.SEND_FAILED, '1'),
                              ('wrong_verb', True, None, message_data.SEND_FAILED, '1'),
                              ('PUT', True, '321', message_data.SEND_TRACE, '44'),
                              ('PUT', False, '321', message_data.SEND_FAILED, '44'),
                              ('DELETE', True, '321', message_data.SEND_TRACE, '1'),
                              ('DELETE', False, '321', message_data.SEND_TRACE, '1'),
                              ('GET', True, '321', message_data.SEND_TRACE, '1'),
                              ('GET', False, '321',  message_data.SEND_TRACE, '1'),
                              ('wrong_verb', False, '321',  message_data.SEND_FAILED, '1'),
                              ('wrong_verb', True, '321', message_data.SEND_FAILED, '1')
                             ])
    @pytest.mark.parametrize("bulk", [False, True])
    def test_receive_thread_method(self, verb, callback_exists, trace_id,
                                   expected_msg_id,
                                   expected_data_value, bulk):
=======
    @pytest.mark.parametrize("trace_id", [None, '321'])
    @pytest.mark.parametrize("expected_msg_id", [message_data.SEND_FAILED])
    @pytest.mark.parametrize("bulk", [False, True])
    def test_receive_thread_wrong_verb(self, trace_id, expected_msg_id, bulk):
        # Arrange
        response = create_response(self, "wrong_verb", trace_id, bulk, "1", "1", "1")
        self.service.socket.my_socket.recv = Mock(side_effect=[response.encode('utf-8'), KeyboardInterrupt])

        # Act
        try:
            # runs until mock object is run and its side_effect raises
            # exception
            self.service.socket.receive_thread()
        except KeyboardInterrupt:
            pass

        # Assert
        while self.service.socket.sending_queue.qsize() > 0:
            message = self.service.socket.sending_queue.get()
            assert message.msg_id == message_data.SEND_FAILED


    @pytest.mark.parametrize("callback_exists", [False, True])
    @pytest.mark.parametrize("trace_id", [None, '321'])
    @pytest.mark.parametrize("expected_msg_id", [message_data.SEND_SUCCESS])
    @pytest.mark.parametrize("object_name", ["value", "wrong"])
    @pytest.mark.parametrize("bulk", [False, True])
    @pytest.mark.parametrize("data", ["1"])
    def test_receive_thread_Put(self, callback_exists, trace_id,
                                   expected_msg_id, object_name, bulk, data):
        # Arrange
        actual_object = get_object(self, object_name)
        if actual_object:
            fix_object(callback_exists, actual_object)
            actual_object.control_state.data = '1'
            id = str(actual_object.control_state.uuid)
            url = str(actual_object.report_state.uuid)
        else:
            expected_msg_id = message_data.SEND_FAILED
            id = url = '1'

        response = create_response(self, 'PUT', trace_id, bulk, id, url, data)
        self.service.socket.my_socket.recv = Mock(side_effect=[response.encode('utf-8'), KeyboardInterrupt])

        # Act
        try:
            # runs until mock object is run and its side_effect raises
            # exception
            self.service.socket.receive_thread()
        except KeyboardInterrupt:
            pass

        # Assert
        if actual_object:
            if callback_exists:
                assert actual_object.callback.call_args[0][1] == 'set'
        while self.service.socket.sending_queue.qsize() > 0:
            message = self.service.socket.sending_queue.get()
            if message.msg_id == message_data.SEND_SUCCESS:
                message.data == data
            assert (message.msg_id == message_data.SEND_TRACE or
                    message.msg_id == expected_msg_id)
            if message.msg_id == message_data.SEND_TRACE:
                assert message.trace_id == trace_id


    @pytest.mark.parametrize("callback_exists", [False, True])
    @pytest.mark.parametrize("trace_id", [None, '321'])
    @pytest.mark.parametrize("expected_msg_id", [message_data.SEND_SUCCESS])
    @pytest.mark.parametrize("object_name", ["value", "wrong"])
    @pytest.mark.parametrize("bulk", [False, True])
    def test_receive_thread_Get(self, callback_exists, trace_id,
                                   expected_msg_id, object_name, bulk):
>>>>>>> 1d0595c1
        # Arrange
        actual_object = get_object(self, object_name)
        if actual_object:
            fix_object(callback_exists, actual_object)
            id = str(actual_object.control_state.uuid)
            url = str(actual_object.report_state.uuid)
        else:
            expected_msg_id = message_data.SEND_FAILED
            id = url = '1'

        response = create_response(self, 'GET', trace_id, bulk, id, url, "1")
        self.service.socket.my_socket.recv = Mock(side_effect=[response.encode('utf-8'), KeyboardInterrupt])

        # Act
        try:
            # runs until mock object is run and its side_effect raises
            # exception
            self.service.socket.receive_thread()
        except KeyboardInterrupt:
            pass

        # Assert
<<<<<<< HEAD
        if expected_msg_id == message_data.SEND_TRACE:
            assert any(message.msg_id == message_data.SEND_TRACE for message in self.service.socket.sending_queue.queue)
        while self.service.socket.sending_queue.qsize() > 0:
            message = self.service.socket.sending_queue.get()
            if message.msg_id == message_data.SEND_SUCCESS:
                message.data == expected_data_value
            else:
                assert message.msg_id == expected_msg_id
                if message.msg_id == message_data.SEND_TRACE:
                    assert message.trace_id == trace_id

    @pytest.mark.parametrize("id", [93043873])
    @pytest.mark.parametrize("type", ["error", "result"])
=======
        if actual_object:
            if callback_exists:
                assert actual_object.callback.call_args[0][1] == 'refresh'
        while self.service.socket.sending_queue.qsize() > 0:
            message = self.service.socket.sending_queue.get()
            assert (message.msg_id == message_data.SEND_TRACE or
                    message.msg_id == expected_msg_id)
            if message.msg_id == message_data.SEND_TRACE:
                assert message.trace_id == trace_id


    @pytest.mark.parametrize("callback_exists", [False, True])
    @pytest.mark.parametrize("trace_id", [None, '321'])
    @pytest.mark.parametrize("expected_msg_id", [message_data.SEND_SUCCESS])
    @pytest.mark.parametrize("object_name", ["network", "device", "value", "state", "wrong"])
    @pytest.mark.parametrize("bulk", [False, True])
    def test_receive_thread_Delete(self, callback_exists, trace_id,
                                   expected_msg_id, object_name, bulk):
        # Arrange
        actual_object = get_object(self, object_name)
        if actual_object:
            fix_object(callback_exists, actual_object)
            id = url = str(actual_object.uuid)
        else:
            expected_msg_id = message_data.SEND_FAILED
            id = url = '1'

        response = create_response(self, 'DELETE', trace_id, bulk, id, url, "1")
        self.service.socket.my_socket.recv = Mock(side_effect=[response.encode('utf-8'), KeyboardInterrupt])

        # Act
        try:
            # runs until mock object is run and its side_effect raises
            # exception
            self.service.socket.receive_thread()
        except KeyboardInterrupt:
            pass

        # Assert
        if trace_id:
            assert any(message.msg_id == message_data.SEND_TRACE for message in self.service.socket.sending_queue.queue)
        if actual_object:
            if callback_exists:
                assert actual_object.callback.call_args[0][1] == 'remove'
        while self.service.socket.sending_queue.qsize() > 0:
            message = self.service.socket.sending_queue.get()
            assert (message.msg_id == message_data.SEND_TRACE or
                    message.msg_id == expected_msg_id)
            if message.msg_id == message_data.SEND_TRACE:
                assert message.trace_id == trace_id


    @pytest.mark.parametrize("id,type", [(93043873, "error"),
                                         (93043873, "result")])
>>>>>>> 1d0595c1
    def test_receive_thread_other(self, id, type):
        # Arrange
        response = '{"jsonrpc": "2.0", "id": "'+ str(id) +'", "'+type+'": {"value": "True", "meta": {"server_send_time": "2020-01-22T08:22:55.315Z"}}}'
        self.service.socket.packet_awaiting_confirm[str(id)] = response
        self.service.socket.my_socket.recv = Mock(side_effect=[response.encode('utf-8'), KeyboardInterrupt])

        # Act
        try:
            # runs until mock object is run and its side_effect raises
            # exception
            self.service.socket.receive_thread()
        except KeyboardInterrupt:
            pass

        # Assert
        assert len(self.service.socket.packet_awaiting_confirm) == 0


class TestSendThreadClass:

    def setup_method(self):
        test_json_location = os.path.join(os.path.dirname(__file__), TEST_JSON)
        self.service = wappsto.Wappsto(json_file_name=test_json_location)
        fake_connect(self, ADDRESS, PORT)

    @pytest.mark.parametrize("type,send_trace", [(message_data.SEND_SUCCESS, False),
                                                 (message_data.SEND_REPORT, False),
                                                 (message_data.SEND_FAILED, False),
                                                 (message_data.SEND_RECONNECT, False),
                                                 (message_data.SEND_CONTROL, False),
                                                 (message_data.SEND_REPORT, True),
                                                 (message_data.SEND_RECONNECT, True),
                                                 (message_data.SEND_CONTROL, True)])
    @pytest.mark.parametrize("value,expected_value", [('test_value','test_value'),
                                                                ('', ''),
                                                                (None, None),
                                                                ([],None)])
    @pytest.mark.parametrize("messages_in_queue", [1, 2])
    def test_send_thread(self, type, messages_in_queue, value, expected_value, send_trace):
        # Arrange
        self.service.socket.message_received = True
        self.service.get_network().name = value
        i = 0
        while i < messages_in_queue:
            i += 1
            reply = message_data.MessageData(
                type,
                rpc_id=value,
                data=value
            )
            self.service.socket.sending_queue.put(reply)
        self.service.socket.my_socket.send = Mock(side_effect=KeyboardInterrupt)
        self.service.socket.add_id_to_confirm_list = Mock()
        self.service.socket.automatic_trace = send_trace
        urlopen_trace_id = sent_json_trace_id = ''

        # Act
        with patch('urllib.request.urlopen') as urlopen:
            try:
                # runs until mock object is run and its side_effect raises
                # exception
                self.service.socket.send_thread()
            except KeyboardInterrupt:
                args, kwargs = self.service.socket.my_socket.send.call_args
                arg = args[0].decode('utf-8')
                requests = json.loads(arg)

                args, kwargs = self.service.socket.my_socket.send.call_args
                arg = json.loads(args[0].decode('utf-8'))

                if urlopen.called:
                    urlopen_args, urlopen_kwargs = urlopen.call_args

                    parsed_urlopen = urlparse.urlparse(urlopen_args[0])
                    urlopen_trace_id = parse_qs(parsed_urlopen.query)['id']

                    parsed_sent_json = urlparse.urlparse(arg[messages_in_queue-1]['params']['url'])
                    sent_json_trace_id = parse_qs(parsed_sent_json.query)['trace']

        # Assert
        assert urlopen_trace_id == sent_json_trace_id
        if send_trace:
            assert urlopen_trace_id != ''
        else:
            assert urlopen_trace_id == ''
        assert self.service.socket.sending_queue.qsize() == 0
        assert messages_in_queue == len(requests)
        for request in requests:
            if type == message_data.SEND_SUCCESS:
                assert request.get('id', None) == expected_value
                assert bool(request['result']) == True
            elif type == message_data.SEND_FAILED:
                assert request.get('id', None) == expected_value
                assert request['error'] == {"code": -32020}
            elif type == message_data.SEND_REPORT:
                assert request['params']['data'].get('data', None) == expected_value
                assert request['params']['data']['type'] == "Report"
                assert request['method'] == "PUT"
            elif type == message_data.SEND_RECONNECT:
                assert request['params']['data'].get('name', None) == expected_value
                assert request['params']['data']['meta']['type'] == "network"
                assert request['method'] == "POST"
            elif type == message_data.SEND_CONTROL:
                assert request['params']['data'].get('data', None) == expected_value
                assert request['params']['data']['type'] == "Control"
                assert request['method'] == "PUT"

    @pytest.mark.parametrize("rpc_id", [93043873])
    @pytest.mark.parametrize("type", [message_data.SEND_TRACE])
    @pytest.mark.parametrize("trace_id", [332])
    def test_send_thread_send_trace(self, rpc_id, trace_id, type):
        # Arrange
        reply = message_data.MessageData(
            type,
            trace_id=trace_id,
            rpc_id=rpc_id
        )
        self.service.socket.sending_queue.put(reply)

        # Act
        with patch('urllib.request.urlopen', side_effect=KeyboardInterrupt) as urlopen:
            try:
                # runs until mock object is run and its side_effect raises
                # exception
                self.service.socket.send_thread()
            except KeyboardInterrupt:
                if urlopen.called:
                    urlopen_args, urlopen_kwargs = urlopen.call_args

                    parsed_id = urlparse.urlparse(urlopen_args[0])
                    parsed_id = int(parse_qs(parsed_id.query)['id'][0])

        # Assert
        assert parsed_id == trace_id<|MERGE_RESOLUTION|>--- conflicted
+++ resolved
@@ -42,11 +42,7 @@
             self.service.start(address=address, port=port, automatic_trace=send_trace)
 
 
-<<<<<<< HEAD
 def fix_object_callback(callback_exists, testing_object):
-=======
-def fix_object(callback_exists, testing_object):
->>>>>>> 1d0595c1
     if callback_exists:
         test_callback = Mock(return_value=True)
         testing_object.set_callback(test_callback)
@@ -54,20 +50,6 @@
         testing_object.callback = None
 
 
-<<<<<<< HEAD
-def create_response(self, verb, callback_exists, trace_id, bulk):
-    value = self.service.instance.device_list[0].value_list[0]
-    value = fix_object_callback(callback_exists, value)
-    id = str(value.control_state.uuid)
-    url = str(value.report_state.uuid)
-    trace = ''
-
-    if verb == "DELETE":
-        network = self.service.get_network()
-        network = fix_object_callback(callback_exists, network)
-        url = str(network.uuid)
-
-=======
 def get_object(self, object_name):
     actual_object = None
     if object_name == "network":
@@ -83,17 +65,10 @@
 
 def create_response(self, verb, trace_id, bulk, id, url, data):
     trace = ''
-
->>>>>>> 1d0595c1
     if verb == "DELETE" or verb == "PUT" or verb == "GET":
         if trace_id is not None:
             trace = {"trace": trace_id}
-
-<<<<<<< HEAD
-        message = {"jsonrpc": "2.0", "id": "1", "params": {"url": url, "meta": trace, "data": {"meta": {"id": id}, "data": "44"}}, "method": verb}
-=======
         message = {"jsonrpc": "2.0", "id": "1", "params": {"url": str(url), "meta": trace, "data": {"meta": {"id": id}, "data": data}}, "method": verb}
->>>>>>> 1d0595c1
     else:
         message = {"jsonrpc": "2.0", "id": "1", "params": {"url": "/network/b03f246d-63ef-446d-be58-ef1d1e83b338/device/a0e087c1-9678-491c-ac47-5b065dea3ac0/value/7ce2afdd-3be3-4945-862e-c73a800eb209/state/a7b4f66b-2558-4559-9fcc-c60768083164", "data": {"meta": {"id": "a7b4f66b-2558-4559-9fcc-c60768083164", "type": "state", "version": "2.0"}, "type": "Report", "status": "Send", "data": "44", "timestamp": "2020-01-22T08:22:57.216500Z"}}, "method": "??????"}
 
@@ -152,12 +127,8 @@
                         callback_exists, value_changed_to_none, upgradable):
         # Arrange
         status_service = self.service.get_status()
-<<<<<<< HEAD
         fix_object_callback(callback_exists, status_service)
         urlopen_trace_id = sent_json_trace_id = ''
-=======
-        fix_object(callback_exists, status_service)
->>>>>>> 1d0595c1
         if value_changed_to_none:
             self.service.instance.network_cl.name = None
 
@@ -234,12 +205,8 @@
                                                      (2, 1.0e-07, "2"),
                                                      (2, 123.456e-5, "1.9999872"),
                                                      (1, 9.0e-20, "0.99999999999999999999")])
-<<<<<<< HEAD
     @pytest.mark.parametrize("send_trace", [True, False])
-    def test_send_value_update(self, input, step_size, expected, send_trace):
-=======
-    def test_send_value_update_number_type(self, input, step_size, expected):
->>>>>>> 1d0595c1
+    def test_send_value_update_number_type(self, input, step_size, expected, send_trace):
         # Arrange
         with patch('urllib.request.urlopen'):
             fake_connect(self, ADDRESS, PORT, send_trace)
@@ -272,13 +239,11 @@
 
         # Assert
         assert result == expected
-<<<<<<< HEAD
         assert sent_json_trace_id == urlopen_trace_id
         if send_trace and result is not None:
             assert urlopen_trace_id != ''
         else:
             assert urlopen_trace_id == ''
-=======
 
     @pytest.mark.parametrize("input,max,expected", [("test", 10, "test"),#value under max
                                                            ("", 10, ""),
@@ -291,8 +256,11 @@
                                                            ("test", 1, None)#value over max
                                                            ])
     @pytest.mark.parametrize("type", ["string", "blob"])
-    def test_send_value_update_text_type(self, input, max, expected, type):
-        # Arrange
+    @pytest.mark.parametrize("send_trace", [True, False])
+    def test_send_value_update_text_type(self, input, max, expected, type, send_trace):
+        # Arrange
+        with patch('urllib.request.urlopen'):
+            fake_connect(self, ADDRESS, PORT, send_trace)
         self.service.socket.message_received = True
         self.service.socket.my_socket.send = Mock()
         device = self.service.get_devices()[0]
@@ -300,19 +268,33 @@
         value.data_type = type
         value.string_max = max
         value.blob_max = max
->>>>>>> 1d0595c1
-
-        # Act
-        try:
-            value.update(input)
-            args, kwargs = self.service.socket.my_socket.send.call_args
-            arg = json.loads(args[0].decode('utf-8'))
-            result = arg[0]['params']['data']['data']
-        except TypeError:
-            result = None
+
+         # Act
+        with patch('urllib.request.urlopen') as urlopen:
+            try:
+                value.update(input)
+                args, kwargs = self.service.socket.my_socket.send.call_args
+                arg = json.loads(args[0].decode('utf-8'))
+                result = arg[0]['params']['data']['data']
+    
+                if send_trace:
+                    urlopen_args, urlopen_kwargs = urlopen.call_args
+    
+                    parsed_urlopen = urlparse.urlparse(urlopen_args[0])
+                    urlopen_trace_id = parse_qs(parsed_urlopen.query)['id']
+    
+                    parsed_sent_json = urlparse.urlparse(arg[0]['params']['url'])
+                    sent_json_trace_id = parse_qs(parsed_sent_json.query)['trace']
+            except TypeError:
+                result = None
 
         # Assert
         assert result == expected
+        assert sent_json_trace_id == urlopen_trace_id
+        if send_trace and result is not None:
+            assert urlopen_trace_id != ''
+        else:
+            assert urlopen_trace_id == ''
 
 class TestReceiveThreadClass:
 
@@ -321,31 +303,6 @@
         self.service = wappsto.Wappsto(json_file_name=test_json_location)
         fake_connect(self, ADDRESS, PORT)
 
-<<<<<<< HEAD
-
-    @pytest.mark.parametrize("verb,callback_exists,trace_id,expected_msg_id,expected_data_value",
-                             [('PUT', True, None, message_data.SEND_SUCCESS, '44'),
-                              ('PUT', False, None, message_data.SEND_FAILED, '44'),
-                              ('DELETE', True, None, message_data.SEND_SUCCESS, '1'),
-                              ('DELETE', False, None, message_data.SEND_SUCCESS, '1'),
-                              ('GET', True, None, message_data.SEND_SUCCESS, '1'),
-                              ('GET', False, None, message_data.SEND_SUCCESS, '1'),
-                              ('wrong_verb', False, None, message_data.SEND_FAILED, '1'),
-                              ('wrong_verb', True, None, message_data.SEND_FAILED, '1'),
-                              ('PUT', True, '321', message_data.SEND_TRACE, '44'),
-                              ('PUT', False, '321', message_data.SEND_FAILED, '44'),
-                              ('DELETE', True, '321', message_data.SEND_TRACE, '1'),
-                              ('DELETE', False, '321', message_data.SEND_TRACE, '1'),
-                              ('GET', True, '321', message_data.SEND_TRACE, '1'),
-                              ('GET', False, '321',  message_data.SEND_TRACE, '1'),
-                              ('wrong_verb', False, '321',  message_data.SEND_FAILED, '1'),
-                              ('wrong_verb', True, '321', message_data.SEND_FAILED, '1')
-                             ])
-    @pytest.mark.parametrize("bulk", [False, True])
-    def test_receive_thread_method(self, verb, callback_exists, trace_id,
-                                   expected_msg_id,
-                                   expected_data_value, bulk):
-=======
     @pytest.mark.parametrize("trace_id", [None, '321'])
     @pytest.mark.parametrize("expected_msg_id", [message_data.SEND_FAILED])
     @pytest.mark.parametrize("bulk", [False, True])
@@ -379,7 +336,7 @@
         # Arrange
         actual_object = get_object(self, object_name)
         if actual_object:
-            fix_object(callback_exists, actual_object)
+            fix_object_callback(callback_exists, actual_object)
             actual_object.control_state.data = '1'
             id = str(actual_object.control_state.uuid)
             url = str(actual_object.report_state.uuid)
@@ -419,11 +376,10 @@
     @pytest.mark.parametrize("bulk", [False, True])
     def test_receive_thread_Get(self, callback_exists, trace_id,
                                    expected_msg_id, object_name, bulk):
->>>>>>> 1d0595c1
         # Arrange
         actual_object = get_object(self, object_name)
         if actual_object:
-            fix_object(callback_exists, actual_object)
+            fix_object_callback(callback_exists, actual_object)
             id = str(actual_object.control_state.uuid)
             url = str(actual_object.report_state.uuid)
         else:
@@ -442,21 +398,6 @@
             pass
 
         # Assert
-<<<<<<< HEAD
-        if expected_msg_id == message_data.SEND_TRACE:
-            assert any(message.msg_id == message_data.SEND_TRACE for message in self.service.socket.sending_queue.queue)
-        while self.service.socket.sending_queue.qsize() > 0:
-            message = self.service.socket.sending_queue.get()
-            if message.msg_id == message_data.SEND_SUCCESS:
-                message.data == expected_data_value
-            else:
-                assert message.msg_id == expected_msg_id
-                if message.msg_id == message_data.SEND_TRACE:
-                    assert message.trace_id == trace_id
-
-    @pytest.mark.parametrize("id", [93043873])
-    @pytest.mark.parametrize("type", ["error", "result"])
-=======
         if actual_object:
             if callback_exists:
                 assert actual_object.callback.call_args[0][1] == 'refresh'
@@ -478,7 +419,7 @@
         # Arrange
         actual_object = get_object(self, object_name)
         if actual_object:
-            fix_object(callback_exists, actual_object)
+            fix_object_callback(callback_exists, actual_object)
             id = url = str(actual_object.uuid)
         else:
             expected_msg_id = message_data.SEND_FAILED
@@ -511,7 +452,6 @@
 
     @pytest.mark.parametrize("id,type", [(93043873, "error"),
                                          (93043873, "result")])
->>>>>>> 1d0595c1
     def test_receive_thread_other(self, id, type):
         # Arrange
         response = '{"jsonrpc": "2.0", "id": "'+ str(id) +'", "'+type+'": {"value": "True", "meta": {"server_send_time": "2020-01-22T08:22:55.315Z"}}}'
