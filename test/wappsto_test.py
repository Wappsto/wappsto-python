"""
The test module.

Tests wappsto project functionality.
"""
import os
import math
import json
import pytest
import wappsto
import jsonschema
from mock import Mock
from unittest.mock import patch
import urllib.parse as urlparse
from urllib.parse import parse_qs

from wappsto import status
from wappsto.connection import message_data
from wappsto.connection.network_classes.errors import wappsto_errors

ADDRESS = "wappsto.com"
PORT = 11006
TEST_JSON = "test_JSON/test_json.json"
TEST_JSON_prettyprint = "test_JSON/test_json_prettyprint.json"


def check_for_correct_conn(*args, **kwargs):
    """
    Check if connection is valid.

    Reviews the provided address and port, if it does not correspond to expected values raises the same exception,
    that would be raised when inputting wrong details.

    Args:
        args: arguments that method was called with
        kwargs: key worded arguments

    """
    if args[0][0] != ADDRESS or args[0][1] != PORT:
        raise wappsto_errors.ServerConnectionException


def fake_connect(self, address, port, send_trace=False):
    """
    Creates fake connection.

    Mocks the connection so no call would leave this environment, also makes application faster for tests.

    Args:
        self: the instance of the calling object
        address: address used for connecting to server
        port: port used for connecting to server
        send_trace: Boolean indicating if trace should be automatically sent

    """
    wappsto.RETRY_LIMIT = 2
    with patch('ssl.SSLContext.wrap_socket') as context:
        context.connect = Mock(side_effect=check_for_correct_conn)
        with patch('time.sleep', return_value=None), patch('threading.Thread'), \
            patch('wappsto.communication.ClientSocket.add_id_to_confirm_list'), \
                patch('socket.socket'), \
                patch('ssl.SSLContext.wrap_socket', return_value=context):
            self.service.start(address=address, port=port, automatic_trace=send_trace)


def fix_object_callback(callback_exists, testing_object):
    """
    Add callback to object.

    Depending on callback_exists variable, either adds mock to callback or sets it to None.

    Args:
        callback_exists: boolean indicating if callback should exist.
        testing_object: object to whom callback needs to be set.

    """
    if callback_exists:
        test_callback = Mock(return_value=True)
        testing_object.set_callback(test_callback)
    else:
        testing_object.callback = None


def get_object(self, object_name):
    """
    Get object from newtwork.

    Get object based on the name provided.

    Args:
        object_name: name indicating the object being searched for.

    Returns:
        the found object

    """
    actual_object = None
    if object_name == "network":
        actual_object = self.service.instance.network_cl
    elif object_name == "device":
        actual_object = self.service.instance.network_cl.devices[0]
    elif object_name == "value":
        actual_object = self.service.instance.network_cl.devices[0].values[0]
    elif object_name == "control_state":
        actual_object = self.service.instance.network_cl.devices[0].values[0].get_control_state()
    elif object_name == "report_state":
        actual_object = self.service.instance.network_cl.devices[0].values[0].get_report_state()
    return actual_object


def send_response(self, verb, trace_id, bulk, id, url, data, split_message):
    """
    Sends response.

    Sends responses to be used in receive tests based on the parameters provided.

    Args:
        verb: specifies if request is DELETE/PUT/POST/GET
        trace_id: id used for tracing messages
        bulk: Boolean value indicating if multiple messages should be sent at once.
        id: specifies id used in message
        url: url sent in message parameters
        data: data to be sent
        split_message: Boolean value indicating if message should be sent in parts

    Returns:
        the generated message

    """
    trace = ''
    if verb == "DELETE" or verb == "PUT" or verb == "GET":
        if trace_id is not None:
            trace = {"trace": str(trace_id)}

        message = {"jsonrpc": "2.0",
                   "id": "1",
                   "params": {
                       "url": str(url),
                       "meta": trace,
                       "data": {
                           "meta": {
                               "id": id},
                           "data": data}},
                   "method": verb}
    else:
        if verb == "error" or verb == "result":
            if data:
                message_value = {'data': data,
                                 'type': 'Control',
                                 'timestamp': '2020-01-20T09:20:21.092Z',
                                 'meta': {
                                     'type': 'state',
                                     'version': '2.0',
                                     'id': id,
                                     'manufacturer': '31439b87-040b-4b41-b5b8-f3774b2a1c19',
                                     'updated': '2020-02-18T09:14:12.880+00:00',
                                     'created': '2020-01-20T09:20:21.290+00:00',
                                     'revision': 1035,
                                     'contract': [],
                                     'owner': 'bb10f0f1-390f-478e-81c2-a67f58de88be'}}
            else:
                message_value = "True"
            message = {"jsonrpc": "2.0",
                       "id": str(id),
                       verb: {
                           "value": message_value,
                           "meta": {
                               "server_send_time": "2020-01-22T08:22:55.315Z"}}}
            self.service.socket.packet_awaiting_confirm[str(id)] = message
        else:
            message = {"jsonrpc": "2.0", "id": "1", "params": {}, "method": "??????"}

    if bulk:
        message = [message, message]
    message = json.dumps(message)

    if split_message:
        message_size = math.ceil(len(message) / 2)
        message1 = message[:message_size]
        message2 = message[message_size:]
        wappsto.connection.communication.RECEIVE_SIZE = message_size
        self.service.socket.my_socket.recv = Mock(side_effect=[message1.encode('utf-8'),
                                                               message2.encode('utf-8'),
                                                               KeyboardInterrupt])
    else:
        self.service.socket.my_socket.recv = Mock(side_effect=[message.encode('utf-8'),
                                                               KeyboardInterrupt])


def validate_json(json_schema, arg):
    """
    Validates json.

    Validates json and returns Boolean value indicating if it is valid.

    Args:
        json_schema: Schema to validate message against
        arg: sent message

    Returns:
        Boolean value indicating if message is valid

    """
    schema_location = os.path.join(
        os.path.dirname(__file__),
        "schema/" + json_schema + ".json")
    with open(schema_location, "r") as json_file:
        schema = json.load(json_file)
    base_uri = os.path.join(os.path.dirname(__file__), "schema")
    base_uri = base_uri.replace("\\", "/")
    base_uri = "file:///" + base_uri + "/"
    resolver = jsonschema.RefResolver(base_uri, schema)
    try:
        for i in arg:
            jsonschema.validate(i, schema, resolver=resolver)
        return True
    except jsonschema.exceptions.ValidationError:
        return False

# ################################## TESTS ################################## #


class TestJsonLoadClass:
    """
    TestJsonLoadClass instance.

    Tests loading json files in wappsto.

    """

    @classmethod
    def setup_class(self):
        """
        Sets up the class.

        Sets locations to be used in test.

        """
        self.test_json_prettyprint_location = os.path.join(
            os.path.dirname(__file__),
            TEST_JSON_prettyprint)
        self.test_json_location = os.path.join(
            os.path.dirname(__file__),
            TEST_JSON)

    def test_load_prettyprint_json(self):
        """
        Tests loading pretty print json.

        Loads pretty print json file and checks if it is read the same way as normal json file.

        """
        # Arrange
        with open(self.test_json_location, "r") as json_file:
            decoded = json.load(json_file)

        # Act
        service = wappsto.Wappsto(json_file_name=self.test_json_prettyprint_location)

        # Assert
        assert service.instance.decoded == decoded


class TestConnClass:
    """
    TestConnClass instance.

    Tests connecting to wappsto server.

    """

    def setup_method(self):
        """
        Sets up each method.

        Sets location to be used in test and initializes service.

        """
        self.test_json_location = os.path.join(os.path.dirname(__file__), TEST_JSON)
        self.service = wappsto.Wappsto(json_file_name=self.test_json_location)

    @pytest.mark.parametrize("address,port,expected_status",
                             [(ADDRESS, PORT, status.RUNNING),
                              (ADDRESS, -1, status.DISCONNECTING),
                              ("wappstoFail.com", PORT, status.DISCONNECTING),
                              ("wappstoFail.com", -1, status.DISCONNECTING)])
    @pytest.mark.parametrize("send_trace", [True, False])
    @pytest.mark.parametrize("callback_exists", [True, False])
    @pytest.mark.parametrize("value_changed_to_none", [True, False])
    @pytest.mark.parametrize("upgradable", [True, False])
    @pytest.mark.parametrize("valid_json", [True, False])
    def test_connection(self, address, port, expected_status, send_trace,
                        callback_exists, value_changed_to_none, upgradable,
                        valid_json):
        """
        Tests connection.

        Tests if connecting works es expected within different setup.

        Args:
            address: address used for connecting to server
            port: port used for connecting to server
            callback_exists: specifies if object should have callback
            expected_status: status expected after execution of the test
            value_changed_to_none: specifies if value should be replaced with none
            upgradable: specifies if object is upgradable
            send_trace: Boolean indicating if trace should be automatically sent
            valid_json: Boolean indicating if the sent json should be valid

        """
        # Arrange
        status_service = self.service.get_status()
        fix_object_callback(callback_exists, status_service)
        urlopen_trace_id = sent_json_trace_id = ''
        if value_changed_to_none:
            self.service.instance.network_cl.name = None
        if not valid_json:
            self.service.instance.network_cl.uuid = None

        # Act
        with patch('urllib.request.urlopen') as urlopen, patch('os.getenv', return_value=str(upgradable)):
            try:
                fake_connect(self, address, port, send_trace)
                args, kwargs = self.service.socket.my_socket.send.call_args
                arg = json.loads(args[0].decode('utf-8'))
<<<<<<< HEAD
                sent_json = arg[0]['params']['data']

                if send_trace:
                    urlopen_args, urlopen_kwargs = urlopen.call_args

                    parsed_urlopen = urlparse.urlparse(urlopen_args[0])
                    urlopen_trace_id = parse_qs(parsed_urlopen.query)['id']

                    parsed_sent_json = urlparse.urlparse(arg[0]['params']['url'])
                    sent_json_trace_id = parse_qs(parsed_sent_json.query)['trace']

=======
                sent_json = arg[-1]['params']['data']
>>>>>>> 60aff772
            except wappsto_errors.ServerConnectionException:
                sent_json = None
                arg = []
                pass

        # Assert
        if sent_json is not None:
            assert validate_json("request", arg) == valid_json
            assert 'None' not in str(sent_json)
            assert sent_json_trace_id == urlopen_trace_id
            assert (send_trace and urlopen_trace_id != ''
                    or not send_trace and urlopen_trace_id == '')
            assert (upgradable and 'upgradable' in str(sent_json['meta'])
                    or not upgradable and 'upgradable' not in str(sent_json['meta']))
        assert self.service.status.get_status() == expected_status


class TestValueSendClass:
    """
    TestValueSendClass instance.

    Tests sending value to wappsto server.

    """

    def setup_method(self):
        """
        Sets up each method.

        Sets location to be used in test, initializes service and creates connection.

        """
        test_json_location = os.path.join(os.path.dirname(__file__), TEST_JSON)
        self.service = wappsto.Wappsto(json_file_name=test_json_location)

    @pytest.mark.parametrize("input,step_size,expected", [
        (8, 1, "8"),  # value on the step
        (8, -1, "8"),
        (-8, 1, "-8"),
        (-8, -1, "-8"),
        (100, 1, "100"),
        (-100, 1, "-100"),
        (0, 1, "0"),
        (-0, 1, "0"),
        (-99.9, 1, "-100"),  # decimal value
        (-0.1, 1, "-1"),
        (0.1, 1, "0"),
        (3.3, 1, "3"),
        (3.0, 1, "3"),
        (3.9, 1, "3"),
        (0.02442002442002442, 1, "0"),
        (-0.1, 1, "-1"),
        (-3.3, 1, "-4"),
        (-3.0, 1, "-3"),
        (-3.9, 1, "-4"),
        (-101, 1, None),  # out of range
        (101, 1, None),
        (3, 2, "2"),  # big steps
        (3.999, 2, "2"),
        (4, 2, "4"),
        (-3, 2, "-4"),
        (-3.999, 2, "-4"),
        (-4, 2, "-4"),
        (1, 0.5, "1"),  # decimal steps
        (1.01, 0.02, "1"),
        (2.002, 0.02, "2"),
        (2.002, 0.0002, "2.002"),
        (-1, 0.5, "-1"),
        (-1.01, 0.02, "-1.02"),
        (-2.002, 0.02, "-2.02"),
        (-2.002, 0.0002, "-2.002"),
        (2, 1.0e-07, "2"),
        (2, 123.456e-5, "1.9999872"),
        (1, 9.0e-20, "0.99999999999999999999"),
        (0.02442002442002442001001, 0.00000000000002, "0.02442002442002")])
    @pytest.mark.parametrize("send_trace", [True, False])
    def test_send_value_update_number_type(self, input, step_size, expected, send_trace):
        """
        Tests sending update for number value.

        Tests if expected message is being sent.

        Args:
            input: value to be updated
            step_size: step size value should follow
            expected: value expected to be sent
            send_trace: Boolean indicating if trace should be automatically sent

        """
        # Arrange
        with patch('urllib.request.urlopen'):
            fake_connect(self, ADDRESS, PORT, send_trace)
        self.service.socket.my_socket.send = Mock()
        urlopen_trace_id = sent_json_trace_id = ''
        device = self.service.get_devices()[0]
        value = device.values[0]
        value.data_type == "number"
        value.number_step = step_size

        # Act
        with patch('urllib.request.urlopen') as urlopen:
            try:
                value.update(input)
                args, kwargs = self.service.socket.my_socket.send.call_args
                arg = json.loads(args[0].decode('utf-8'))
                result = arg[0]['params']['data']['data']

                if send_trace:
                    urlopen_args, urlopen_kwargs = urlopen.call_args

                    parsed_urlopen = urlparse.urlparse(urlopen_args[0])
                    urlopen_trace_id = parse_qs(parsed_urlopen.query)['id']

                    parsed_sent_json = urlparse.urlparse(arg[0]['params']['url'])
                    sent_json_trace_id = parse_qs(parsed_sent_json.query)['trace']
            except TypeError:
                result = None
                arg = []

        # Assert
        assert validate_json("request", arg) is True
        assert result == expected
        assert sent_json_trace_id == urlopen_trace_id
        if send_trace and result is not None:
            assert urlopen_trace_id != ''
        else:
            assert urlopen_trace_id == ''

    @pytest.mark.parametrize("input,max,expected", [
        ("test", 10, "test"),  # value under max
        ("", 10, ""),
        ("", 0, ""),  # value on max
        ("testtestte", 10, "testtestte"),
        ("", None, ""),  # no max
        ("testtesttesttesttesttest", None,
         "testtesttesttesttesttest"),
        (None, 10, None),  # no value
        (None, None, None),
        ("test", 1, None)])  # value over max
    @pytest.mark.parametrize("type", ["string", "blob"])
    @pytest.mark.parametrize("send_trace", [True, False])
    def test_send_value_update_text_type(self, input, max, expected, type, send_trace):
        """
        Tests sending update for text/blob value.

        Tests if expected message is being sent.

        Args:
            input: value to be updated
            max: maximum length of the message
            expected: value expected to be sent
            type: indicates if it is string or blob types of value
            send_trace: Boolean indicating if trace should be automatically sent

        """
        # Arrange
        with patch('urllib.request.urlopen'):
            fake_connect(self, ADDRESS, PORT, send_trace)
        self.service.socket.my_socket.send = Mock()
        urlopen_trace_id = sent_json_trace_id = ''
        device = self.service.get_devices()[0]
        value = device.values[0]
        value.data_type = type
        value.string_max = max
        value.blob_max = max

        # Act
        with patch('urllib.request.urlopen') as urlopen:
            try:
                value.update(input)
                args, kwargs = self.service.socket.my_socket.send.call_args
                arg = json.loads(args[0].decode('utf-8'))
                result = arg[0]['params']['data']['data']

                if send_trace:
                    urlopen_args, urlopen_kwargs = urlopen.call_args

                    parsed_urlopen = urlparse.urlparse(urlopen_args[0])
                    urlopen_trace_id = parse_qs(parsed_urlopen.query)['id']

                    parsed_sent_json = urlparse.urlparse(arg[0]['params']['url'])
                    sent_json_trace_id = parse_qs(parsed_sent_json.query)['trace']
            except TypeError:
                result = None

        # Assert
        assert result == expected
        assert sent_json_trace_id == urlopen_trace_id
        if send_trace and result is not None:
            assert urlopen_trace_id != ''
        else:
            assert urlopen_trace_id == ''


class TestReceiveThreadClass:
    """
    TestReceiveThreadClass instance.

    Tests receiving messages from wappsto server.

    """

    def setup_method(self):
        """
        Sets up each method.

        Sets location to be used in test, initializes service and creates connection.

        """
        test_json_location = os.path.join(os.path.dirname(__file__), TEST_JSON)
        self.service = wappsto.Wappsto(json_file_name=test_json_location)
        fake_connect(self, ADDRESS, PORT)

    @pytest.mark.parametrize("trace_id", [None, '321'])
    @pytest.mark.parametrize("expected_msg_id", [message_data.SEND_FAILED])
    @pytest.mark.parametrize("bulk", [False, True])
    @pytest.mark.parametrize("split_message", [False, True])
    def test_receive_thread_wrong_verb(self, trace_id, expected_msg_id, bulk,
                                       split_message):
        """
        Tests receiving message with wrong verb.

        Tests what would happen if wrong verb would be provided in incoming message.

        Args:
            trace_id: id used for tracing
            expected_msg_id: message id expected to be received
            bulk: Boolean value indicating if multiple messages should be sent at once
            split_message: Boolean value indicating if message should be sent in parts

        """
        # Arrange
        send_response(self, "wrong_verb", trace_id, bulk, None, None, None, split_message)

        # Act
        try:
            # runs until mock object is run and its side_effect raises
            # exception
            self.service.socket.receive_thread()
        except KeyboardInterrupt:
            pass

        # Assert
        assert self.service.socket.sending_queue.qsize() > 0
        while self.service.socket.sending_queue.qsize() > 0:
            message = self.service.socket.sending_queue.get()
            assert message.msg_id == expected_msg_id

    @pytest.mark.parametrize("callback_exists", [False, True])
    @pytest.mark.parametrize("trace_id", [None, '321'])
    @pytest.mark.parametrize("expected_msg_id", [message_data.SEND_SUCCESS])
    @pytest.mark.parametrize("object_name", ["value", "wrong"])
    @pytest.mark.parametrize("bulk", [False, True])
    @pytest.mark.parametrize("data", ["44"])
    @pytest.mark.parametrize("split_message", [False, True])
    def test_receive_thread_Put(self, callback_exists, trace_id,
                                expected_msg_id, object_name, bulk, data,
                                split_message):
        """
        Tests receiving message with PUT verb.

        Tests what would happen if PUT method would be provided in incoming message.

        Args:
            callback_exists: Boolean indicating if object should have callback
            trace_id: id used for tracing
            expected_msg_id: message id expected to be received
            object_name: name of the object to be updated
            bulk: Boolean value indicating if multiple messages should be sent at once
            data: data value provided in the message
            split_message: Boolean value indicating if message should be sent in parts

        """
        # Arrange
        actual_object = get_object(self, object_name)
        if actual_object:
            fix_object_callback(callback_exists, actual_object)
            actual_object.control_state.data = '1'
            id = str(actual_object.control_state.uuid)
            url = str(actual_object.report_state.uuid)
        else:
            expected_msg_id = message_data.SEND_FAILED
            id = url = '1'

        send_response(self, 'PUT', trace_id, bulk, id, url, data, split_message)

        # Act
        try:
            # runs until mock object is run and its side_effect raises
            # exception
            self.service.socket.receive_thread()
        except KeyboardInterrupt:
            pass

        # Assert
        if actual_object:
            if callback_exists:
                assert actual_object.callback.call_args[0][1] == 'set'
        assert self.service.socket.sending_queue.qsize() > 0
        while self.service.socket.sending_queue.qsize() > 0:
            message = self.service.socket.sending_queue.get()
            if message.msg_id == message_data.SEND_SUCCESS:
                message.data == data
            assert (message.msg_id == message_data.SEND_TRACE
                    or message.msg_id == expected_msg_id)
            if message.msg_id == message_data.SEND_TRACE:
                assert message.trace_id == trace_id

    @pytest.mark.parametrize("callback_exists", [False, True])
    @pytest.mark.parametrize("trace_id", [None, '321'])
    @pytest.mark.parametrize("expected_msg_id", [message_data.SEND_SUCCESS])
    @pytest.mark.parametrize("object_name", ["value", "wrong"])
    @pytest.mark.parametrize("bulk", [False, True])
    @pytest.mark.parametrize("split_message", [False, True])
    def test_receive_thread_Get(self, callback_exists, trace_id,
                                expected_msg_id, object_name, bulk,
                                split_message):
        """
        Tests receiving message with GET verb.

        Tests what would happen if GET method would be provided in incoming message.

        Args:
            callback_exists: Boolean indicating if object should have callback
            trace_id: id used for tracing
            expected_msg_id: message id expected to be received
            object_name: name of the object to be updated
            bulk: Boolean value indicating if multiple messages should be sent at once
            split_message: Boolean value indicating if message should be sent in parts

        """
        # Arrange
        actual_object = get_object(self, object_name)
        if actual_object:
            fix_object_callback(callback_exists, actual_object)
            id = str(actual_object.control_state.uuid)
            url = str(actual_object.report_state.uuid)
        else:
            expected_msg_id = message_data.SEND_FAILED
            id = url = '1'

        send_response(self, 'GET', trace_id, bulk, id, url, "1", split_message)

        # Act
        try:
            # runs until mock object is run and its side_effect raises
            # exception
            self.service.socket.receive_thread()
        except KeyboardInterrupt:
            pass

        # Assert
        if actual_object:
            if callback_exists:
                assert actual_object.callback.call_args[0][1] == 'refresh'
        assert self.service.socket.sending_queue.qsize() > 0
        while self.service.socket.sending_queue.qsize() > 0:
            message = self.service.socket.sending_queue.get()
            assert (message.msg_id == message_data.SEND_TRACE
                    or message.msg_id == expected_msg_id)
            if message.msg_id == message_data.SEND_TRACE:
                assert message.trace_id == trace_id

    @pytest.mark.parametrize("callback_exists", [False, True])
    @pytest.mark.parametrize("trace_id", [None, '321'])
    @pytest.mark.parametrize("expected_msg_id", [message_data.SEND_SUCCESS])
    @pytest.mark.parametrize("object_name", ["network", "device", "value", "control_state", "report_state", "wrong"])
    @pytest.mark.parametrize("bulk", [False, True])
    @pytest.mark.parametrize("split_message", [False, True])
    def test_receive_thread_Delete(self, callback_exists, trace_id,
                                   expected_msg_id, object_name, bulk,
                                   split_message):
        """
        Tests receiving message with DELETE verb.

        Tests what would happen if DELETE method would be provided in incoming message.

        Args:
            callback_exists: Boolean indicating if object should have callback
            trace_id: id used for tracing
            expected_msg_id: message id expected to be received
            object_name: name of the object to be updated
            bulk: Boolean value indicating if multiple messages should be sent at once
            split_message: Boolean value indicating if message should be sent in parts

        """
        # Arrange
        actual_object = get_object(self, object_name)
        if actual_object:
            fix_object_callback(callback_exists, actual_object)
            id = url = str(actual_object.uuid)
        else:
            expected_msg_id = message_data.SEND_FAILED
            id = url = '1'

        send_response(self, 'DELETE', trace_id, bulk, id, url, "1", split_message)

        # Act
        try:
            # runs until mock object is run and its side_effect raises
            # exception
            self.service.socket.receive_thread()
        except KeyboardInterrupt:
            pass

        # Assert
        if trace_id:
            assert any(message.msg_id == message_data.SEND_TRACE for message in self.service.socket.sending_queue.queue)
        if actual_object:
            if callback_exists:
                assert actual_object.callback.call_args[0][1] == 'remove'
        assert self.service.socket.sending_queue.qsize() > 0
        while self.service.socket.sending_queue.qsize() > 0:
            message = self.service.socket.sending_queue.get()
            assert (message.msg_id == message_data.SEND_TRACE
                    or message.msg_id == expected_msg_id)
            if message.msg_id == message_data.SEND_TRACE:
                assert message.trace_id == trace_id

    @pytest.mark.parametrize("id", ["93043873"])
    @pytest.mark.parametrize("data", ["55"])
    @pytest.mark.parametrize("bulk", [False, True])
    @pytest.mark.parametrize("split_message", [False, True])
    def test_receive_thread_result(self, id, data, bulk, split_message):
        """
        Tests receiving success message.

        Tests what would happen if result response would be provided in incoming message.

        Args:
            id: id of the message
            data: value state should be in
            bulk: Boolean value indicating if multiple messages should be sent at once
            split_message: Boolean value indicating if message should be sent in parts

        """
        # Arrange
        state = self.service.instance.network_cl.devices[0].values[0].control_state
        state.data = 1
        send_response(self, 'result', None, bulk, state.uuid, None, data, split_message)

        # Act
        try:
            # runs until mock object is run and its side_effect raises
            # exception
            self.service.socket.receive_thread()
        except KeyboardInterrupt:
            pass

        # Assert
        assert state.data == data
        assert len(self.service.socket.packet_awaiting_confirm) == 0

    @pytest.mark.parametrize("bulk", [False, True])
    @pytest.mark.parametrize("split_message", [False, True])
    def test_receive_thread_error(self, bulk, split_message):
        """
        Tests receiving error message.

        Tests what would happen if error response would be provided in incoming message.

        Args:
            id: id of the message
            bulk: Boolean value indicating if multiple messages should be sent at once
            split_message: Boolean value indicating if message should be sent in parts

        """
        # Arrange
        send_response(self, 'error', None, bulk, "93043873", None, None, split_message)

        # Act
        try:
            # runs until mock object is run and its side_effect raises
            # exception
            self.service.socket.receive_thread()
        except KeyboardInterrupt:
            pass

        # Assert
        assert len(self.service.socket.packet_awaiting_confirm) == 0


class TestSendThreadClass:
    """
    TestSendThreadClass instance.

    Tests sending messages to wappsto server.

    """

    def setup_method(self):
        """
        Sets up each method.

        Sets location to be used in test, initializes service and creates connection.

        """
        test_json_location = os.path.join(os.path.dirname(__file__), TEST_JSON)
        self.service = wappsto.Wappsto(json_file_name=test_json_location)
        fake_connect(self, ADDRESS, PORT)

    @pytest.mark.parametrize("type,send_trace", [
        (message_data.SEND_SUCCESS, False),
        (message_data.SEND_REPORT, False),
        (message_data.SEND_FAILED, False),
        (message_data.SEND_RECONNECT, False),
        (message_data.SEND_CONTROL, False),
        (message_data.SEND_REPORT, True),
        (message_data.SEND_RECONNECT, True),
        (message_data.SEND_CONTROL, True)])
    @pytest.mark.parametrize("value,expected_value", [
        ('test_value', 'test_value'),
        ('', ''),
        (None, None),
        ([], None)])
    @pytest.mark.parametrize("valid_message", [True, False])
    @pytest.mark.parametrize("messages_in_queue", [1, 2, 20])
    def test_send_thread(self, type, messages_in_queue, valid_message, value, expected_value, send_trace):
        """
        Tests sending message.

        Tests what would happen when sending message.

        Args:
            type: Type of message being sent
            messages_in_queue: How many messages should be sent
            valid_message: Boolean indicating if the sent json should be valid
            value: value to be sent
            expected_value: sent value
            send_trace: Boolean indicating if trace should be automatically sent

        """
        # Arrange
        if valid_message:
            state_id = self.service.get_network().uuid
            rpc_id = 1
            value = "test_info"
        else:
            self.service.get_network().uuid = 1
            state_id = 1
            rpc_id = None
            value = None
        self.service.get_network().name = value
        i = 0
        while i < messages_in_queue:
            i += 1
            reply = message_data.MessageData(
                type,
                state_id=state_id,
                rpc_id=rpc_id,
                data=value
            )
            self.service.socket.sending_queue.put(reply)
        self.service.socket.my_socket.send = Mock(side_effect=KeyboardInterrupt)
        self.service.socket.add_id_to_confirm_list = Mock()
        self.service.socket.automatic_trace = send_trace
        urlopen_trace_id = sent_json_trace_id = ''
        bulk_size = wappsto.connection.communication.MAX_BULK_SIZE

        # Act
        with patch('urllib.request.urlopen') as urlopen:
            try:
                # runs until mock object is run and its side_effect raises
                # exception
                self.service.socket.send_thread()
            except KeyboardInterrupt:
                args, kwargs = self.service.socket.my_socket.send.call_args
                arg = json.loads(args[0].decode('utf-8'))

                if urlopen.called:
                    urlopen_args, urlopen_kwargs = urlopen.call_args

                    parsed_urlopen = urlparse.urlparse(urlopen_args[0])
                    urlopen_trace_id = parse_qs(parsed_urlopen.query)['id']

                    parsed_sent_json = urlparse.urlparse(arg[-1]['params']['url'])
                    sent_json_trace_id = parse_qs(parsed_sent_json.query)['trace']

        # Assert
        assert urlopen_trace_id == sent_json_trace_id
        if send_trace:
            assert urlopen_trace_id != ''
        else:
            assert urlopen_trace_id == ''
        assert len(arg) <= bulk_size
        assert self.service.socket.sending_queue.qsize() == max(messages_in_queue - bulk_size, 0)
        for request in arg:
            if type == message_data.SEND_SUCCESS:
                assert request.get('id', None) == rpc_id
                assert validate_json("successResponse", arg) == valid_message
                assert bool(request['result']) is True
            elif type == message_data.SEND_FAILED:
                assert request.get('id', None) == rpc_id
                assert validate_json("errorResponse", arg) == valid_message
                assert request['error'] == {"code": -32020}
            elif type == message_data.SEND_REPORT:
                assert validate_json("request", arg) == valid_message
                assert request['params']['data'].get('data', None) == value
                assert request['params']['data']['type'] == "Report"
                assert request['method'] == "PUT"
            elif type == message_data.SEND_RECONNECT:
                assert validate_json("request", arg) == valid_message
                assert request['params']['data'].get('name', None) == value
                assert request['params']['data']['meta']['type'] == "network"
                assert request['method'] == "POST"
            elif type == message_data.SEND_CONTROL:
                assert validate_json("request", arg) == valid_message
                assert request['params']['data'].get('data', None) == value
                assert request['params']['data']['type'] == "Control"
                assert request['method'] == "PUT"

    @pytest.mark.parametrize("object_name", ["network", "device", "value", "control_state", "report_state"])
    @pytest.mark.parametrize("messages_in_queue", [1, 2])
    def test_send_thread_send_delete(self, object_name, messages_in_queue):
        """
        Tests sending DELETE message.

        Tests what would happen when sending DELETE message.

        Args:
            object_name: name of the object to be updated
            messages_in_queue: value indicating how many messages should be sent at once

        """
        # Arrange
        actual_object = get_object(self, object_name)

        if object_name == "control_state" or object_name == "report_state":
            url = '/network/{}/device/{}/value/{}/state/{}'.format(
                actual_object.parent.parent.parent.uuid,
                actual_object.parent.parent.uuid,
                actual_object.parent.uuid,
                actual_object.uuid)
        if object_name == "value":
            url = '/network/{}/device/{}/value/{}'.format(
                actual_object.parent.parent.uuid,
                actual_object.parent.uuid,
                actual_object.uuid)
        if object_name == "device":
            url = '/network/{}/device/{}'.format(
                actual_object.parent.uuid,
                actual_object.uuid)
        if object_name == "network":
            url = '/network/{}'.format(
                actual_object.uuid)

        actual_object.delete()

        self.service.socket.my_socket.send = Mock(side_effect=KeyboardInterrupt)
        self.service.socket.add_id_to_confirm_list = Mock()

        # Act
        try:
            # runs until mock object is run and its side_effect raises
            # exception
            self.service.socket.send_thread()
        except KeyboardInterrupt:
            args, kwargs = self.service.socket.my_socket.send.call_args
            arg = args[0].decode('utf-8')
            requests = json.loads(arg)

        # Assert
        for request in requests:
            assert request['params']['url'] == url
        assert self.service.socket.sending_queue.qsize() == 0

    @pytest.mark.parametrize("trace_id", [
        (332)])
    def test_send_thread_send_trace(self, trace_id):
        """
        Tests sending trace message.

        Tests what would happen when sending trace message.

        Args:
            trace_id: trace id expected to be sent

        """
        # Arrange
        reply = message_data.MessageData(
            message_data.SEND_TRACE,
            trace_id=trace_id,
            rpc_id=93043873
        )
        self.service.socket.sending_queue.put(reply)

        # Act
        with patch('urllib.request.urlopen', side_effect=KeyboardInterrupt) as urlopen:
            try:
                # runs until mock object is run and its side_effect raises
                # exception
                self.service.socket.send_thread()
            except KeyboardInterrupt:
                if urlopen.called:
                    urlopen_args, urlopen_kwargs = urlopen.call_args

                    parsed_id = urlparse.urlparse(urlopen_args[0])
                    parsed_id = int(parse_qs(parsed_id.query)['id'][0])

        # Assert
        assert parsed_id == trace_id<|MERGE_RESOLUTION|>--- conflicted
+++ resolved
@@ -323,7 +323,6 @@
                 fake_connect(self, address, port, send_trace)
                 args, kwargs = self.service.socket.my_socket.send.call_args
                 arg = json.loads(args[0].decode('utf-8'))
-<<<<<<< HEAD
                 sent_json = arg[0]['params']['data']
 
                 if send_trace:
@@ -335,9 +334,6 @@
                     parsed_sent_json = urlparse.urlparse(arg[0]['params']['url'])
                     sent_json_trace_id = parse_qs(parsed_sent_json.query)['trace']
 
-=======
-                sent_json = arg[-1]['params']['data']
->>>>>>> 60aff772
             except wappsto_errors.ServerConnectionException:
                 sent_json = None
                 arg = []
