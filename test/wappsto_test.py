#!/usr/bin/env python3
import os
import json
import pytest
import wappsto
import urllib.parse
from mock import Mock
from unittest.mock import patch

<<<<<<< HEAD
from wappsto import status
from wappsto.connection import send_data
=======
from wappsto.connection import message_data
from wappsto.object_instantiation import status
>>>>>>> 1d0595c1
from wappsto.connection.network_classes.errors import wappsto_errors

ADDRESS = "wappsto.com"
PORT = 11006
TEST_JSON = "test_JSON/test_json.json"
TEST_JSON_prettyprint = "test_JSON/test_json_prettyprint.json"


def check_for_correct_conn(*args, **kwargs):
    if args[0][0] != ADDRESS or args[0][1] != PORT:
        raise wappsto_errors.ServerConnectionException


def fake_connect(self, address, port):
    wappsto.RETRY_LIMIT = 2
    with patch('ssl.SSLContext.wrap_socket') as context:
        context.connect = Mock(side_effect=check_for_correct_conn)
        with patch('time.sleep', return_value=None), patch('threading.Thread'), patch('wappsto.communication.ClientSocket.add_id_to_confirm_list'), patch('socket.socket'), patch('ssl.SSLContext.wrap_socket', return_value=context):
            self.service.start(address=address, port=port)


def fix_object(callback_exists, testing_object):
    if callback_exists:
        test_callback = Mock(return_value=True)
        testing_object.set_callback(test_callback)
    else:
        testing_object.callback = None


def get_object(self, object_name):
    actual_object = None
    if object_name == "network":
        actual_object = self.service.instance.network_cl
    elif object_name == "device":
        actual_object = self.service.instance.device_list[0]
    elif object_name == "value":
        actual_object = self.service.instance.device_list[0].value_list[0]
    elif object_name == "state":
        actual_object = self.service.instance.device_list[0].value_list[0].state_list[0]
    return actual_object


def create_response(self, verb, trace_id, bulk, id, url, data):
    trace = ''

    if verb == "DELETE" or verb == "PUT" or verb == "GET":
        if trace_id is not None:
            trace = {"trace": str(trace_id)}

        message = {"jsonrpc": "2.0", "id": "1", "params": {"url": str(url), "meta": trace, "data": {"meta": {"id": id}, "data": data}}, "method": verb}
    else:
        message = {"jsonrpc": "2.0", "id": "1", "params": {"url": "/network/b03f246d-63ef-446d-be58-ef1d1e83b338/device/a0e087c1-9678-491c-ac47-5b065dea3ac0/value/7ce2afdd-3be3-4945-862e-c73a800eb209/state/a7b4f66b-2558-4559-9fcc-c60768083164", "data": {"meta": {"id": "a7b4f66b-2558-4559-9fcc-c60768083164", "type": "state", "version": "2.0"}, "type": "Report", "status": "Send", "data": "44", "timestamp": "2020-01-22T08:22:57.216500Z"}}, "method": "??????"}

    if bulk:
        message = [message, message]
    message = json.dumps(message)

    return message


def exists_in_dictionary(key, dict):
    return True if key in dict else False

# ################################## TESTS ################################## #


class TestJsonLoadClass:
    
    @classmethod
    def setup_class(self):
        self.test_json_prettyprint_location = os.path.join(
            os.path.dirname(__file__),
            TEST_JSON_prettyprint)
        self.test_json_location = os.path.join(
            os.path.dirname(__file__),
            TEST_JSON)

    def test_load_prettyprint_json(self):
        # Arrange
        with open(self.test_json_location, "r") as json_file:
            decoded = json.load(json_file)

        # Act
        service = wappsto.Wappsto(json_file_name=self.test_json_prettyprint_location)

        # Assert
        assert service.instance.decoded == decoded


class TestConnClass:

    def setup_method(self):
        self.test_json_location = os.path.join(os.path.dirname(__file__), TEST_JSON)
        self.service = wappsto.Wappsto(json_file_name=self.test_json_location)

    @pytest.mark.parametrize("address,port,callback_exists,expected_status,value_changed_to_none,upgradable", [(ADDRESS, PORT, True, status.RUNNING, False, False),
                                                     (ADDRESS, -1, True, status.DISCONNECTING, False, False),
                                                     ("wappstoFail.com", PORT, True, status.DISCONNECTING, False, False),
                                                     (ADDRESS, PORT, False, status.RUNNING, False, False),
                                                     (ADDRESS, -1, False, status.DISCONNECTING, False, False),
                                                     ("wappstoFail.com", PORT, False, status.DISCONNECTING, False, False),
                                                     (ADDRESS, PORT, True, status.RUNNING, True, False),
                                                     (ADDRESS, -1, True, status.DISCONNECTING, True, False),
                                                     ("wappstoFail.com", PORT, True, status.DISCONNECTING, True, False),
                                                     (ADDRESS, PORT, False, status.RUNNING, True, False),
                                                     (ADDRESS, -1, False, status.DISCONNECTING, True, False),
                                                     ("wappstoFail.com", PORT, False, status.DISCONNECTING, True, False),
                                                     (ADDRESS, PORT, True, status.RUNNING, False, True),
                                                     (ADDRESS, -1, True, status.DISCONNECTING, False, True),
                                                     ("wappstoFail.com", PORT, True, status.DISCONNECTING, False, True),
                                                     (ADDRESS, PORT, False, status.RUNNING, False, True),
                                                     (ADDRESS, -1, False, status.DISCONNECTING, False, True),
                                                     ("wappstoFail.com", PORT, False, status.DISCONNECTING, False, True),
                                                     (ADDRESS, PORT, True, status.RUNNING, True, True),
                                                     (ADDRESS, -1, True, status.DISCONNECTING, True, True),
                                                     ("wappstoFail.com", PORT, True, status.DISCONNECTING, True, True),
                                                     (ADDRESS, PORT, False, status.RUNNING, True, True),
                                                     (ADDRESS, -1, False, status.DISCONNECTING, True, True),
                                                     ("wappstoFail.com", PORT, False, status.DISCONNECTING, True, True)])
    def test_connection(self, address, port, callback_exists, expected_status, value_changed_to_none, upgradable):
        # Arrange
        status_service = self.service.get_status()
        fix_object(callback_exists, status_service)
        if value_changed_to_none:
            self.service.instance.network_cl.name = None

        # Act
        with patch('os.getenv', return_value=str(upgradable)):
            try:
                fake_connect(self, address, port)
                args, kwargs = self.service.socket.my_socket.send.call_args
                arg = json.loads(args[0].decode('utf-8'))
                sent_json = arg[0]['params']['data']
            except wappsto_errors.ServerConnectionException:
                sent_json = None
                pass

        # Assert
        if sent_json != None:
            assert not 'None' in str(sent_json)
            assert (upgradable and 'upgradable' in str(sent_json['meta']) or
                    not upgradable and not 'upgradable' in str(sent_json['meta']))
        assert self.service.status.get_status() == expected_status

class TestValueSendClass:

    def setup_method(self):
        test_json_location = os.path.join(os.path.dirname(__file__), TEST_JSON)
        self.service = wappsto.Wappsto(json_file_name=test_json_location)
        fake_connect(self, ADDRESS, PORT)

    @pytest.mark.parametrize("input,step_size,expected", [(8, 1, "8"),# value on the step
                                                     (8, -1, "8"),
                                                     (-8, 1, "-8"),
                                                     (-8, -1, "-8"),
                                                     (100, 1, "100"),
                                                     (-100, 1, "-100"),
                                                     (0, 1, "0"),
                                                     (-0, 1, "0"),
                                                     (-99.9, 1, "-100"),# decimal value
                                                     (-0.1, 1, "-1"),
                                                     (0.1, 1, "0"),
                                                     (3.3, 1, "3"),
                                                     (3.0, 1, "3"),
                                                     (3.9, 1, "3"),
                                                     (-0.1, 1, "-1"),
                                                     (-3.3, 1, "-4"),
                                                     (-3.0, 1, "-3"),
                                                     (-3.9, 1, "-4"),
                                                     (-101, 1, None),# out of range
                                                     (101, 1, None),
                                                     (3, 2, "2"),# big steps
                                                     (3.999, 2, "2"),
                                                     (4, 2, "4"),
                                                     (-3, 2, "-4"),
                                                     (-3.999, 2, "-4"),
                                                     (-4, 2, "-4"),
                                                     (1, 0.5, "1"),# decimal steps
                                                     (1.01, 0.02, "1"),
                                                     (2.002, 0.02, "2"),
                                                     (2.002, 0.0002, "2.002"),
                                                     (-1, 0.5, "-1"),
                                                     (-1.01, 0.02, "-1.02"),
                                                     (-2.002, 0.02, "-2.02"),
                                                     (-2.002, 0.0002, "-2.002"),
                                                     (2, 1.0e-07, "2"),
                                                     (2, 123.456e-5, "1.9999872"),
                                                     (1, 9.0e-20, "0.99999999999999999999")])
    def test_send_value_update_number_type(self, input, step_size, expected):
        # Arrange
        self.service.socket.message_received = True
        self.service.socket.my_socket.send = Mock()
        device = self.service.get_devices()[0]
        value = device.value_list[0]
        value.data_type == "number"
        value.number_step = step_size

        # Act
        try:
            value.update(input)
            args, kwargs = self.service.socket.my_socket.send.call_args
            arg = json.loads(args[0].decode('utf-8'))
            result = arg[0]['params']['data']['data']
        except TypeError:
            result = None

        # Assert
        assert result == expected

    @pytest.mark.parametrize("input,max,expected", [("test", 10, "test"),#value under max
                                                           ("", 10, ""),
                                                           ("", 0, ""),#value on max
                                                           ("testtestte", 10, "testtestte"),
                                                           ("", None, ""),#no max
                                                           ("testtesttesttesttesttest", None, "testtesttesttesttesttest"),
                                                           (None, 10, None),#no value
                                                           (None, None, None),
                                                           ("test", 1, None)#value over max
                                                           ])
    @pytest.mark.parametrize("type", ["string", "blob"])
    def test_send_value_update_text_type(self, input, max, expected, type):
        # Arrange
        self.service.socket.message_received = True
        self.service.socket.my_socket.send = Mock()
        device = self.service.get_devices()[0]
        value = device.value_list[0]
        value.data_type = type
        value.string_max = max
        value.blob_max = max

        # Act
        try:
            value.update(input)
            args, kwargs = self.service.socket.my_socket.send.call_args
            arg = json.loads(args[0].decode('utf-8'))
            result = arg[0]['params']['data']['data']
        except TypeError:
            result = None

        # Assert
        assert result == expected

class TestReceiveThreadClass:

    def setup_method(self):
        test_json_location = os.path.join(os.path.dirname(__file__), TEST_JSON)
        self.service = wappsto.Wappsto(json_file_name=test_json_location)
        fake_connect(self, ADDRESS, PORT)

    @pytest.mark.parametrize("trace_id", [None, '321'])
    @pytest.mark.parametrize("expected_msg_id", [message_data.SEND_FAILED])
    @pytest.mark.parametrize("bulk", [False, True])
    def test_receive_thread_wrong_verb(self, trace_id, expected_msg_id, bulk):
        # Arrange
        response = create_response(self, "wrong_verb", trace_id, bulk, "1", "1", "1")
        self.service.socket.my_socket.recv = Mock(side_effect=[response.encode('utf-8'), KeyboardInterrupt])

        # Act
        try:
            # runs until mock object is run and its side_effect raises
            # exception
            self.service.socket.receive_thread()
        except KeyboardInterrupt:
            pass

        # Assert
        while self.service.socket.sending_queue.qsize() > 0:
            message = self.service.socket.sending_queue.get()
            assert message.msg_id == message_data.SEND_FAILED


    @pytest.mark.parametrize("callback_exists", [False, True])
    @pytest.mark.parametrize("trace_id", [None, '321'])
    @pytest.mark.parametrize("expected_msg_id", [message_data.SEND_SUCCESS])
    @pytest.mark.parametrize("object_name", ["value", "wrong"])
    @pytest.mark.parametrize("bulk", [False, True])
    @pytest.mark.parametrize("data", ["1"])
    def test_receive_thread_Put(self, callback_exists, trace_id,
                                   expected_msg_id, object_name, bulk, data):
        # Arrange
        actual_object = get_object(self, object_name)
        if actual_object:
            fix_object(callback_exists, actual_object)
            actual_object.control_state.data = '1'
            id = str(actual_object.control_state.uuid)
            url = str(actual_object.report_state.uuid)
        else:
            expected_msg_id = message_data.SEND_FAILED
            id = url = '1'

        response = create_response(self, 'PUT', trace_id, bulk, id, url, data)
        self.service.socket.my_socket.recv = Mock(side_effect=[response.encode('utf-8'), KeyboardInterrupt])

        # Act
        try:
            # runs until mock object is run and its side_effect raises
            # exception
            self.service.socket.receive_thread()
        except KeyboardInterrupt:
            pass

        # Assert
        if actual_object:
            if callback_exists:
                assert actual_object.callback.call_args[0][1] == 'set'
        while self.service.socket.sending_queue.qsize() > 0:
            message = self.service.socket.sending_queue.get()
            if message.msg_id == message_data.SEND_SUCCESS:
                message.data == data
            assert (message.msg_id == message_data.SEND_TRACE or
                    message.msg_id == expected_msg_id)
            if message.msg_id == message_data.SEND_TRACE:
                assert message.trace_id == trace_id


    @pytest.mark.parametrize("callback_exists", [False, True])
    @pytest.mark.parametrize("trace_id", [None, '321'])
    @pytest.mark.parametrize("expected_msg_id", [message_data.SEND_SUCCESS])
    @pytest.mark.parametrize("object_name", ["value", "wrong"])
    @pytest.mark.parametrize("bulk", [False, True])
    def test_receive_thread_Get(self, callback_exists, trace_id,
                                   expected_msg_id, object_name, bulk):
        # Arrange
        actual_object = get_object(self, object_name)
        if actual_object:
            fix_object(callback_exists, actual_object)
            id = str(actual_object.control_state.uuid)
            url = str(actual_object.report_state.uuid)
        else:
            expected_msg_id = message_data.SEND_FAILED
            id = url = '1'

        response = create_response(self, 'GET', trace_id, bulk, id, url, "1")
        self.service.socket.my_socket.recv = Mock(side_effect=[response.encode('utf-8'), KeyboardInterrupt])

        # Act
        try:
            # runs until mock object is run and its side_effect raises
            # exception
            self.service.socket.receive_thread()
        except KeyboardInterrupt:
            pass

        # Assert
        if actual_object:
            if callback_exists:
                assert actual_object.callback.call_args[0][1] == 'refresh'
        while self.service.socket.sending_queue.qsize() > 0:
            message = self.service.socket.sending_queue.get()
            assert (message.msg_id == message_data.SEND_TRACE or
                    message.msg_id == expected_msg_id)
            if message.msg_id == message_data.SEND_TRACE:
                assert message.trace_id == trace_id


    @pytest.mark.parametrize("callback_exists", [False, True])
    @pytest.mark.parametrize("trace_id", [None, '321'])
    @pytest.mark.parametrize("expected_msg_id", [message_data.SEND_SUCCESS])
    @pytest.mark.parametrize("object_name", ["network", "device", "value", "state", "wrong"])
    @pytest.mark.parametrize("bulk", [False, True])
    def test_receive_thread_Delete(self, callback_exists, trace_id,
                                   expected_msg_id, object_name, bulk):
        # Arrange
        actual_object = get_object(self, object_name)
        if actual_object:
            fix_object(callback_exists, actual_object)
            id = url = str(actual_object.uuid)
        else:
            expected_msg_id = message_data.SEND_FAILED
            id = url = '1'

        response = create_response(self, 'DELETE', trace_id, bulk, id, url, "1")
        self.service.socket.my_socket.recv = Mock(side_effect=[response.encode('utf-8'), KeyboardInterrupt])

        # Act
        try:
            # runs until mock object is run and its side_effect raises
            # exception
            self.service.socket.receive_thread()
        except KeyboardInterrupt:
            pass

        # Assert
        if trace_id:
            assert any(message.msg_id == message_data.SEND_TRACE for message in self.service.socket.sending_queue.queue)
        if actual_object:
            if callback_exists:
                assert actual_object.callback.call_args[0][1] == 'remove'
        while self.service.socket.sending_queue.qsize() > 0:
            message = self.service.socket.sending_queue.get()
            assert (message.msg_id == message_data.SEND_TRACE or
                    message.msg_id == expected_msg_id)
            if message.msg_id == message_data.SEND_TRACE:
                assert message.trace_id == trace_id


    @pytest.mark.parametrize("id,type", [(93043873, "error"),
                                         (93043873, "result")])
    def test_receive_thread_other(self, id, type):
        # Arrange
        response = '{"jsonrpc": "2.0", "id": "'+ str(id) +'", "'+type+'": {"value": "True", "meta": {"server_send_time": "2020-01-22T08:22:55.315Z"}}}'
        self.service.socket.packet_awaiting_confirm[str(id)] = response
        self.service.socket.my_socket.recv = Mock(side_effect=[response.encode('utf-8'), KeyboardInterrupt])

        # Act
        try:
            # runs until mock object is run and its side_effect raises
            # exception
            self.service.socket.receive_thread()
        except KeyboardInterrupt:
            pass

        # Assert
        assert len(self.service.socket.packet_awaiting_confirm) == 0


class TestSendThreadClass:

    def setup_method(self):
        test_json_location = os.path.join(os.path.dirname(__file__), TEST_JSON)
        self.service = wappsto.Wappsto(json_file_name=test_json_location)
        fake_connect(self, ADDRESS, PORT)

    @pytest.mark.parametrize("type", [message_data.SEND_SUCCESS,
                                      message_data.SEND_REPORT,
                                      message_data.SEND_FAILED,
                                      message_data.SEND_RECONNECT,
                                      message_data.SEND_CONTROL])
    @pytest.mark.parametrize("value,expected_value", [('test_value','test_value'),
                                                                ('', ''),
                                                                (None, None),
                                                                ([],None)])
    @pytest.mark.parametrize("messages_in_queue", [1, 2])
    def test_send_thread(self, type, messages_in_queue, value, expected_value):
        # Arrange
        self.service.socket.message_received = True
        self.service.get_network().name = value
        i = 0
        while i < messages_in_queue:
            i += 1
            reply = message_data.MessageData(
                type,
                rpc_id=value,
                data=value
            )
            self.service.socket.sending_queue.put(reply)
        self.service.socket.my_socket.send = Mock(side_effect=KeyboardInterrupt)
        self.service.socket.add_id_to_confirm_list = Mock()

        # Act
        try:
            # runs until mock object is run and its side_effect raises
            # exception
            self.service.socket.send_thread()
        except KeyboardInterrupt:
            args, kwargs = self.service.socket.my_socket.send.call_args
            arg = args[0].decode('utf-8')
            requests = json.loads(arg)

        # Assert
        assert self.service.socket.sending_queue.qsize() == 0
        assert messages_in_queue == len(requests)
        for request in requests:
            if type == message_data.SEND_SUCCESS:
                assert request.get('id', None) == expected_value
                assert bool(request['result']) == True
            elif type == message_data.SEND_FAILED:
                assert request.get('id', None) == expected_value
                assert request['error'] == {"code": -32020}
            elif type == message_data.SEND_REPORT:
                assert request['params']['data'].get('data', None) == expected_value
                assert request['params']['data']['type'] == "Report"
                assert request['method'] == "PUT"
            elif type == message_data.SEND_RECONNECT:
                assert request['params']['data'].get('name', None) == expected_value
                assert request['params']['data']['meta']['type'] == "network"
                assert request['method'] == "POST"
            elif type == message_data.SEND_CONTROL:
                assert request['params']['data'].get('data', None) == expected_value
                assert request['params']['data']['type'] == "Control"
                assert request['method'] == "PUT"

    @pytest.mark.parametrize("rpc_id,expected_trace_id,type", [(93043873, 332, message_data.SEND_TRACE)])
    def test_send_thread_send_trace(self, rpc_id, expected_trace_id, type):
        # Arrange
        reply = message_data.MessageData(
            type,
            trace_id = expected_trace_id,
            rpc_id=rpc_id
        )
        self.service.socket.sending_queue.put(reply)

        # Act
        with patch('urllib.request.urlopen', side_effect=KeyboardInterrupt) as urlopen:
            try:
                # runs until mock object is run and its side_effect raises
                # exception
                self.service.socket.send_thread()
            except KeyboardInterrupt:
                args, kwargs = urlopen.call_args
                arg = urllib.parse.parse_qs(args[0])
        result_trace_id = int(arg['https://tracer.iot.seluxit.com/trace?id'][0])

        # Assert
        assert result_trace_id == expected_trace_id<|MERGE_RESOLUTION|>--- conflicted
+++ resolved
@@ -7,13 +7,8 @@
 from mock import Mock
 from unittest.mock import patch
 
-<<<<<<< HEAD
 from wappsto import status
 from wappsto.connection import send_data
-=======
-from wappsto.connection import message_data
-from wappsto.object_instantiation import status
->>>>>>> 1d0595c1
 from wappsto.connection.network_classes.errors import wappsto_errors
 
 ADDRESS = "wappsto.com"
